--- conflicted
+++ resolved
@@ -3073,31 +3073,24 @@
   }else
 #endif
   {
-<<<<<<< HEAD
 #ifdef SQLITE_SERVER_EDITION
     u8 *pData = 0;
     if( pagerIsServer(pPager) ){
-      sqlite3ServerReadPage(pPager->pServer, pgno, &pData);
+      sqlite3ServerReadPage(pPager->pServer, pPg->pgno, &pData);
       if( pData ){
-        memcpy(pPg->pData, pData, pgsz);
+        memcpy(pPg->pData, pData, pPager->pageSize);
       }
-=======
-    i64 iOffset = (pPg->pgno-1)*(i64)pPager->pageSize;
-    rc = sqlite3OsRead(pPager->fd, pPg->pData, pPager->pageSize, iOffset);
-    if( rc==SQLITE_IOERR_SHORT_READ ){
-      rc = SQLITE_OK;
->>>>>>> 840fda48
     }
     if( pData==0 ){
 #endif
-      i64 iOffset = (pgno-1)*(i64)pPager->pageSize;
-      rc = sqlite3OsRead(pPager->fd, pPg->pData, pgsz, iOffset);
+      i64 iOffset = (pPg->pgno-1)*(i64)pPager->pageSize;
+      rc = sqlite3OsRead(pPager->fd, pPg->pData, pPager->pageSize, iOffset);
       if( rc==SQLITE_IOERR_SHORT_READ ){
         rc = SQLITE_OK;
       }
 #ifdef SQLITE_SERVER_EDITION
       if( pagerIsServer(pPager) ){
-        sqlite3ServerEndReadPage(pPager->pServer, pgno);
+        sqlite3ServerEndReadPage(pPager->pServer, pPg->pgno);
       }
     }
 #endif
