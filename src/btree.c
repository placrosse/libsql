--- conflicted
+++ resolved
@@ -438,8 +438,6 @@
 }
 
 #endif /* SQLITE_OMIT_SHARED_CACHE */
-
-<<<<<<< HEAD
 
 #ifndef SQLITE_OMIT_CONCURRENT
 /*
@@ -638,10 +636,7 @@
 #endif /* SQLITE_OMIT_CONCURRENT */
 
 static void releasePage(MemPage *pPage);  /* Forward reference */
-=======
-static void releasePage(MemPage *pPage);
 static void releasePageNotNull(MemPage *pPage);  /* Forward reference */
->>>>>>> 83bebddb
 
 /*
 ***** This routine is used inside of assert() only ****
@@ -5279,17 +5274,13 @@
   pCur->aiIdx[pCur->iPage] = pCur->ix;
   pCur->apPage[pCur->iPage] = pCur->pPage;
   pCur->ix = 0;
-<<<<<<< HEAD
-  rc = getAndInitPage(pBt, newPgno, &pCur->apPage[pCur->iPage],
+  pCur->iPage++;
+  rc = getAndInitPage(pBt, newPgno, &pCur->pPage,
                         pCur, pCur->curPagerFlags);
   if( rc==SQLITE_OK ){
-    setMempageRoot(pCur->apPage[pCur->iPage], pCur->pgnoRoot);
+    setMempageRoot(pCur->pPage, pCur->pgnoRoot);
   }
   return rc;
-=======
-  pCur->iPage++;
-  return getAndInitPage(pBt, newPgno, &pCur->pPage, pCur, pCur->curPagerFlags);
->>>>>>> 83bebddb
 }
 
 #ifdef SQLITE_DEBUG
@@ -5401,7 +5392,7 @@
       pCur->eState = CURSOR_INVALID;
       return rc;
     }
-    setMempageRoot(pCur->apPage[0], pCur->pgnoRoot);
+    setMempageRoot(pCur->pPage, pCur->pgnoRoot);
     pCur->iPage = 0;
     pCur->curIntKey = pCur->pPage->intKey;
   }
