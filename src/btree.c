--- conflicted
+++ resolved
@@ -4451,11 +4451,7 @@
       rc = btreeFixUnlocked(p);
     }
     if( rc==SQLITE_OK ){
-<<<<<<< HEAD
-      rc = sqlite3PagerCommitPhaseOne(pBt->pPager, p, zMaster, 0);
-=======
-      rc = sqlite3PagerCommitPhaseOne(pBt->pPager, zSuperJrnl, 0);
->>>>>>> bd14b600
+      rc = sqlite3PagerCommitPhaseOne(pBt->pPager, p, zSuperJrnl, 0);
     }
     sqlite3BtreeLeave(p);
   }
