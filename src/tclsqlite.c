--- conflicted
+++ resolved
@@ -3666,15 +3666,9 @@
     "HANDLE ?FILENAME? ?-vfs VFSNAME? ?-readonly BOOLEAN? ?-create BOOLEAN?"
     " ?-nofollow BOOLEAN?"
     " ?-nomutex BOOLEAN? ?-fullmutex BOOLEAN? ?-uri BOOLEAN?"
-<<<<<<< HEAD
 #ifdef SQLITE_ENABLE_SHARED_SCHEMA
     " ?-shared-schema BOOLEAN?"
 #endif
-#if defined(SQLITE_HAS_CODEC) && !defined(SQLITE_OMIT_CODEC_FROM_TCL)
-    " ?-key CODECKEY?"
-#endif
-=======
->>>>>>> 67e2bb92
   );
   return TCL_ERROR;
 }
