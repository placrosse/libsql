/*
** 2001 September 15
**
** The author disclaims copyright to this source code.  In place of
** a legal notice, here is a blessing:
**
**    May you do good and not evil.
**    May you find forgiveness for yourself and forgive others.
**    May you share freely, never taking more than you give.
**
*************************************************************************
** This file contains code to implement the "sqlite" command line
** utility for accessing SQLite databases.
*/
#if (defined(_WIN32) || defined(WIN32)) && !defined(_CRT_SECURE_NO_WARNINGS)
/* This needs to come before any includes for MSVC compiler */
#define _CRT_SECURE_NO_WARNINGS
#endif

/*
** Warning pragmas copied from msvc.h in the core.
*/
#if defined(_MSC_VER)
#pragma warning(disable : 4054)
#pragma warning(disable : 4055)
#pragma warning(disable : 4100)
#pragma warning(disable : 4127)
#pragma warning(disable : 4130)
#pragma warning(disable : 4152)
#pragma warning(disable : 4189)
#pragma warning(disable : 4206)
#pragma warning(disable : 4210)
#pragma warning(disable : 4232)
#pragma warning(disable : 4244)
#pragma warning(disable : 4305)
#pragma warning(disable : 4306)
#pragma warning(disable : 4702)
#pragma warning(disable : 4706)
#endif /* defined(_MSC_VER) */

/*
** No support for loadable extensions in VxWorks.
*/
#if (defined(__RTP__) || defined(_WRS_KERNEL)) && !SQLITE_OMIT_LOAD_EXTENSION
# define SQLITE_OMIT_LOAD_EXTENSION 1
#endif

/*
** Enable large-file support for fopen() and friends on unix.
*/
#ifndef SQLITE_DISABLE_LFS
# define _LARGE_FILE       1
# ifndef _FILE_OFFSET_BITS
#   define _FILE_OFFSET_BITS 64
# endif
# define _LARGEFILE_SOURCE 1
#endif

#include <stdlib.h>
#include <string.h>
#include <stdio.h>
#include <assert.h>
#include "sqlite3.h"
#if SQLITE_USER_AUTHENTICATION
# include "sqlite3userauth.h"
#endif
#include <ctype.h>
#include <stdarg.h>

#if !defined(_WIN32) && !defined(WIN32)
# include <signal.h>
# if !defined(__RTP__) && !defined(_WRS_KERNEL)
#  include <pwd.h>
# endif
# include <unistd.h>
# include <sys/types.h>
#endif

#if HAVE_READLINE
# include <readline/readline.h>
# include <readline/history.h>
#endif

#if HAVE_EDITLINE
# include <editline/readline.h>
#endif

#if HAVE_EDITLINE || HAVE_READLINE

# define shell_add_history(X) add_history(X)
# define shell_read_history(X) read_history(X)
# define shell_write_history(X) write_history(X)
# define shell_stifle_history(X) stifle_history(X)
# define shell_readline(X) readline(X)

#elif HAVE_LINENOISE

# include "linenoise.h"
# define shell_add_history(X) linenoiseHistoryAdd(X)
# define shell_read_history(X) linenoiseHistoryLoad(X)
# define shell_write_history(X) linenoiseHistorySave(X)
# define shell_stifle_history(X) linenoiseHistorySetMaxLen(X)
# define shell_readline(X) linenoise(X)

#else

# define shell_read_history(X)
# define shell_write_history(X)
# define shell_stifle_history(X)

# define SHELL_USE_LOCAL_GETLINE 1
#endif


#if defined(_WIN32) || defined(WIN32)
# include <io.h>
# include <fcntl.h>
# define isatty(h) _isatty(h)
# ifndef access
#  define access(f,m) _access((f),(m))
# endif
# undef popen
# define popen _popen
# undef pclose
# define pclose _pclose
#else
 /* Make sure isatty() has a prototype. */
 extern int isatty(int);

# if !defined(__RTP__) && !defined(_WRS_KERNEL)
  /* popen and pclose are not C89 functions and so are
  ** sometimes omitted from the <stdio.h> header */
   extern FILE *popen(const char*,const char*);
   extern int pclose(FILE*);
# else
#  define SQLITE_OMIT_POPEN 1
# endif
#endif

#if defined(_WIN32_WCE)
/* Windows CE (arm-wince-mingw32ce-gcc) does not provide isatty()
 * thus we always assume that we have a console. That can be
 * overridden with the -batch command line option.
 */
#define isatty(x) 1
#endif

/* ctype macros that work with signed characters */
#define IsSpace(X)  isspace((unsigned char)X)
#define IsDigit(X)  isdigit((unsigned char)X)
#define ToLower(X)  (char)tolower((unsigned char)X)

#if defined(_WIN32) || defined(WIN32)
#include <windows.h>

/* string conversion routines only needed on Win32 */
extern char *sqlite3_win32_unicode_to_utf8(LPCWSTR);
extern char *sqlite3_win32_mbcs_to_utf8_v2(const char *, int);
extern char *sqlite3_win32_utf8_to_mbcs_v2(const char *, int);
extern LPWSTR sqlite3_win32_utf8_to_unicode(const char *zText);
#endif

/* On Windows, we normally run with output mode of TEXT so that \n characters
** are automatically translated into \r\n.  However, this behavior needs
** to be disabled in some cases (ex: when generating CSV output and when
** rendering quoted strings that contain \n characters).  The following
** routines take care of that.
*/
#if defined(_WIN32) || defined(WIN32)
static void setBinaryMode(FILE *file, int isOutput){
  if( isOutput ) fflush(file);
  _setmode(_fileno(file), _O_BINARY);
}
static void setTextMode(FILE *file, int isOutput){
  if( isOutput ) fflush(file);
  _setmode(_fileno(file), _O_TEXT);
}
#else
# define setBinaryMode(X,Y)
# define setTextMode(X,Y)
#endif


/* True if the timer is enabled */
static int enableTimer = 0;

/* Return the current wall-clock time */
static sqlite3_int64 timeOfDay(void){
  static sqlite3_vfs *clockVfs = 0;
  sqlite3_int64 t;
  if( clockVfs==0 ) clockVfs = sqlite3_vfs_find(0);
  if( clockVfs->iVersion>=2 && clockVfs->xCurrentTimeInt64!=0 ){
    clockVfs->xCurrentTimeInt64(clockVfs, &t);
  }else{
    double r;
    clockVfs->xCurrentTime(clockVfs, &r);
    t = (sqlite3_int64)(r*86400000.0);
  }
  return t;
}

#if !defined(_WIN32) && !defined(WIN32) && !defined(__minux)
#include <sys/time.h>
#include <sys/resource.h>

/* VxWorks does not support getrusage() as far as we can determine */
#if defined(_WRS_KERNEL) || defined(__RTP__)
struct rusage {
  struct timeval ru_utime; /* user CPU time used */
  struct timeval ru_stime; /* system CPU time used */
};
#define getrusage(A,B) memset(B,0,sizeof(*B))
#endif

/* Saved resource information for the beginning of an operation */
static struct rusage sBegin;  /* CPU time at start */
static sqlite3_int64 iBegin;  /* Wall-clock time at start */

/*
** Begin timing an operation
*/
static void beginTimer(void){
  if( enableTimer ){
    getrusage(RUSAGE_SELF, &sBegin);
    iBegin = timeOfDay();
  }
}

/* Return the difference of two time_structs in seconds */
static double timeDiff(struct timeval *pStart, struct timeval *pEnd){
  return (pEnd->tv_usec - pStart->tv_usec)*0.000001 +
         (double)(pEnd->tv_sec - pStart->tv_sec);
}

/*
** Print the timing results.
*/
static void endTimer(void){
  if( enableTimer ){
    sqlite3_int64 iEnd = timeOfDay();
    struct rusage sEnd;
    getrusage(RUSAGE_SELF, &sEnd);
    printf("Run Time: real %.3f user %f sys %f\n",
       (iEnd - iBegin)*0.001,
       timeDiff(&sBegin.ru_utime, &sEnd.ru_utime),
       timeDiff(&sBegin.ru_stime, &sEnd.ru_stime));
  }
}

#define BEGIN_TIMER beginTimer()
#define END_TIMER endTimer()
#define HAS_TIMER 1

#elif (defined(_WIN32) || defined(WIN32))

/* Saved resource information for the beginning of an operation */
static HANDLE hProcess;
static FILETIME ftKernelBegin;
static FILETIME ftUserBegin;
static sqlite3_int64 ftWallBegin;
typedef BOOL (WINAPI *GETPROCTIMES)(HANDLE, LPFILETIME, LPFILETIME,
                                    LPFILETIME, LPFILETIME);
static GETPROCTIMES getProcessTimesAddr = NULL;

/*
** Check to see if we have timer support.  Return 1 if necessary
** support found (or found previously).
*/
static int hasTimer(void){
  if( getProcessTimesAddr ){
    return 1;
  } else {
    /* GetProcessTimes() isn't supported in WIN95 and some other Windows
    ** versions. See if the version we are running on has it, and if it
    ** does, save off a pointer to it and the current process handle.
    */
    hProcess = GetCurrentProcess();
    if( hProcess ){
      HINSTANCE hinstLib = LoadLibrary(TEXT("Kernel32.dll"));
      if( NULL != hinstLib ){
        getProcessTimesAddr =
            (GETPROCTIMES) GetProcAddress(hinstLib, "GetProcessTimes");
        if( NULL != getProcessTimesAddr ){
          return 1;
        }
        FreeLibrary(hinstLib);
      }
    }
  }
  return 0;
}

/*
** Begin timing an operation
*/
static void beginTimer(void){
  if( enableTimer && getProcessTimesAddr ){
    FILETIME ftCreation, ftExit;
    getProcessTimesAddr(hProcess,&ftCreation,&ftExit,
                        &ftKernelBegin,&ftUserBegin);
    ftWallBegin = timeOfDay();
  }
}

/* Return the difference of two FILETIME structs in seconds */
static double timeDiff(FILETIME *pStart, FILETIME *pEnd){
  sqlite_int64 i64Start = *((sqlite_int64 *) pStart);
  sqlite_int64 i64End = *((sqlite_int64 *) pEnd);
  return (double) ((i64End - i64Start) / 10000000.0);
}

/*
** Print the timing results.
*/
static void endTimer(void){
  if( enableTimer && getProcessTimesAddr){
    FILETIME ftCreation, ftExit, ftKernelEnd, ftUserEnd;
    sqlite3_int64 ftWallEnd = timeOfDay();
    getProcessTimesAddr(hProcess,&ftCreation,&ftExit,&ftKernelEnd,&ftUserEnd);
    printf("Run Time: real %.3f user %f sys %f\n",
       (ftWallEnd - ftWallBegin)*0.001,
       timeDiff(&ftUserBegin, &ftUserEnd),
       timeDiff(&ftKernelBegin, &ftKernelEnd));
  }
}

#define BEGIN_TIMER beginTimer()
#define END_TIMER endTimer()
#define HAS_TIMER hasTimer()

#else
#define BEGIN_TIMER
#define END_TIMER
#define HAS_TIMER 0
#endif

/*
** Used to prevent warnings about unused parameters
*/
#define UNUSED_PARAMETER(x) (void)(x)

/*
** If the following flag is set, then command execution stops
** at an error if we are not interactive.
*/
static int bail_on_error = 0;

/*
** Threat stdin as an interactive input if the following variable
** is true.  Otherwise, assume stdin is connected to a file or pipe.
*/
static int stdin_is_interactive = 1;

/*
** On Windows systems we have to know if standard output is a console
** in order to translate UTF-8 into MBCS.  The following variable is
** true if translation is required.
*/
static int stdout_is_console = 1;

/*
** The following is the open SQLite database.  We make a pointer
** to this database a static variable so that it can be accessed
** by the SIGINT handler to interrupt database processing.
*/
static sqlite3 *globalDb = 0;

/*
** True if an interrupt (Control-C) has been received.
*/
static volatile int seenInterrupt = 0;

/*
** This is the name of our program. It is set in main(), used
** in a number of other places, mostly for error messages.
*/
static char *Argv0;

/*
** Prompt strings. Initialized in main. Settable with
**   .prompt main continue
*/
static char mainPrompt[20];     /* First line prompt. default: "sqlite> "*/
static char continuePrompt[20]; /* Continuation prompt. default: "   ...> " */

/*
** Render output like fprintf().  Except, if the output is going to the
** console and if this is running on a Windows machine, translate the
** output from UTF-8 into MBCS.
*/
#if defined(_WIN32) || defined(WIN32)
void utf8_printf(FILE *out, const char *zFormat, ...){
  va_list ap;
  va_start(ap, zFormat);
  if( stdout_is_console && (out==stdout || out==stderr) ){
    char *z1 = sqlite3_vmprintf(zFormat, ap);
    char *z2 = sqlite3_win32_utf8_to_mbcs_v2(z1, 0);
    sqlite3_free(z1);
    fputs(z2, out);
    sqlite3_free(z2);
  }else{
    vfprintf(out, zFormat, ap);
  }
  va_end(ap);
}
#elif !defined(utf8_printf)
# define utf8_printf fprintf
#endif

/*
** Render output like fprintf().  This should not be used on anything that
** includes string formatting (e.g. "%s").
*/
#if !defined(raw_printf)
# define raw_printf fprintf
#endif

/*
** Write I/O traces to the following stream.
*/
#ifdef SQLITE_ENABLE_IOTRACE
static FILE *iotrace = 0;
#endif

/*
** This routine works like printf in that its first argument is a
** format string and subsequent arguments are values to be substituted
** in place of % fields.  The result of formatting this string
** is written to iotrace.
*/
#ifdef SQLITE_ENABLE_IOTRACE
static void SQLITE_CDECL iotracePrintf(const char *zFormat, ...){
  va_list ap;
  char *z;
  if( iotrace==0 ) return;
  va_start(ap, zFormat);
  z = sqlite3_vmprintf(zFormat, ap);
  va_end(ap);
  utf8_printf(iotrace, "%s", z);
  sqlite3_free(z);
}
#endif

/*
** Output string zUtf to stream pOut as w characters.  If w is negative,
** then right-justify the text.  W is the width in UTF-8 characters, not
** in bytes.  This is different from the %*.*s specification in printf
** since with %*.*s the width is measured in bytes, not characters.
*/
static void utf8_width_print(FILE *pOut, int w, const char *zUtf){
  int i;
  int n;
  int aw = w<0 ? -w : w;
  char zBuf[1000];
  if( aw>(int)sizeof(zBuf)/3 ) aw = (int)sizeof(zBuf)/3;
  for(i=n=0; zUtf[i]; i++){
    if( (zUtf[i]&0xc0)!=0x80 ){
      n++;
      if( n==aw ){
        do{ i++; }while( (zUtf[i]&0xc0)==0x80 );
        break;
      }
    }
  }
  if( n>=aw ){
    utf8_printf(pOut, "%.*s", i, zUtf);
  }else if( w<0 ){
    utf8_printf(pOut, "%*s%s", aw-n, "", zUtf);
  }else{
    utf8_printf(pOut, "%s%*s", zUtf, aw-n, "");
  }
}


/*
** Determines if a string is a number of not.
*/
static int isNumber(const char *z, int *realnum){
  if( *z=='-' || *z=='+' ) z++;
  if( !IsDigit(*z) ){
    return 0;
  }
  z++;
  if( realnum ) *realnum = 0;
  while( IsDigit(*z) ){ z++; }
  if( *z=='.' ){
    z++;
    if( !IsDigit(*z) ) return 0;
    while( IsDigit(*z) ){ z++; }
    if( realnum ) *realnum = 1;
  }
  if( *z=='e' || *z=='E' ){
    z++;
    if( *z=='+' || *z=='-' ) z++;
    if( !IsDigit(*z) ) return 0;
    while( IsDigit(*z) ){ z++; }
    if( realnum ) *realnum = 1;
  }
  return *z==0;
}

/*
** Compute a string length that is limited to what can be stored in
** lower 30 bits of a 32-bit signed integer.
*/
static int strlen30(const char *z){
  const char *z2 = z;
  while( *z2 ){ z2++; }
  return 0x3fffffff & (int)(z2 - z);
}

/*
** Return the length of a string in characters.  Multibyte UTF8 characters
** count as a single character.
*/
static int strlenChar(const char *z){
  int n = 0;
  while( *z ){
    if( (0xc0&*(z++))!=0x80 ) n++;
  }
  return n;
}

/*
** This routine reads a line of text from FILE in, stores
** the text in memory obtained from malloc() and returns a pointer
** to the text.  NULL is returned at end of file, or if malloc()
** fails.
**
** If zLine is not NULL then it is a malloced buffer returned from
** a previous call to this routine that may be reused.
*/
static char *local_getline(char *zLine, FILE *in){
  int nLine = zLine==0 ? 0 : 100;
  int n = 0;

  while( 1 ){
    if( n+100>nLine ){
      nLine = nLine*2 + 100;
      zLine = realloc(zLine, nLine);
      if( zLine==0 ) return 0;
    }
    if( fgets(&zLine[n], nLine - n, in)==0 ){
      if( n==0 ){
        free(zLine);
        return 0;
      }
      zLine[n] = 0;
      break;
    }
    while( zLine[n] ) n++;
    if( n>0 && zLine[n-1]=='\n' ){
      n--;
      if( n>0 && zLine[n-1]=='\r' ) n--;
      zLine[n] = 0;
      break;
    }
  }
#if defined(_WIN32) || defined(WIN32)
  /* For interactive input on Windows systems, translate the
  ** multi-byte characterset characters into UTF-8. */
  if( stdin_is_interactive && in==stdin ){
    char *zTrans = sqlite3_win32_mbcs_to_utf8_v2(zLine, 0);
    if( zTrans ){
      int nTrans = strlen30(zTrans)+1;
      if( nTrans>nLine ){
        zLine = realloc(zLine, nTrans);
        if( zLine==0 ){
          sqlite3_free(zTrans);
          return 0;
        }
      }
      memcpy(zLine, zTrans, nTrans);
      sqlite3_free(zTrans);
    }
  }
#endif /* defined(_WIN32) || defined(WIN32) */
  return zLine;
}

/*
** Retrieve a single line of input text.
**
** If in==0 then read from standard input and prompt before each line.
** If isContinuation is true, then a continuation prompt is appropriate.
** If isContinuation is zero, then the main prompt should be used.
**
** If zPrior is not NULL then it is a buffer from a prior call to this
** routine that can be reused.
**
** The result is stored in space obtained from malloc() and must either
** be freed by the caller or else passed back into this routine via the
** zPrior argument for reuse.
*/
static char *one_input_line(FILE *in, char *zPrior, int isContinuation){
  char *zPrompt;
  char *zResult;
  if( in!=0 ){
    zResult = local_getline(zPrior, in);
  }else{
    zPrompt = isContinuation ? continuePrompt : mainPrompt;
#if SHELL_USE_LOCAL_GETLINE
    printf("%s", zPrompt);
    fflush(stdout);
    zResult = local_getline(zPrior, stdin);
#else
    free(zPrior);
    zResult = shell_readline(zPrompt);
    if( zResult && *zResult ) shell_add_history(zResult);
#endif
  }
  return zResult;
}
/*
** A variable length string to which one can append text.
*/
typedef struct ShellText ShellText;
struct ShellText {
  char *z;
  int n;
  int nAlloc;
};

/*
** Initialize and destroy a ShellText object
*/
static void initText(ShellText *p){
  memset(p, 0, sizeof(*p));
}
static void freeText(ShellText *p){
  free(p->z);
  initText(p);
}

/* zIn is either a pointer to a NULL-terminated string in memory obtained
** from malloc(), or a NULL pointer. The string pointed to by zAppend is
** added to zIn, and the result returned in memory obtained from malloc().
** zIn, if it was not NULL, is freed.
**
** If the third argument, quote, is not '\0', then it is used as a
** quote character for zAppend.
*/
static void appendText(ShellText *p, char const *zAppend, char quote){
  int len;
  int i;
  int nAppend = strlen30(zAppend);

  len = nAppend+p->n+1;
  if( quote ){
    len += 2;
    for(i=0; i<nAppend; i++){
      if( zAppend[i]==quote ) len++;
    }
  }

  if( p->n+len>=p->nAlloc ){
    p->nAlloc = p->nAlloc*2 + len + 20;
    p->z = realloc(p->z, p->nAlloc);
    if( p->z==0 ){
      memset(p, 0, sizeof(*p));
      return;
    }
  }

  if( quote ){
    char *zCsr = p->z+p->n;
    *zCsr++ = quote;
    for(i=0; i<nAppend; i++){
      *zCsr++ = zAppend[i];
      if( zAppend[i]==quote ) *zCsr++ = quote;
    }
    *zCsr++ = quote;
    p->n = (int)(zCsr - p->z);
    *zCsr = '\0';
  }else{
    memcpy(p->z+p->n, zAppend, nAppend);
    p->n += nAppend;
    p->z[p->n] = '\0';
  }
}

/*
** Attempt to determine if identifier zName needs to be quoted, either
** because it contains non-alphanumeric characters, or because it is an
** SQLite keyword.  Be conservative in this estimate:  When in doubt assume
** that quoting is required.
**
** Return '"' if quoting is required.  Return 0 if no quoting is required.
*/
static char quoteChar(const char *zName){
  /* All SQLite keywords, in alphabetical order */
  static const char *azKeywords[] = {
    "ABORT", "ACTION", "ADD", "AFTER", "ALL", "ALTER", "ANALYZE", "AND", "AS",
    "ASC", "ATTACH", "AUTOINCREMENT", "BEFORE", "BEGIN", "BETWEEN", "BY",
    "CASCADE", "CASE", "CAST", "CHECK", "COLLATE", "COLUMN", "COMMIT",
    "CONFLICT", "CONSTRAINT", "CREATE", "CROSS", "CURRENT_DATE",
    "CURRENT_TIME", "CURRENT_TIMESTAMP", "DATABASE", "DEFAULT", "DEFERRABLE",
    "DEFERRED", "DELETE", "DESC", "DETACH", "DISTINCT", "DROP", "EACH",
    "ELSE", "END", "ESCAPE", "EXCEPT", "EXCLUSIVE", "EXISTS", "EXPLAIN",
    "FAIL", "FOR", "FOREIGN", "FROM", "FULL", "GLOB", "GROUP", "HAVING", "IF",
    "IGNORE", "IMMEDIATE", "IN", "INDEX", "INDEXED", "INITIALLY", "INNER",
    "INSERT", "INSTEAD", "INTERSECT", "INTO", "IS", "ISNULL", "JOIN", "KEY",
    "LEFT", "LIKE", "LIMIT", "MATCH", "NATURAL", "NO", "NOT", "NOTNULL",
    "NULL", "OF", "OFFSET", "ON", "OR", "ORDER", "OUTER", "PLAN", "PRAGMA",
    "PRIMARY", "QUERY", "RAISE", "RECURSIVE", "REFERENCES", "REGEXP",
    "REINDEX", "RELEASE", "RENAME", "REPLACE", "RESTRICT", "RIGHT",
    "ROLLBACK", "ROW", "SAVEPOINT", "SELECT", "SET", "TABLE", "TEMP",
    "TEMPORARY", "THEN", "TO", "TRANSACTION", "TRIGGER", "UNION", "UNIQUE",
    "UPDATE", "USING", "VACUUM", "VALUES", "VIEW", "VIRTUAL", "WHEN", "WHERE",
    "WITH", "WITHOUT",
  };
  int i, lwr, upr, mid, c;
  if( !isalpha((unsigned char)zName[0]) && zName[0]!='_' ) return '"';
  for(i=0; zName[i]; i++){
    if( !isalnum((unsigned char)zName[i]) && zName[i]!='_' ) return '"';
  }
  lwr = 0;
  upr = sizeof(azKeywords)/sizeof(azKeywords[0]) - 1;
  while( lwr<=upr ){
    mid = (lwr+upr)/2;
    c = sqlite3_stricmp(azKeywords[mid], zName);
    if( c==0 ) return '"';
    if( c<0 ){
      lwr = mid+1;
    }else{
      upr = mid-1;
    }
  }
  return 0;
}

/*
** SQL function:  shell_add_schema(S,X)
**
** Add the schema name X to the CREATE statement in S and return the result.
** Examples:
**
**    CREATE TABLE t1(x)   ->   CREATE TABLE xyz.t1(x);
**
** Also works on
**
**    CREATE INDEX
**    CREATE UNIQUE INDEX
**    CREATE VIEW
**    CREATE TRIGGER
**    CREATE VIRTUAL TABLE
**
** This UDF is used by the .schema command to insert the schema name of
** attached databases into the middle of the sqlite_master.sql field.
*/
static void shellAddSchemaName(
  sqlite3_context *pCtx,
  int nVal,
  sqlite3_value **apVal
){
  static const char *aPrefix[] = {
     "TABLE",
     "INDEX",
     "UNIQUE INDEX",
     "VIEW",
     "TRIGGER",
     "VIRTUAL TABLE"
  };
  int i = 0;
  const char *zIn = (const char*)sqlite3_value_text(apVal[0]);
  const char *zSchema = (const char*)sqlite3_value_text(apVal[1]);
  assert( nVal==2 );
  if( zIn!=0 && strncmp(zIn, "CREATE ", 7)==0 ){
    for(i=0; i<(int)(sizeof(aPrefix)/sizeof(aPrefix[0])); i++){
      int n = strlen30(aPrefix[i]);
      if( strncmp(zIn+7, aPrefix[i], n)==0 && zIn[n+7]==' ' ){
        char cQuote = quoteChar(zSchema);
        char *z;
        if( cQuote ){
         z = sqlite3_mprintf("%.*s \"%w\".%s", n+7, zIn, zSchema, zIn+n+8);
        }else{
          z = sqlite3_mprintf("%.*s %s.%s", n+7, zIn, zSchema, zIn+n+8);
        }
        sqlite3_result_text(pCtx, z, -1, sqlite3_free);
        return;
      }
    }
  }
  sqlite3_result_value(pCtx, apVal[0]);
}

/*
** The source code for several run-time loadable extensions is inserted
** below by the ../tool/mkshellc.tcl script.  Before processing that included
** code, we need to override some macros to make the included program code
** work here in the middle of this regular program.
*/
#define SQLITE_EXTENSION_INIT1
#define SQLITE_EXTENSION_INIT2(X) (void)(X)

INCLUDE ../ext/misc/shathree.c
INCLUDE ../ext/misc/fileio.c
INCLUDE ../ext/misc/completion.c
<<<<<<< HEAD
#ifdef SQLITE_HAVE_ZLIB
INCLUDE ../ext/misc/sqlar.c
#endif
=======
INCLUDE ../ext/expert/sqlite3expert.h
INCLUDE ../ext/expert/sqlite3expert.c
>>>>>>> 88a921ce

#if defined(SQLITE_ENABLE_SESSION)
/*
** State information for a single open session
*/
typedef struct OpenSession OpenSession;
struct OpenSession {
  char *zName;             /* Symbolic name for this session */
  int nFilter;             /* Number of xFilter rejection GLOB patterns */
  char **azFilter;         /* Array of xFilter rejection GLOB patterns */
  sqlite3_session *p;      /* The open session */
};
#endif

/*
** Shell output mode information from before ".explain on",
** saved so that it can be restored by ".explain off"
*/
typedef struct SavedModeInfo SavedModeInfo;
struct SavedModeInfo {
  int valid;          /* Is there legit data in here? */
  int mode;           /* Mode prior to ".explain on" */
  int showHeader;     /* The ".header" setting prior to ".explain on" */
  int colWidth[100];  /* Column widths prior to ".explain on" */
};

typedef struct ExpertInfo ExpertInfo;
struct ExpertInfo {
  sqlite3expert *pExpert;
  int bVerbose;
};

/*
** State information about the database connection is contained in an
** instance of the following structure.
*/
typedef struct ShellState ShellState;
struct ShellState {
  sqlite3 *db;           /* The database */
  int autoExplain;       /* Automatically turn on .explain mode */
  int autoEQP;           /* Run EXPLAIN QUERY PLAN prior to seach SQL stmt */
  int statsOn;           /* True to display memory stats before each finalize */
  int scanstatsOn;       /* True to display scan stats before each finalize */
  int outCount;          /* Revert to stdout when reaching zero */
  int cnt;               /* Number of records displayed so far */
  FILE *out;             /* Write results here */
  FILE *traceOut;        /* Output for sqlite3_trace() */
  int nErr;              /* Number of errors seen */
  int mode;              /* An output mode setting */
  int cMode;             /* temporary output mode for the current query */
  int normalMode;        /* Output mode before ".explain on" */
  int writableSchema;    /* True if PRAGMA writable_schema=ON */
  int showHeader;        /* True to show column names in List or Column mode */
  int nCheck;            /* Number of ".check" commands run */
  unsigned shellFlgs;    /* Various flags */
  char *zDestTable;      /* Name of destination table when MODE_Insert */
  char zTestcase[30];    /* Name of current test case */
  char colSeparator[20]; /* Column separator character for several modes */
  char rowSeparator[20]; /* Row separator character for MODE_Ascii */
  int colWidth[100];     /* Requested width of each column when in column mode*/
  int actualWidth[100];  /* Actual width of each column */
  char nullValue[20];    /* The text to print when a NULL comes back from
                         ** the database */
  char outfile[FILENAME_MAX]; /* Filename for *out */
  const char *zDbFilename;    /* name of the database file */
  char *zFreeOnClose;         /* Filename to free when closing */
  const char *zVfs;           /* Name of VFS to use */
  sqlite3_stmt *pStmt;   /* Current statement if any. */
  FILE *pLog;            /* Write log output here */
  int *aiIndent;         /* Array of indents used in MODE_Explain */
  int nIndent;           /* Size of array aiIndent[] */
  int iIndent;           /* Index of current op in aiIndent[] */
#if defined(SQLITE_ENABLE_SESSION)
  int nSession;             /* Number of active sessions */
  OpenSession aSession[4];  /* Array of sessions.  [0] is in focus. */
#endif
  ExpertInfo expert;        /* Valid if previous command was ".expert OPT..." */
};

/* Allowed values for ShellState.autoEQP
*/
#define AUTOEQP_off      0
#define AUTOEQP_on       1
#define AUTOEQP_trigger  2
#define AUTOEQP_full     3

/*
** These are the allowed shellFlgs values
*/
#define SHFLG_Pagecache      0x00000001 /* The --pagecache option is used */
#define SHFLG_Lookaside      0x00000002 /* Lookaside memory is used */
#define SHFLG_Backslash      0x00000004 /* The --backslash option is used */
#define SHFLG_PreserveRowid  0x00000008 /* .dump preserves rowid values */
#define SHFLG_Newlines       0x00000010 /* .dump --newline flag */
#define SHFLG_CountChanges   0x00000020 /* .changes setting */
#define SHFLG_Echo           0x00000040 /* .echo or --echo setting */

/*
** Macros for testing and setting shellFlgs
*/
#define ShellHasFlag(P,X)    (((P)->shellFlgs & (X))!=0)
#define ShellSetFlag(P,X)    ((P)->shellFlgs|=(X))
#define ShellClearFlag(P,X)  ((P)->shellFlgs&=(~(X)))

/*
** These are the allowed modes.
*/
#define MODE_Line     0  /* One column per line.  Blank line between records */
#define MODE_Column   1  /* One record per line in neat columns */
#define MODE_List     2  /* One record per line with a separator */
#define MODE_Semi     3  /* Same as MODE_List but append ";" to each line */
#define MODE_Html     4  /* Generate an XHTML table */
#define MODE_Insert   5  /* Generate SQL "insert" statements */
#define MODE_Quote    6  /* Quote values as for SQL */
#define MODE_Tcl      7  /* Generate ANSI-C or TCL quoted elements */
#define MODE_Csv      8  /* Quote strings, numbers are plain */
#define MODE_Explain  9  /* Like MODE_Column, but do not truncate data */
#define MODE_Ascii   10  /* Use ASCII unit and record separators (0x1F/0x1E) */
#define MODE_Pretty  11  /* Pretty-print schemas */

static const char *modeDescr[] = {
  "line",
  "column",
  "list",
  "semi",
  "html",
  "insert",
  "quote",
  "tcl",
  "csv",
  "explain",
  "ascii",
  "prettyprint",
};

/*
** These are the column/row/line separators used by the various
** import/export modes.
*/
#define SEP_Column    "|"
#define SEP_Row       "\n"
#define SEP_Tab       "\t"
#define SEP_Space     " "
#define SEP_Comma     ","
#define SEP_CrLf      "\r\n"
#define SEP_Unit      "\x1F"
#define SEP_Record    "\x1E"

/*
** Number of elements in an array
*/
#define ArraySize(X)  (int)(sizeof(X)/sizeof(X[0]))

/*
** A callback for the sqlite3_log() interface.
*/
static void shellLog(void *pArg, int iErrCode, const char *zMsg){
  ShellState *p = (ShellState*)pArg;
  if( p->pLog==0 ) return;
  utf8_printf(p->pLog, "(%d) %s\n", iErrCode, zMsg);
  fflush(p->pLog);
}

/*
** Output the given string as a hex-encoded blob (eg. X'1234' )
*/
static void output_hex_blob(FILE *out, const void *pBlob, int nBlob){
  int i;
  char *zBlob = (char *)pBlob;
  raw_printf(out,"X'");
  for(i=0; i<nBlob; i++){ raw_printf(out,"%02x",zBlob[i]&0xff); }
  raw_printf(out,"'");
}

/*
** Find a string that is not found anywhere in z[].  Return a pointer
** to that string.
**
** Try to use zA and zB first.  If both of those are already found in z[]
** then make up some string and store it in the buffer zBuf.
*/
static const char *unused_string(
  const char *z,                    /* Result must not appear anywhere in z */
  const char *zA, const char *zB,   /* Try these first */
  char *zBuf                        /* Space to store a generated string */
){
  unsigned i = 0;
  if( strstr(z, zA)==0 ) return zA;
  if( strstr(z, zB)==0 ) return zB;
  do{
    sqlite3_snprintf(20,zBuf,"(%s%u)", zA, i++);
  }while( strstr(z,zBuf)!=0 );
  return zBuf;
}

/*
** Output the given string as a quoted string using SQL quoting conventions.
**
** See also: output_quoted_escaped_string()
*/
static void output_quoted_string(FILE *out, const char *z){
  int i;
  char c;
  setBinaryMode(out, 1);
  for(i=0; (c = z[i])!=0 && c!='\''; i++){}
  if( c==0 ){
    utf8_printf(out,"'%s'",z);
  }else{
    raw_printf(out, "'");
    while( *z ){
      for(i=0; (c = z[i])!=0 && c!='\''; i++){}
      if( c=='\'' ) i++;
      if( i ){
        utf8_printf(out, "%.*s", i, z);
        z += i;
      }
      if( c=='\'' ){
        raw_printf(out, "'");
        continue;
      }
      if( c==0 ){
        break;
      }
      z++;
    }
    raw_printf(out, "'");
  }
  setTextMode(out, 1);
}

/*
** Output the given string as a quoted string using SQL quoting conventions.
** Additionallly , escape the "\n" and "\r" characters so that they do not
** get corrupted by end-of-line translation facilities in some operating
** systems.
**
** This is like output_quoted_string() but with the addition of the \r\n
** escape mechanism.
*/
static void output_quoted_escaped_string(FILE *out, const char *z){
  int i;
  char c;
  setBinaryMode(out, 1);
  for(i=0; (c = z[i])!=0 && c!='\'' && c!='\n' && c!='\r'; i++){}
  if( c==0 ){
    utf8_printf(out,"'%s'",z);
  }else{
    const char *zNL = 0;
    const char *zCR = 0;
    int nNL = 0;
    int nCR = 0;
    char zBuf1[20], zBuf2[20];
    for(i=0; z[i]; i++){
      if( z[i]=='\n' ) nNL++;
      if( z[i]=='\r' ) nCR++;
    }
    if( nNL ){
      raw_printf(out, "replace(");
      zNL = unused_string(z, "\\n", "\\012", zBuf1);
    }
    if( nCR ){
      raw_printf(out, "replace(");
      zCR = unused_string(z, "\\r", "\\015", zBuf2);
    }
    raw_printf(out, "'");
    while( *z ){
      for(i=0; (c = z[i])!=0 && c!='\n' && c!='\r' && c!='\''; i++){}
      if( c=='\'' ) i++;
      if( i ){
        utf8_printf(out, "%.*s", i, z);
        z += i;
      }
      if( c=='\'' ){
        raw_printf(out, "'");
        continue;
      }
      if( c==0 ){
        break;
      }
      z++;
      if( c=='\n' ){
        raw_printf(out, "%s", zNL);
        continue;
      }
      raw_printf(out, "%s", zCR);
    }
    raw_printf(out, "'");
    if( nCR ){
      raw_printf(out, ",'%s',char(13))", zCR);
    }
    if( nNL ){
      raw_printf(out, ",'%s',char(10))", zNL);
    }
  }
  setTextMode(out, 1);
}

/*
** Output the given string as a quoted according to C or TCL quoting rules.
*/
static void output_c_string(FILE *out, const char *z){
  unsigned int c;
  fputc('"', out);
  while( (c = *(z++))!=0 ){
    if( c=='\\' ){
      fputc(c, out);
      fputc(c, out);
    }else if( c=='"' ){
      fputc('\\', out);
      fputc('"', out);
    }else if( c=='\t' ){
      fputc('\\', out);
      fputc('t', out);
    }else if( c=='\n' ){
      fputc('\\', out);
      fputc('n', out);
    }else if( c=='\r' ){
      fputc('\\', out);
      fputc('r', out);
    }else if( !isprint(c&0xff) ){
      raw_printf(out, "\\%03o", c&0xff);
    }else{
      fputc(c, out);
    }
  }
  fputc('"', out);
}

/*
** Output the given string with characters that are special to
** HTML escaped.
*/
static void output_html_string(FILE *out, const char *z){
  int i;
  if( z==0 ) z = "";
  while( *z ){
    for(i=0;   z[i]
            && z[i]!='<'
            && z[i]!='&'
            && z[i]!='>'
            && z[i]!='\"'
            && z[i]!='\'';
        i++){}
    if( i>0 ){
      utf8_printf(out,"%.*s",i,z);
    }
    if( z[i]=='<' ){
      raw_printf(out,"&lt;");
    }else if( z[i]=='&' ){
      raw_printf(out,"&amp;");
    }else if( z[i]=='>' ){
      raw_printf(out,"&gt;");
    }else if( z[i]=='\"' ){
      raw_printf(out,"&quot;");
    }else if( z[i]=='\'' ){
      raw_printf(out,"&#39;");
    }else{
      break;
    }
    z += i + 1;
  }
}

/*
** If a field contains any character identified by a 1 in the following
** array, then the string must be quoted for CSV.
*/
static const char needCsvQuote[] = {
  1, 1, 1, 1, 1, 1, 1, 1,   1, 1, 1, 1, 1, 1, 1, 1,
  1, 1, 1, 1, 1, 1, 1, 1,   1, 1, 1, 1, 1, 1, 1, 1,
  1, 0, 1, 0, 0, 0, 0, 1,   0, 0, 0, 0, 0, 0, 0, 0,
  0, 0, 0, 0, 0, 0, 0, 0,   0, 0, 0, 0, 0, 0, 0, 0,
  0, 0, 0, 0, 0, 0, 0, 0,   0, 0, 0, 0, 0, 0, 0, 0,
  0, 0, 0, 0, 0, 0, 0, 0,   0, 0, 0, 0, 0, 0, 0, 0,
  0, 0, 0, 0, 0, 0, 0, 0,   0, 0, 0, 0, 0, 0, 0, 0,
  0, 0, 0, 0, 0, 0, 0, 0,   0, 0, 0, 0, 0, 0, 0, 1,
  1, 1, 1, 1, 1, 1, 1, 1,   1, 1, 1, 1, 1, 1, 1, 1,
  1, 1, 1, 1, 1, 1, 1, 1,   1, 1, 1, 1, 1, 1, 1, 1,
  1, 1, 1, 1, 1, 1, 1, 1,   1, 1, 1, 1, 1, 1, 1, 1,
  1, 1, 1, 1, 1, 1, 1, 1,   1, 1, 1, 1, 1, 1, 1, 1,
  1, 1, 1, 1, 1, 1, 1, 1,   1, 1, 1, 1, 1, 1, 1, 1,
  1, 1, 1, 1, 1, 1, 1, 1,   1, 1, 1, 1, 1, 1, 1, 1,
  1, 1, 1, 1, 1, 1, 1, 1,   1, 1, 1, 1, 1, 1, 1, 1,
  1, 1, 1, 1, 1, 1, 1, 1,   1, 1, 1, 1, 1, 1, 1, 1,
};

/*
** Output a single term of CSV.  Actually, p->colSeparator is used for
** the separator, which may or may not be a comma.  p->nullValue is
** the null value.  Strings are quoted if necessary.  The separator
** is only issued if bSep is true.
*/
static void output_csv(ShellState *p, const char *z, int bSep){
  FILE *out = p->out;
  if( z==0 ){
    utf8_printf(out,"%s",p->nullValue);
  }else{
    int i;
    int nSep = strlen30(p->colSeparator);
    for(i=0; z[i]; i++){
      if( needCsvQuote[((unsigned char*)z)[i]]
         || (z[i]==p->colSeparator[0] &&
             (nSep==1 || memcmp(z, p->colSeparator, nSep)==0)) ){
        i = 0;
        break;
      }
    }
    if( i==0 ){
      char *zQuoted = sqlite3_mprintf("\"%w\"", z);
      utf8_printf(out, "%s", zQuoted);
      sqlite3_free(zQuoted);
    }else{
      utf8_printf(out, "%s", z);
    }
  }
  if( bSep ){
    utf8_printf(p->out, "%s", p->colSeparator);
  }
}

/*
** This routine runs when the user presses Ctrl-C
*/
static void interrupt_handler(int NotUsed){
  UNUSED_PARAMETER(NotUsed);
  seenInterrupt++;
  if( seenInterrupt>2 ) exit(1);
  if( globalDb ) sqlite3_interrupt(globalDb);
}

#if (defined(_WIN32) || defined(WIN32)) && !defined(_WIN32_WCE)
/*
** This routine runs for console events (e.g. Ctrl-C) on Win32
*/
static BOOL WINAPI ConsoleCtrlHandler(
  DWORD dwCtrlType /* One of the CTRL_*_EVENT constants */
){
  if( dwCtrlType==CTRL_C_EVENT ){
    interrupt_handler(0);
    return TRUE;
  }
  return FALSE;
}
#endif

#ifndef SQLITE_OMIT_AUTHORIZATION
/*
** When the ".auth ON" is set, the following authorizer callback is
** invoked.  It always returns SQLITE_OK.
*/
static int shellAuth(
  void *pClientData,
  int op,
  const char *zA1,
  const char *zA2,
  const char *zA3,
  const char *zA4
){
  ShellState *p = (ShellState*)pClientData;
  static const char *azAction[] = { 0,
     "CREATE_INDEX",         "CREATE_TABLE",         "CREATE_TEMP_INDEX",
     "CREATE_TEMP_TABLE",    "CREATE_TEMP_TRIGGER",  "CREATE_TEMP_VIEW",
     "CREATE_TRIGGER",       "CREATE_VIEW",          "DELETE",
     "DROP_INDEX",           "DROP_TABLE",           "DROP_TEMP_INDEX",
     "DROP_TEMP_TABLE",      "DROP_TEMP_TRIGGER",    "DROP_TEMP_VIEW",
     "DROP_TRIGGER",         "DROP_VIEW",            "INSERT",
     "PRAGMA",               "READ",                 "SELECT",
     "TRANSACTION",          "UPDATE",               "ATTACH",
     "DETACH",               "ALTER_TABLE",          "REINDEX",
     "ANALYZE",              "CREATE_VTABLE",        "DROP_VTABLE",
     "FUNCTION",             "SAVEPOINT",            "RECURSIVE"
  };
  int i;
  const char *az[4];
  az[0] = zA1;
  az[1] = zA2;
  az[2] = zA3;
  az[3] = zA4;
  utf8_printf(p->out, "authorizer: %s", azAction[op]);
  for(i=0; i<4; i++){
    raw_printf(p->out, " ");
    if( az[i] ){
      output_c_string(p->out, az[i]);
    }else{
      raw_printf(p->out, "NULL");
    }
  }
  raw_printf(p->out, "\n");
  return SQLITE_OK;
}
#endif

/*
** Print a schema statement.  Part of MODE_Semi and MODE_Pretty output.
**
** This routine converts some CREATE TABLE statements for shadow tables
** in FTS3/4/5 into CREATE TABLE IF NOT EXISTS statements.
*/
static void printSchemaLine(FILE *out, const char *z, const char *zTail){
  if( sqlite3_strglob("CREATE TABLE ['\"]*", z)==0 ){
    utf8_printf(out, "CREATE TABLE IF NOT EXISTS %s%s", z+13, zTail);
  }else{
    utf8_printf(out, "%s%s", z, zTail);
  }
}
static void printSchemaLineN(FILE *out, char *z, int n, const char *zTail){
  char c = z[n];
  z[n] = 0;
  printSchemaLine(out, z, zTail);
  z[n] = c;
}

/*
** This is the callback routine that the shell
** invokes for each row of a query result.
*/
static int shell_callback(
  void *pArg,
  int nArg,        /* Number of result columns */
  char **azArg,    /* Text of each result column */
  char **azCol,    /* Column names */
  int *aiType      /* Column types */
){
  int i;
  ShellState *p = (ShellState*)pArg;

  if( azArg==0 ) return 0;
  switch( p->cMode ){
    case MODE_Line: {
      int w = 5;
      if( azArg==0 ) break;
      for(i=0; i<nArg; i++){
        int len = strlen30(azCol[i] ? azCol[i] : "");
        if( len>w ) w = len;
      }
      if( p->cnt++>0 ) utf8_printf(p->out, "%s", p->rowSeparator);
      for(i=0; i<nArg; i++){
        utf8_printf(p->out,"%*s = %s%s", w, azCol[i],
                azArg[i] ? azArg[i] : p->nullValue, p->rowSeparator);
      }
      break;
    }
    case MODE_Explain:
    case MODE_Column: {
      static const int aExplainWidths[] = {4, 13, 4, 4, 4, 13, 2, 13};
      const int *colWidth;
      int showHdr;
      char *rowSep;
      if( p->cMode==MODE_Column ){
        colWidth = p->colWidth;
        showHdr = p->showHeader;
        rowSep = p->rowSeparator;
      }else{
        colWidth = aExplainWidths;
        showHdr = 1;
        rowSep = SEP_Row;
      }
      if( p->cnt++==0 ){
        for(i=0; i<nArg; i++){
          int w, n;
          if( i<ArraySize(p->colWidth) ){
            w = colWidth[i];
          }else{
            w = 0;
          }
          if( w==0 ){
            w = strlenChar(azCol[i] ? azCol[i] : "");
            if( w<10 ) w = 10;
            n = strlenChar(azArg && azArg[i] ? azArg[i] : p->nullValue);
            if( w<n ) w = n;
          }
          if( i<ArraySize(p->actualWidth) ){
            p->actualWidth[i] = w;
          }
          if( showHdr ){
            utf8_width_print(p->out, w, azCol[i]);
            utf8_printf(p->out, "%s", i==nArg-1 ? rowSep : "  ");
          }
        }
        if( showHdr ){
          for(i=0; i<nArg; i++){
            int w;
            if( i<ArraySize(p->actualWidth) ){
               w = p->actualWidth[i];
               if( w<0 ) w = -w;
            }else{
               w = 10;
            }
            utf8_printf(p->out,"%-*.*s%s",w,w,
                   "----------------------------------------------------------"
                   "----------------------------------------------------------",
                    i==nArg-1 ? rowSep : "  ");
          }
        }
      }
      if( azArg==0 ) break;
      for(i=0; i<nArg; i++){
        int w;
        if( i<ArraySize(p->actualWidth) ){
           w = p->actualWidth[i];
        }else{
           w = 10;
        }
        if( p->cMode==MODE_Explain && azArg[i] && strlenChar(azArg[i])>w ){
          w = strlenChar(azArg[i]);
        }
        if( i==1 && p->aiIndent && p->pStmt ){
          if( p->iIndent<p->nIndent ){
            utf8_printf(p->out, "%*.s", p->aiIndent[p->iIndent], "");
          }
          p->iIndent++;
        }
        utf8_width_print(p->out, w, azArg[i] ? azArg[i] : p->nullValue);
        utf8_printf(p->out, "%s", i==nArg-1 ? rowSep : "  ");
      }
      break;
    }
    case MODE_Semi: {   /* .schema and .fullschema output */
      printSchemaLine(p->out, azArg[0], ";\n");
      break;
    }
    case MODE_Pretty: {  /* .schema and .fullschema with --indent */
      char *z;
      int j;
      int nParen = 0;
      char cEnd = 0;
      char c;
      int nLine = 0;
      assert( nArg==1 );
      if( azArg[0]==0 ) break;
      if( sqlite3_strlike("CREATE VIEW%", azArg[0], 0)==0
       || sqlite3_strlike("CREATE TRIG%", azArg[0], 0)==0
      ){
        utf8_printf(p->out, "%s;\n", azArg[0]);
        break;
      }
      z = sqlite3_mprintf("%s", azArg[0]);
      j = 0;
      for(i=0; IsSpace(z[i]); i++){}
      for(; (c = z[i])!=0; i++){
        if( IsSpace(c) ){
          if( z[j-1]=='\r' ) z[j-1] = '\n';
          if( IsSpace(z[j-1]) || z[j-1]=='(' ) continue;
        }else if( (c=='(' || c==')') && j>0 && IsSpace(z[j-1]) ){
          j--;
        }
        z[j++] = c;
      }
      while( j>0 && IsSpace(z[j-1]) ){ j--; }
      z[j] = 0;
      if( strlen30(z)>=79 ){
        for(i=j=0; (c = z[i])!=0; i++){
          if( c==cEnd ){
            cEnd = 0;
          }else if( c=='"' || c=='\'' || c=='`' ){
            cEnd = c;
          }else if( c=='[' ){
            cEnd = ']';
          }else if( c=='(' ){
            nParen++;
          }else if( c==')' ){
            nParen--;
            if( nLine>0 && nParen==0 && j>0 ){
              printSchemaLineN(p->out, z, j, "\n");
              j = 0;
            }
          }
          z[j++] = c;
          if( nParen==1 && (c=='(' || c==',' || c=='\n') ){
            if( c=='\n' ) j--;
            printSchemaLineN(p->out, z, j, "\n  ");
            j = 0;
            nLine++;
            while( IsSpace(z[i+1]) ){ i++; }
          }
        }
        z[j] = 0;
      }
      printSchemaLine(p->out, z, ";\n");
      sqlite3_free(z);
      break;
    }
    case MODE_List: {
      if( p->cnt++==0 && p->showHeader ){
        for(i=0; i<nArg; i++){
          utf8_printf(p->out,"%s%s",azCol[i],
                  i==nArg-1 ? p->rowSeparator : p->colSeparator);
        }
      }
      if( azArg==0 ) break;
      for(i=0; i<nArg; i++){
        char *z = azArg[i];
        if( z==0 ) z = p->nullValue;
        utf8_printf(p->out, "%s", z);
        if( i<nArg-1 ){
          utf8_printf(p->out, "%s", p->colSeparator);
        }else{
          utf8_printf(p->out, "%s", p->rowSeparator);
        }
      }
      break;
    }
    case MODE_Html: {
      if( p->cnt++==0 && p->showHeader ){
        raw_printf(p->out,"<TR>");
        for(i=0; i<nArg; i++){
          raw_printf(p->out,"<TH>");
          output_html_string(p->out, azCol[i]);
          raw_printf(p->out,"</TH>\n");
        }
        raw_printf(p->out,"</TR>\n");
      }
      if( azArg==0 ) break;
      raw_printf(p->out,"<TR>");
      for(i=0; i<nArg; i++){
        raw_printf(p->out,"<TD>");
        output_html_string(p->out, azArg[i] ? azArg[i] : p->nullValue);
        raw_printf(p->out,"</TD>\n");
      }
      raw_printf(p->out,"</TR>\n");
      break;
    }
    case MODE_Tcl: {
      if( p->cnt++==0 && p->showHeader ){
        for(i=0; i<nArg; i++){
          output_c_string(p->out,azCol[i] ? azCol[i] : "");
          if(i<nArg-1) utf8_printf(p->out, "%s", p->colSeparator);
        }
        utf8_printf(p->out, "%s", p->rowSeparator);
      }
      if( azArg==0 ) break;
      for(i=0; i<nArg; i++){
        output_c_string(p->out, azArg[i] ? azArg[i] : p->nullValue);
        if(i<nArg-1) utf8_printf(p->out, "%s", p->colSeparator);
      }
      utf8_printf(p->out, "%s", p->rowSeparator);
      break;
    }
    case MODE_Csv: {
      setBinaryMode(p->out, 1);
      if( p->cnt++==0 && p->showHeader ){
        for(i=0; i<nArg; i++){
          output_csv(p, azCol[i] ? azCol[i] : "", i<nArg-1);
        }
        utf8_printf(p->out, "%s", p->rowSeparator);
      }
      if( nArg>0 ){
        for(i=0; i<nArg; i++){
          output_csv(p, azArg[i], i<nArg-1);
        }
        utf8_printf(p->out, "%s", p->rowSeparator);
      }
      setTextMode(p->out, 1);
      break;
    }
    case MODE_Insert: {
      if( azArg==0 ) break;
      utf8_printf(p->out,"INSERT INTO %s",p->zDestTable);
      if( p->showHeader ){
        raw_printf(p->out,"(");
        for(i=0; i<nArg; i++){
          if( i>0 ) raw_printf(p->out, ",");
          if( quoteChar(azCol[i]) ){
            char *z = sqlite3_mprintf("\"%w\"", azCol[i]);
            utf8_printf(p->out, "%s", z);
            sqlite3_free(z);
          }else{
            raw_printf(p->out, "%s", azCol[i]);
          }
        }
        raw_printf(p->out,")");
      }
      p->cnt++;
      for(i=0; i<nArg; i++){
        raw_printf(p->out, i>0 ? "," : " VALUES(");
        if( (azArg[i]==0) || (aiType && aiType[i]==SQLITE_NULL) ){
          utf8_printf(p->out,"NULL");
        }else if( aiType && aiType[i]==SQLITE_TEXT ){
          if( ShellHasFlag(p, SHFLG_Newlines) ){
            output_quoted_string(p->out, azArg[i]);
          }else{
            output_quoted_escaped_string(p->out, azArg[i]);
          }
        }else if( aiType && aiType[i]==SQLITE_INTEGER ){
          utf8_printf(p->out,"%s", azArg[i]);
        }else if( aiType && aiType[i]==SQLITE_FLOAT ){
          char z[50];
          double r = sqlite3_column_double(p->pStmt, i);
          sqlite3_snprintf(50,z,"%!.20g", r);
          raw_printf(p->out, "%s", z);
        }else if( aiType && aiType[i]==SQLITE_BLOB && p->pStmt ){
          const void *pBlob = sqlite3_column_blob(p->pStmt, i);
          int nBlob = sqlite3_column_bytes(p->pStmt, i);
          output_hex_blob(p->out, pBlob, nBlob);
        }else if( isNumber(azArg[i], 0) ){
          utf8_printf(p->out,"%s", azArg[i]);
        }else if( ShellHasFlag(p, SHFLG_Newlines) ){
          output_quoted_string(p->out, azArg[i]);
        }else{
          output_quoted_escaped_string(p->out, azArg[i]);
        }
      }
      raw_printf(p->out,");\n");
      break;
    }
    case MODE_Quote: {
      if( azArg==0 ) break;
      if( p->cnt==0 && p->showHeader ){
        for(i=0; i<nArg; i++){
          if( i>0 ) raw_printf(p->out, ",");
          output_quoted_string(p->out, azCol[i]);
        }
        raw_printf(p->out,"\n");
      }
      p->cnt++;
      for(i=0; i<nArg; i++){
        if( i>0 ) raw_printf(p->out, ",");
        if( (azArg[i]==0) || (aiType && aiType[i]==SQLITE_NULL) ){
          utf8_printf(p->out,"NULL");
        }else if( aiType && aiType[i]==SQLITE_TEXT ){
          output_quoted_string(p->out, azArg[i]);
        }else if( aiType && aiType[i]==SQLITE_INTEGER ){
          utf8_printf(p->out,"%s", azArg[i]);
        }else if( aiType && aiType[i]==SQLITE_FLOAT ){
          char z[50];
          double r = sqlite3_column_double(p->pStmt, i);
          sqlite3_snprintf(50,z,"%!.20g", r);
          raw_printf(p->out, "%s", z);
        }else if( aiType && aiType[i]==SQLITE_BLOB && p->pStmt ){
          const void *pBlob = sqlite3_column_blob(p->pStmt, i);
          int nBlob = sqlite3_column_bytes(p->pStmt, i);
          output_hex_blob(p->out, pBlob, nBlob);
        }else if( isNumber(azArg[i], 0) ){
          utf8_printf(p->out,"%s", azArg[i]);
        }else{
          output_quoted_string(p->out, azArg[i]);
        }
      }
      raw_printf(p->out,"\n");
      break;
    }
    case MODE_Ascii: {
      if( p->cnt++==0 && p->showHeader ){
        for(i=0; i<nArg; i++){
          if( i>0 ) utf8_printf(p->out, "%s", p->colSeparator);
          utf8_printf(p->out,"%s",azCol[i] ? azCol[i] : "");
        }
        utf8_printf(p->out, "%s", p->rowSeparator);
      }
      if( azArg==0 ) break;
      for(i=0; i<nArg; i++){
        if( i>0 ) utf8_printf(p->out, "%s", p->colSeparator);
        utf8_printf(p->out,"%s",azArg[i] ? azArg[i] : p->nullValue);
      }
      utf8_printf(p->out, "%s", p->rowSeparator);
      break;
    }
  }
  return 0;
}

/*
** This is the callback routine that the SQLite library
** invokes for each row of a query result.
*/
static int callback(void *pArg, int nArg, char **azArg, char **azCol){
  /* since we don't have type info, call the shell_callback with a NULL value */
  return shell_callback(pArg, nArg, azArg, azCol, NULL);
}

/*
** This is the callback routine from sqlite3_exec() that appends all
** output onto the end of a ShellText object.
*/
static int captureOutputCallback(void *pArg, int nArg, char **azArg, char **az){
  ShellText *p = (ShellText*)pArg;
  int i;
  UNUSED_PARAMETER(az);
  if( azArg==0 ) return 0;
  if( p->n ) appendText(p, "|", 0);
  for(i=0; i<nArg; i++){
    if( i ) appendText(p, ",", 0);
    if( azArg[i] ) appendText(p, azArg[i], 0);
  }
  return 0;
}

/*
** Generate an appropriate SELFTEST table in the main database.
*/
static void createSelftestTable(ShellState *p){
  char *zErrMsg = 0;
  sqlite3_exec(p->db,
    "SAVEPOINT selftest_init;\n"
    "CREATE TABLE IF NOT EXISTS selftest(\n"
    "  tno INTEGER PRIMARY KEY,\n"   /* Test number */
    "  op TEXT,\n"                   /* Operator:  memo run */
    "  cmd TEXT,\n"                  /* Command text */
    "  ans TEXT\n"                   /* Desired answer */
    ");"
    "CREATE TEMP TABLE [_shell$self](op,cmd,ans);\n"
    "INSERT INTO [_shell$self](rowid,op,cmd)\n"
    "  VALUES(coalesce((SELECT (max(tno)+100)/10 FROM selftest),10),\n"
    "         'memo','Tests generated by --init');\n"
    "INSERT INTO [_shell$self]\n"
    "  SELECT 'run',\n"
    "    'SELECT hex(sha3_query(''SELECT type,name,tbl_name,sql "
                                 "FROM sqlite_master ORDER BY 2'',224))',\n"
    "    hex(sha3_query('SELECT type,name,tbl_name,sql "
                          "FROM sqlite_master ORDER BY 2',224));\n"
    "INSERT INTO [_shell$self]\n"
    "  SELECT 'run',"
    "    'SELECT hex(sha3_query(''SELECT * FROM \"' ||"
    "        printf('%w',name) || '\" NOT INDEXED'',224))',\n"
    "    hex(sha3_query(printf('SELECT * FROM \"%w\" NOT INDEXED',name),224))\n"
    "  FROM (\n"
    "    SELECT name FROM sqlite_master\n"
    "     WHERE type='table'\n"
    "       AND name<>'selftest'\n"
    "       AND coalesce(rootpage,0)>0\n"
    "  )\n"
    " ORDER BY name;\n"
    "INSERT INTO [_shell$self]\n"
    "  VALUES('run','PRAGMA integrity_check','ok');\n"
    "INSERT INTO selftest(tno,op,cmd,ans)"
    "  SELECT rowid*10,op,cmd,ans FROM [_shell$self];\n"
    "DROP TABLE [_shell$self];"
    ,0,0,&zErrMsg);
  if( zErrMsg ){
    utf8_printf(stderr, "SELFTEST initialization failure: %s\n", zErrMsg);
    sqlite3_free(zErrMsg);
  }
  sqlite3_exec(p->db, "RELEASE selftest_init",0,0,0);
}


/*
** Set the destination table field of the ShellState structure to
** the name of the table given.  Escape any quote characters in the
** table name.
*/
static void set_table_name(ShellState *p, const char *zName){
  int i, n;
  char cQuote;
  char *z;

  if( p->zDestTable ){
    free(p->zDestTable);
    p->zDestTable = 0;
  }
  if( zName==0 ) return;
  cQuote = quoteChar(zName);
  n = strlen30(zName);
  if( cQuote ) n += n+2;
  z = p->zDestTable = malloc( n+1 );
  if( z==0 ){
    raw_printf(stderr,"Error: out of memory\n");
    exit(1);
  }
  n = 0;
  if( cQuote ) z[n++] = cQuote;
  for(i=0; zName[i]; i++){
    z[n++] = zName[i];
    if( zName[i]==cQuote ) z[n++] = cQuote;
  }
  if( cQuote ) z[n++] = cQuote;
  z[n] = 0;
}


/*
** Execute a query statement that will generate SQL output.  Print
** the result columns, comma-separated, on a line and then add a
** semicolon terminator to the end of that line.
**
** If the number of columns is 1 and that column contains text "--"
** then write the semicolon on a separate line.  That way, if a
** "--" comment occurs at the end of the statement, the comment
** won't consume the semicolon terminator.
*/
static int run_table_dump_query(
  ShellState *p,           /* Query context */
  const char *zSelect,     /* SELECT statement to extract content */
  const char *zFirstRow    /* Print before first row, if not NULL */
){
  sqlite3_stmt *pSelect;
  int rc;
  int nResult;
  int i;
  const char *z;
  rc = sqlite3_prepare_v2(p->db, zSelect, -1, &pSelect, 0);
  if( rc!=SQLITE_OK || !pSelect ){
    utf8_printf(p->out, "/**** ERROR: (%d) %s *****/\n", rc,
                sqlite3_errmsg(p->db));
    if( (rc&0xff)!=SQLITE_CORRUPT ) p->nErr++;
    return rc;
  }
  rc = sqlite3_step(pSelect);
  nResult = sqlite3_column_count(pSelect);
  while( rc==SQLITE_ROW ){
    if( zFirstRow ){
      utf8_printf(p->out, "%s", zFirstRow);
      zFirstRow = 0;
    }
    z = (const char*)sqlite3_column_text(pSelect, 0);
    utf8_printf(p->out, "%s", z);
    for(i=1; i<nResult; i++){
      utf8_printf(p->out, ",%s", sqlite3_column_text(pSelect, i));
    }
    if( z==0 ) z = "";
    while( z[0] && (z[0]!='-' || z[1]!='-') ) z++;
    if( z[0] ){
      raw_printf(p->out, "\n;\n");
    }else{
      raw_printf(p->out, ";\n");
    }
    rc = sqlite3_step(pSelect);
  }
  rc = sqlite3_finalize(pSelect);
  if( rc!=SQLITE_OK ){
    utf8_printf(p->out, "/**** ERROR: (%d) %s *****/\n", rc,
                sqlite3_errmsg(p->db));
    if( (rc&0xff)!=SQLITE_CORRUPT ) p->nErr++;
  }
  return rc;
}

/*
** Allocate space and save off current error string.
*/
static char *save_err_msg(
  sqlite3 *db            /* Database to query */
){
  int nErrMsg = 1+strlen30(sqlite3_errmsg(db));
  char *zErrMsg = sqlite3_malloc64(nErrMsg);
  if( zErrMsg ){
    memcpy(zErrMsg, sqlite3_errmsg(db), nErrMsg);
  }
  return zErrMsg;
}

#ifdef __linux__
/*
** Attempt to display I/O stats on Linux using /proc/PID/io
*/
static void displayLinuxIoStats(FILE *out){
  FILE *in;
  char z[200];
  sqlite3_snprintf(sizeof(z), z, "/proc/%d/io", getpid());
  in = fopen(z, "rb");
  if( in==0 ) return;
  while( fgets(z, sizeof(z), in)!=0 ){
    static const struct {
      const char *zPattern;
      const char *zDesc;
    } aTrans[] = {
      { "rchar: ",                  "Bytes received by read():" },
      { "wchar: ",                  "Bytes sent to write():"    },
      { "syscr: ",                  "Read() system calls:"      },
      { "syscw: ",                  "Write() system calls:"     },
      { "read_bytes: ",             "Bytes read from storage:"  },
      { "write_bytes: ",            "Bytes written to storage:" },
      { "cancelled_write_bytes: ",  "Cancelled write bytes:"    },
    };
    int i;
    for(i=0; i<ArraySize(aTrans); i++){
      int n = (int)strlen(aTrans[i].zPattern);
      if( strncmp(aTrans[i].zPattern, z, n)==0 ){
        utf8_printf(out, "%-36s %s", aTrans[i].zDesc, &z[n]);
        break;
      }
    }
  }
  fclose(in);
}
#endif

/*
** Display a single line of status using 64-bit values.
*/
static void displayStatLine(
  ShellState *p,            /* The shell context */
  char *zLabel,             /* Label for this one line */
  char *zFormat,            /* Format for the result */
  int iStatusCtrl,          /* Which status to display */
  int bReset                /* True to reset the stats */
){
  sqlite3_int64 iCur = -1;
  sqlite3_int64 iHiwtr = -1;
  int i, nPercent;
  char zLine[200];
  sqlite3_status64(iStatusCtrl, &iCur, &iHiwtr, bReset);
  for(i=0, nPercent=0; zFormat[i]; i++){
    if( zFormat[i]=='%' ) nPercent++;
  }
  if( nPercent>1 ){
    sqlite3_snprintf(sizeof(zLine), zLine, zFormat, iCur, iHiwtr);
  }else{
    sqlite3_snprintf(sizeof(zLine), zLine, zFormat, iHiwtr);
  }
  raw_printf(p->out, "%-36s %s\n", zLabel, zLine);
}

/*
** Display memory stats.
*/
static int display_stats(
  sqlite3 *db,                /* Database to query */
  ShellState *pArg,           /* Pointer to ShellState */
  int bReset                  /* True to reset the stats */
){
  int iCur;
  int iHiwtr;

  if( pArg && pArg->out ){
    displayStatLine(pArg, "Memory Used:",
       "%lld (max %lld) bytes", SQLITE_STATUS_MEMORY_USED, bReset);
    displayStatLine(pArg, "Number of Outstanding Allocations:",
       "%lld (max %lld)", SQLITE_STATUS_MALLOC_COUNT, bReset);
    if( pArg->shellFlgs & SHFLG_Pagecache ){
      displayStatLine(pArg, "Number of Pcache Pages Used:",
         "%lld (max %lld) pages", SQLITE_STATUS_PAGECACHE_USED, bReset);
    }
    displayStatLine(pArg, "Number of Pcache Overflow Bytes:",
       "%lld (max %lld) bytes", SQLITE_STATUS_PAGECACHE_OVERFLOW, bReset);
    displayStatLine(pArg, "Largest Allocation:",
       "%lld bytes", SQLITE_STATUS_MALLOC_SIZE, bReset);
    displayStatLine(pArg, "Largest Pcache Allocation:",
       "%lld bytes", SQLITE_STATUS_PAGECACHE_SIZE, bReset);
#ifdef YYTRACKMAXSTACKDEPTH
    displayStatLine(pArg, "Deepest Parser Stack:",
       "%lld (max %lld)", SQLITE_STATUS_PARSER_STACK, bReset);
#endif
  }

  if( pArg && pArg->out && db ){
    if( pArg->shellFlgs & SHFLG_Lookaside ){
      iHiwtr = iCur = -1;
      sqlite3_db_status(db, SQLITE_DBSTATUS_LOOKASIDE_USED,
                        &iCur, &iHiwtr, bReset);
      raw_printf(pArg->out,
              "Lookaside Slots Used:                %d (max %d)\n",
              iCur, iHiwtr);
      sqlite3_db_status(db, SQLITE_DBSTATUS_LOOKASIDE_HIT,
                        &iCur, &iHiwtr, bReset);
      raw_printf(pArg->out, "Successful lookaside attempts:       %d\n",
              iHiwtr);
      sqlite3_db_status(db, SQLITE_DBSTATUS_LOOKASIDE_MISS_SIZE,
                        &iCur, &iHiwtr, bReset);
      raw_printf(pArg->out, "Lookaside failures due to size:      %d\n",
              iHiwtr);
      sqlite3_db_status(db, SQLITE_DBSTATUS_LOOKASIDE_MISS_FULL,
                        &iCur, &iHiwtr, bReset);
      raw_printf(pArg->out, "Lookaside failures due to OOM:       %d\n",
              iHiwtr);
    }
    iHiwtr = iCur = -1;
    sqlite3_db_status(db, SQLITE_DBSTATUS_CACHE_USED, &iCur, &iHiwtr, bReset);
    raw_printf(pArg->out, "Pager Heap Usage:                    %d bytes\n",
            iCur);
    iHiwtr = iCur = -1;
    sqlite3_db_status(db, SQLITE_DBSTATUS_CACHE_HIT, &iCur, &iHiwtr, 1);
    raw_printf(pArg->out, "Page cache hits:                     %d\n", iCur);
    iHiwtr = iCur = -1;
    sqlite3_db_status(db, SQLITE_DBSTATUS_CACHE_MISS, &iCur, &iHiwtr, 1);
    raw_printf(pArg->out, "Page cache misses:                   %d\n", iCur);
    iHiwtr = iCur = -1;
    sqlite3_db_status(db, SQLITE_DBSTATUS_CACHE_WRITE, &iCur, &iHiwtr, 1);
    raw_printf(pArg->out, "Page cache writes:                   %d\n", iCur);
    iHiwtr = iCur = -1;
    sqlite3_db_status(db, SQLITE_DBSTATUS_SCHEMA_USED, &iCur, &iHiwtr, bReset);
    raw_printf(pArg->out, "Schema Heap Usage:                   %d bytes\n",
            iCur);
    iHiwtr = iCur = -1;
    sqlite3_db_status(db, SQLITE_DBSTATUS_STMT_USED, &iCur, &iHiwtr, bReset);
    raw_printf(pArg->out, "Statement Heap/Lookaside Usage:      %d bytes\n",
            iCur);
  }

  if( pArg && pArg->out && db && pArg->pStmt ){
    iCur = sqlite3_stmt_status(pArg->pStmt, SQLITE_STMTSTATUS_FULLSCAN_STEP,
                               bReset);
    raw_printf(pArg->out, "Fullscan Steps:                      %d\n", iCur);
    iCur = sqlite3_stmt_status(pArg->pStmt, SQLITE_STMTSTATUS_SORT, bReset);
    raw_printf(pArg->out, "Sort Operations:                     %d\n", iCur);
    iCur = sqlite3_stmt_status(pArg->pStmt, SQLITE_STMTSTATUS_AUTOINDEX,bReset);
    raw_printf(pArg->out, "Autoindex Inserts:                   %d\n", iCur);
    iCur = sqlite3_stmt_status(pArg->pStmt, SQLITE_STMTSTATUS_VM_STEP, bReset);
    raw_printf(pArg->out, "Virtual Machine Steps:               %d\n", iCur);
  }

#ifdef __linux__
  displayLinuxIoStats(pArg->out);
#endif

  /* Do not remove this machine readable comment: extra-stats-output-here */

  return 0;
}

/*
** Display scan stats.
*/
static void display_scanstats(
  sqlite3 *db,                    /* Database to query */
  ShellState *pArg                /* Pointer to ShellState */
){
#ifndef SQLITE_ENABLE_STMT_SCANSTATUS
  UNUSED_PARAMETER(db);
  UNUSED_PARAMETER(pArg);
#else
  int i, k, n, mx;
  raw_printf(pArg->out, "-------- scanstats --------\n");
  mx = 0;
  for(k=0; k<=mx; k++){
    double rEstLoop = 1.0;
    for(i=n=0; 1; i++){
      sqlite3_stmt *p = pArg->pStmt;
      sqlite3_int64 nLoop, nVisit;
      double rEst;
      int iSid;
      const char *zExplain;
      if( sqlite3_stmt_scanstatus(p, i, SQLITE_SCANSTAT_NLOOP, (void*)&nLoop) ){
        break;
      }
      sqlite3_stmt_scanstatus(p, i, SQLITE_SCANSTAT_SELECTID, (void*)&iSid);
      if( iSid>mx ) mx = iSid;
      if( iSid!=k ) continue;
      if( n==0 ){
        rEstLoop = (double)nLoop;
        if( k>0 ) raw_printf(pArg->out, "-------- subquery %d -------\n", k);
      }
      n++;
      sqlite3_stmt_scanstatus(p, i, SQLITE_SCANSTAT_NVISIT, (void*)&nVisit);
      sqlite3_stmt_scanstatus(p, i, SQLITE_SCANSTAT_EST, (void*)&rEst);
      sqlite3_stmt_scanstatus(p, i, SQLITE_SCANSTAT_EXPLAIN, (void*)&zExplain);
      utf8_printf(pArg->out, "Loop %2d: %s\n", n, zExplain);
      rEstLoop *= rEst;
      raw_printf(pArg->out,
          "         nLoop=%-8lld nRow=%-8lld estRow=%-8lld estRow/Loop=%-8g\n",
          nLoop, nVisit, (sqlite3_int64)(rEstLoop+0.5), rEst
      );
    }
  }
  raw_printf(pArg->out, "---------------------------\n");
#endif
}

/*
** Parameter azArray points to a zero-terminated array of strings. zStr
** points to a single nul-terminated string. Return non-zero if zStr
** is equal, according to strcmp(), to any of the strings in the array.
** Otherwise, return zero.
*/
static int str_in_array(const char *zStr, const char **azArray){
  int i;
  for(i=0; azArray[i]; i++){
    if( 0==strcmp(zStr, azArray[i]) ) return 1;
  }
  return 0;
}

/*
** If compiled statement pSql appears to be an EXPLAIN statement, allocate
** and populate the ShellState.aiIndent[] array with the number of
** spaces each opcode should be indented before it is output.
**
** The indenting rules are:
**
**     * For each "Next", "Prev", "VNext" or "VPrev" instruction, indent
**       all opcodes that occur between the p2 jump destination and the opcode
**       itself by 2 spaces.
**
**     * For each "Goto", if the jump destination is earlier in the program
**       and ends on one of:
**          Yield  SeekGt  SeekLt  RowSetRead  Rewind
**       or if the P1 parameter is one instead of zero,
**       then indent all opcodes between the earlier instruction
**       and "Goto" by 2 spaces.
*/
static void explain_data_prepare(ShellState *p, sqlite3_stmt *pSql){
  const char *zSql;               /* The text of the SQL statement */
  const char *z;                  /* Used to check if this is an EXPLAIN */
  int *abYield = 0;               /* True if op is an OP_Yield */
  int nAlloc = 0;                 /* Allocated size of p->aiIndent[], abYield */
  int iOp;                        /* Index of operation in p->aiIndent[] */

  const char *azNext[] = { "Next", "Prev", "VPrev", "VNext", "SorterNext",
                           "NextIfOpen", "PrevIfOpen", 0 };
  const char *azYield[] = { "Yield", "SeekLT", "SeekGT", "RowSetRead",
                            "Rewind", 0 };
  const char *azGoto[] = { "Goto", 0 };

  /* Try to figure out if this is really an EXPLAIN statement. If this
  ** cannot be verified, return early.  */
  if( sqlite3_column_count(pSql)!=8 ){
    p->cMode = p->mode;
    return;
  }
  zSql = sqlite3_sql(pSql);
  if( zSql==0 ) return;
  for(z=zSql; *z==' ' || *z=='\t' || *z=='\n' || *z=='\f' || *z=='\r'; z++);
  if( sqlite3_strnicmp(z, "explain", 7) ){
    p->cMode = p->mode;
    return;
  }

  for(iOp=0; SQLITE_ROW==sqlite3_step(pSql); iOp++){
    int i;
    int iAddr = sqlite3_column_int(pSql, 0);
    const char *zOp = (const char*)sqlite3_column_text(pSql, 1);

    /* Set p2 to the P2 field of the current opcode. Then, assuming that
    ** p2 is an instruction address, set variable p2op to the index of that
    ** instruction in the aiIndent[] array. p2 and p2op may be different if
    ** the current instruction is part of a sub-program generated by an
    ** SQL trigger or foreign key.  */
    int p2 = sqlite3_column_int(pSql, 3);
    int p2op = (p2 + (iOp-iAddr));

    /* Grow the p->aiIndent array as required */
    if( iOp>=nAlloc ){
      if( iOp==0 ){
        /* Do further verfication that this is explain output.  Abort if
        ** it is not */
        static const char *explainCols[] = {
           "addr", "opcode", "p1", "p2", "p3", "p4", "p5", "comment" };
        int jj;
        for(jj=0; jj<ArraySize(explainCols); jj++){
          if( strcmp(sqlite3_column_name(pSql,jj),explainCols[jj])!=0 ){
            p->cMode = p->mode;
            sqlite3_reset(pSql);
            return;
          }
        }
      }
      nAlloc += 100;
      p->aiIndent = (int*)sqlite3_realloc64(p->aiIndent, nAlloc*sizeof(int));
      abYield = (int*)sqlite3_realloc64(abYield, nAlloc*sizeof(int));
    }
    abYield[iOp] = str_in_array(zOp, azYield);
    p->aiIndent[iOp] = 0;
    p->nIndent = iOp+1;

    if( str_in_array(zOp, azNext) ){
      for(i=p2op; i<iOp; i++) p->aiIndent[i] += 2;
    }
    if( str_in_array(zOp, azGoto) && p2op<p->nIndent
     && (abYield[p2op] || sqlite3_column_int(pSql, 2))
    ){
      for(i=p2op; i<iOp; i++) p->aiIndent[i] += 2;
    }
  }

  p->iIndent = 0;
  sqlite3_free(abYield);
  sqlite3_reset(pSql);
}

/*
** Free the array allocated by explain_data_prepare().
*/
static void explain_data_delete(ShellState *p){
  sqlite3_free(p->aiIndent);
  p->aiIndent = 0;
  p->nIndent = 0;
  p->iIndent = 0;
}

/*
** Disable and restore .wheretrace and .selecttrace settings.
*/
#if defined(SQLITE_DEBUG) && defined(SQLITE_ENABLE_SELECTTRACE)
extern int sqlite3SelectTrace;
static int savedSelectTrace;
#endif
#if defined(SQLITE_DEBUG) && defined(SQLITE_ENABLE_WHERETRACE)
extern int sqlite3WhereTrace;
static int savedWhereTrace;
#endif
static void disable_debug_trace_modes(void){
#if defined(SQLITE_DEBUG) && defined(SQLITE_ENABLE_SELECTTRACE)
  savedSelectTrace = sqlite3SelectTrace;
  sqlite3SelectTrace = 0;
#endif
#if defined(SQLITE_DEBUG) && defined(SQLITE_ENABLE_WHERETRACE)
  savedWhereTrace = sqlite3WhereTrace;
  sqlite3WhereTrace = 0;
#endif
}
static void restore_debug_trace_modes(void){
#if defined(SQLITE_DEBUG) && defined(SQLITE_ENABLE_SELECTTRACE)
  sqlite3SelectTrace = savedSelectTrace;
#endif
#if defined(SQLITE_DEBUG) && defined(SQLITE_ENABLE_WHERETRACE)
  sqlite3WhereTrace = savedWhereTrace;
#endif
}

/*
** Run a prepared statement
*/
static void exec_prepared_stmt(
  ShellState *pArg,                                /* Pointer to ShellState */
  sqlite3_stmt *pStmt,                             /* Statment to run */
  int (*xCallback)(void*,int,char**,char**,int*)   /* Callback function */
){
  int rc;

  /* perform the first step.  this will tell us if we
  ** have a result set or not and how wide it is.
  */
  rc = sqlite3_step(pStmt);
  /* if we have a result set... */
  if( SQLITE_ROW == rc ){
    /* if we have a callback... */
    if( xCallback ){
      /* allocate space for col name ptr, value ptr, and type */
      int nCol = sqlite3_column_count(pStmt);
      void *pData = sqlite3_malloc64(3*nCol*sizeof(const char*) + 1);
      if( !pData ){
        rc = SQLITE_NOMEM;
      }else{
        char **azCols = (char **)pData;      /* Names of result columns */
        char **azVals = &azCols[nCol];       /* Results */
        int *aiTypes = (int *)&azVals[nCol]; /* Result types */
        int i, x;
        assert(sizeof(int) <= sizeof(char *));
        /* save off ptrs to column names */
        for(i=0; i<nCol; i++){
          azCols[i] = (char *)sqlite3_column_name(pStmt, i);
        }
        do{
          /* extract the data and data types */
          for(i=0; i<nCol; i++){
            aiTypes[i] = x = sqlite3_column_type(pStmt, i);
            if( x==SQLITE_BLOB && pArg && pArg->cMode==MODE_Insert ){
              azVals[i] = "";
            }else{
              azVals[i] = (char*)sqlite3_column_text(pStmt, i);
            }
            if( !azVals[i] && (aiTypes[i]!=SQLITE_NULL) ){
              rc = SQLITE_NOMEM;
              break; /* from for */
            }
          } /* end for */

          /* if data and types extracted successfully... */
          if( SQLITE_ROW == rc ){
            /* call the supplied callback with the result row data */
            if( xCallback(pArg, nCol, azVals, azCols, aiTypes) ){
              rc = SQLITE_ABORT;
            }else{
              rc = sqlite3_step(pStmt);
            }
          }
        } while( SQLITE_ROW == rc );
        sqlite3_free(pData);
      }
    }else{
      do{
        rc = sqlite3_step(pStmt);
      } while( rc == SQLITE_ROW );
    }
  }
}

/*
** This function is called to process SQL if the previous shell command
** was ".expert". It passes the SQL in the second argument directly to
** the sqlite3expert object.
**
** If successful, SQLITE_OK is returned. Otherwise, an SQLite error
** code. In this case, (*pzErr) may be set to point to a buffer containing
** an English language error message. It is the responsibility of the
** caller to eventually free this buffer using sqlite3_free().
*/
static int expertHandleSQL(
  ShellState *pState, 
  const char *zSql, 
  char **pzErr
){
  assert( pState->expert.pExpert );
  assert( pzErr==0 || *pzErr==0 );
  return sqlite3_expert_sql(pState->expert.pExpert, zSql, pzErr);
}

/*
** This function is called either to silently clean up the object
** created by the ".expert" command (if bCancel==1), or to generate a 
** report from it and then clean it up (if bCancel==0).
**
** If successful, SQLITE_OK is returned. Otherwise, an SQLite error
** code. In this case, (*pzErr) may be set to point to a buffer containing
** an English language error message. It is the responsibility of the
** caller to eventually free this buffer using sqlite3_free().
*/
static int expertFinish(
  ShellState *pState,
  int bCancel,
  char **pzErr
){
  int rc = SQLITE_OK;
  sqlite3expert *p = pState->expert.pExpert;
  assert( p );
  assert( bCancel || pzErr==0 || *pzErr==0 );
  if( bCancel==0 ){
    FILE *out = pState->out;
    int bVerbose = pState->expert.bVerbose;

    rc = sqlite3_expert_analyze(p, pzErr);
    if( rc==SQLITE_OK ){
      int nQuery = sqlite3_expert_count(p);
      int i;

      if( bVerbose ){
        const char *zCand = sqlite3_expert_report(p,0,EXPERT_REPORT_CANDIDATES);
        raw_printf(out, "-- Candidates -----------------------------\n");
        raw_printf(out, "%s\n", zCand);
      }
      for(i=0; i<nQuery; i++){
        const char *zSql = sqlite3_expert_report(p, i, EXPERT_REPORT_SQL);
        const char *zIdx = sqlite3_expert_report(p, i, EXPERT_REPORT_INDEXES);
        const char *zEQP = sqlite3_expert_report(p, i, EXPERT_REPORT_PLAN);
        if( zIdx==0 ) zIdx = "(no new indexes)\n";
        if( bVerbose ){
          raw_printf(out, "-- Query %d --------------------------------\n",i+1);
          raw_printf(out, "%s\n\n", zSql);
        }
        raw_printf(out, "%s\n", zIdx);
        raw_printf(out, "%s\n", zEQP);
      }
    }
  }
  sqlite3_expert_destroy(p);
  pState->expert.pExpert = 0;
  return rc;
}


/*
** Execute a statement or set of statements.  Print
** any result rows/columns depending on the current mode
** set via the supplied callback.
**
** This is very similar to SQLite's built-in sqlite3_exec()
** function except it takes a slightly different callback
** and callback data argument.
*/
static int shell_exec(
  sqlite3 *db,                              /* An open database */
  const char *zSql,                         /* SQL to be evaluated */
  int (*xCallback)(void*,int,char**,char**,int*),   /* Callback function */
                                            /* (not the same as sqlite3_exec) */
  ShellState *pArg,                         /* Pointer to ShellState */
  char **pzErrMsg                           /* Error msg written here */
){
  sqlite3_stmt *pStmt = NULL;     /* Statement to execute. */
  int rc = SQLITE_OK;             /* Return Code */
  int rc2;
  const char *zLeftover;          /* Tail of unprocessed SQL */

  if( pzErrMsg ){
    *pzErrMsg = NULL;
  }

  if( pArg->expert.pExpert ){
    rc = expertHandleSQL(pArg, zSql, pzErrMsg);
    return expertFinish(pArg, (rc!=SQLITE_OK), pzErrMsg);
  }

  while( zSql[0] && (SQLITE_OK == rc) ){
    static const char *zStmtSql;
    rc = sqlite3_prepare_v2(db, zSql, -1, &pStmt, &zLeftover);
    if( SQLITE_OK != rc ){
      if( pzErrMsg ){
        *pzErrMsg = save_err_msg(db);
      }
    }else{
      if( !pStmt ){
        /* this happens for a comment or white-space */
        zSql = zLeftover;
        while( IsSpace(zSql[0]) ) zSql++;
        continue;
      }
      zStmtSql = sqlite3_sql(pStmt);
      if( zStmtSql==0 ) zStmtSql = "";
      while( IsSpace(zStmtSql[0]) ) zStmtSql++;

      /* save off the prepared statment handle and reset row count */
      if( pArg ){
        pArg->pStmt = pStmt;
        pArg->cnt = 0;
      }

      /* echo the sql statement if echo on */
      if( pArg && ShellHasFlag(pArg, SHFLG_Echo) ){
        utf8_printf(pArg->out, "%s\n", zStmtSql ? zStmtSql : zSql);
      }

      /* Show the EXPLAIN QUERY PLAN if .eqp is on */
      if( pArg && pArg->autoEQP && sqlite3_strlike("EXPLAIN%",zStmtSql,0)!=0 ){
        sqlite3_stmt *pExplain;
        char *zEQP;
        int triggerEQP = 0;
        disable_debug_trace_modes();
        sqlite3_db_config(db, SQLITE_DBCONFIG_TRIGGER_EQP, -1, &triggerEQP);
        if( pArg->autoEQP>=AUTOEQP_trigger ){
          sqlite3_db_config(db, SQLITE_DBCONFIG_TRIGGER_EQP, 1, 0);
        }
        zEQP = sqlite3_mprintf("EXPLAIN QUERY PLAN %s", zStmtSql);
        rc = sqlite3_prepare_v2(db, zEQP, -1, &pExplain, 0);
        if( rc==SQLITE_OK ){
          while( sqlite3_step(pExplain)==SQLITE_ROW ){
            raw_printf(pArg->out,"--EQP-- %d,",sqlite3_column_int(pExplain, 0));
            raw_printf(pArg->out,"%d,", sqlite3_column_int(pExplain, 1));
            raw_printf(pArg->out,"%d,", sqlite3_column_int(pExplain, 2));
            utf8_printf(pArg->out,"%s\n", sqlite3_column_text(pExplain, 3));
          }
        }
        sqlite3_finalize(pExplain);
        sqlite3_free(zEQP);
        if( pArg->autoEQP>=AUTOEQP_full ){
          /* Also do an EXPLAIN for ".eqp full" mode */
          zEQP = sqlite3_mprintf("EXPLAIN %s", zStmtSql);
          rc = sqlite3_prepare_v2(db, zEQP, -1, &pExplain, 0);
          if( rc==SQLITE_OK ){
            pArg->cMode = MODE_Explain;
            explain_data_prepare(pArg, pExplain);
            exec_prepared_stmt(pArg, pExplain, xCallback);
            explain_data_delete(pArg);
          }
          sqlite3_finalize(pExplain);
          sqlite3_free(zEQP);
        }
        sqlite3_db_config(db, SQLITE_DBCONFIG_TRIGGER_EQP, triggerEQP, 0);
        restore_debug_trace_modes();
      }

      if( pArg ){
        pArg->cMode = pArg->mode;
        if( pArg->autoExplain
         && sqlite3_column_count(pStmt)==8
         && sqlite3_strlike("EXPLAIN%", zStmtSql,0)==0
        ){
          pArg->cMode = MODE_Explain;
        }

        /* If the shell is currently in ".explain" mode, gather the extra
        ** data required to add indents to the output.*/
        if( pArg->cMode==MODE_Explain ){
          explain_data_prepare(pArg, pStmt);
        }
      }

      exec_prepared_stmt(pArg, pStmt, xCallback);
      explain_data_delete(pArg);

      /* print usage stats if stats on */
      if( pArg && pArg->statsOn ){
        display_stats(db, pArg, 0);
      }

      /* print loop-counters if required */
      if( pArg && pArg->scanstatsOn ){
        display_scanstats(db, pArg);
      }

      /* Finalize the statement just executed. If this fails, save a
      ** copy of the error message. Otherwise, set zSql to point to the
      ** next statement to execute. */
      rc2 = sqlite3_finalize(pStmt);
      if( rc!=SQLITE_NOMEM ) rc = rc2;
      if( rc==SQLITE_OK ){
        zSql = zLeftover;
        while( IsSpace(zSql[0]) ) zSql++;
      }else if( pzErrMsg ){
        *pzErrMsg = save_err_msg(db);
      }

      /* clear saved stmt handle */
      if( pArg ){
        pArg->pStmt = NULL;
      }
    }
  } /* end while */

  return rc;
}

/*
** Release memory previously allocated by tableColumnList().
*/
static void freeColumnList(char **azCol){
  int i;
  for(i=1; azCol[i]; i++){
    sqlite3_free(azCol[i]);
  }
  /* azCol[0] is a static string */
  sqlite3_free(azCol);
}

/*
** Return a list of pointers to strings which are the names of all
** columns in table zTab.   The memory to hold the names is dynamically
** allocated and must be released by the caller using a subsequent call
** to freeColumnList().
**
** The azCol[0] entry is usually NULL.  However, if zTab contains a rowid
** value that needs to be preserved, then azCol[0] is filled in with the
** name of the rowid column.
**
** The first regular column in the table is azCol[1].  The list is terminated
** by an entry with azCol[i]==0.
*/
static char **tableColumnList(ShellState *p, const char *zTab){
  char **azCol = 0;
  sqlite3_stmt *pStmt;
  char *zSql;
  int nCol = 0;
  int nAlloc = 0;
  int nPK = 0;       /* Number of PRIMARY KEY columns seen */
  int isIPK = 0;     /* True if one PRIMARY KEY column of type INTEGER */
  int preserveRowid = ShellHasFlag(p, SHFLG_PreserveRowid);
  int rc;

  zSql = sqlite3_mprintf("PRAGMA table_info=%Q", zTab);
  rc = sqlite3_prepare_v2(p->db, zSql, -1, &pStmt, 0);
  sqlite3_free(zSql);
  if( rc ) return 0;
  while( sqlite3_step(pStmt)==SQLITE_ROW ){
    if( nCol>=nAlloc-2 ){
      nAlloc = nAlloc*2 + nCol + 10;
      azCol = sqlite3_realloc(azCol, nAlloc*sizeof(azCol[0]));
      if( azCol==0 ){
        raw_printf(stderr, "Error: out of memory\n");
        exit(1);
      }
    }
    azCol[++nCol] = sqlite3_mprintf("%s", sqlite3_column_text(pStmt, 1));
    if( sqlite3_column_int(pStmt, 5) ){
      nPK++;
      if( nPK==1
       && sqlite3_stricmp((const char*)sqlite3_column_text(pStmt,2),
                          "INTEGER")==0
      ){
        isIPK = 1;
      }else{
        isIPK = 0;
      }
    }
  }
  sqlite3_finalize(pStmt);
  if( azCol==0 ) return 0;
  azCol[0] = 0;
  azCol[nCol+1] = 0;

  /* The decision of whether or not a rowid really needs to be preserved
  ** is tricky.  We never need to preserve a rowid for a WITHOUT ROWID table
  ** or a table with an INTEGER PRIMARY KEY.  We are unable to preserve
  ** rowids on tables where the rowid is inaccessible because there are other
  ** columns in the table named "rowid", "_rowid_", and "oid".
  */
  if( preserveRowid && isIPK ){
    /* If a single PRIMARY KEY column with type INTEGER was seen, then it
    ** might be an alise for the ROWID.  But it might also be a WITHOUT ROWID
    ** table or a INTEGER PRIMARY KEY DESC column, neither of which are
    ** ROWID aliases.  To distinguish these cases, check to see if
    ** there is a "pk" entry in "PRAGMA index_list".  There will be
    ** no "pk" index if the PRIMARY KEY really is an alias for the ROWID.
    */
    zSql = sqlite3_mprintf("SELECT 1 FROM pragma_index_list(%Q)"
                           " WHERE origin='pk'", zTab);
    rc = sqlite3_prepare_v2(p->db, zSql, -1, &pStmt, 0);
    sqlite3_free(zSql);
    if( rc ){
      freeColumnList(azCol);
      return 0;
    }
    rc = sqlite3_step(pStmt);
    sqlite3_finalize(pStmt);
    preserveRowid = rc==SQLITE_ROW;
  }
  if( preserveRowid ){
    /* Only preserve the rowid if we can find a name to use for the
    ** rowid */
    static char *azRowid[] = { "rowid", "_rowid_", "oid" };
    int i, j;
    for(j=0; j<3; j++){
      for(i=1; i<=nCol; i++){
        if( sqlite3_stricmp(azRowid[j],azCol[i])==0 ) break;
      }
      if( i>nCol ){
        /* At this point, we know that azRowid[j] is not the name of any
        ** ordinary column in the table.  Verify that azRowid[j] is a valid
        ** name for the rowid before adding it to azCol[0].  WITHOUT ROWID
        ** tables will fail this last check */
        rc = sqlite3_table_column_metadata(p->db,0,zTab,azRowid[j],0,0,0,0,0);
        if( rc==SQLITE_OK ) azCol[0] = azRowid[j];
        break;
      }
    }
  }
  return azCol;
}

/*
** Toggle the reverse_unordered_selects setting.
*/
static void toggleSelectOrder(sqlite3 *db){
  sqlite3_stmt *pStmt = 0;
  int iSetting = 0;
  char zStmt[100];
  sqlite3_prepare_v2(db, "PRAGMA reverse_unordered_selects", -1, &pStmt, 0);
  if( sqlite3_step(pStmt)==SQLITE_ROW ){
    iSetting = sqlite3_column_int(pStmt, 0);
  }
  sqlite3_finalize(pStmt);
  sqlite3_snprintf(sizeof(zStmt), zStmt,
       "PRAGMA reverse_unordered_selects(%d)", !iSetting);
  sqlite3_exec(db, zStmt, 0, 0, 0);
}

/*
** This is a different callback routine used for dumping the database.
** Each row received by this callback consists of a table name,
** the table type ("index" or "table") and SQL to create the table.
** This routine should print text sufficient to recreate the table.
*/
static int dump_callback(void *pArg, int nArg, char **azArg, char **azNotUsed){
  int rc;
  const char *zTable;
  const char *zType;
  const char *zSql;
  ShellState *p = (ShellState *)pArg;

  UNUSED_PARAMETER(azNotUsed);
  if( nArg!=3 || azArg==0 ) return 0;
  zTable = azArg[0];
  zType = azArg[1];
  zSql = azArg[2];

  if( strcmp(zTable, "sqlite_sequence")==0 ){
    raw_printf(p->out, "DELETE FROM sqlite_sequence;\n");
  }else if( sqlite3_strglob("sqlite_stat?", zTable)==0 ){
    raw_printf(p->out, "ANALYZE sqlite_master;\n");
  }else if( strncmp(zTable, "sqlite_", 7)==0 ){
    return 0;
  }else if( strncmp(zSql, "CREATE VIRTUAL TABLE", 20)==0 ){
    char *zIns;
    if( !p->writableSchema ){
      raw_printf(p->out, "PRAGMA writable_schema=ON;\n");
      p->writableSchema = 1;
    }
    zIns = sqlite3_mprintf(
       "INSERT INTO sqlite_master(type,name,tbl_name,rootpage,sql)"
       "VALUES('table','%q','%q',0,'%q');",
       zTable, zTable, zSql);
    utf8_printf(p->out, "%s\n", zIns);
    sqlite3_free(zIns);
    return 0;
  }else{
    printSchemaLine(p->out, zSql, ";\n");
  }

  if( strcmp(zType, "table")==0 ){
    ShellText sSelect;
    ShellText sTable;
    char **azCol;
    int i;
    char *savedDestTable;
    int savedMode;

    azCol = tableColumnList(p, zTable);
    if( azCol==0 ){
      p->nErr++;
      return 0;
    }

    /* Always quote the table name, even if it appears to be pure ascii,
    ** in case it is a keyword. Ex:  INSERT INTO "table" ... */
    initText(&sTable);
    appendText(&sTable, zTable, quoteChar(zTable));
    /* If preserving the rowid, add a column list after the table name.
    ** In other words:  "INSERT INTO tab(rowid,a,b,c,...) VALUES(...)"
    ** instead of the usual "INSERT INTO tab VALUES(...)".
    */
    if( azCol[0] ){
      appendText(&sTable, "(", 0);
      appendText(&sTable, azCol[0], 0);
      for(i=1; azCol[i]; i++){
        appendText(&sTable, ",", 0);
        appendText(&sTable, azCol[i], quoteChar(azCol[i]));
      }
      appendText(&sTable, ")", 0);
    }

    /* Build an appropriate SELECT statement */
    initText(&sSelect);
    appendText(&sSelect, "SELECT ", 0);
    if( azCol[0] ){
      appendText(&sSelect, azCol[0], 0);
      appendText(&sSelect, ",", 0);
    }
    for(i=1; azCol[i]; i++){
      appendText(&sSelect, azCol[i], quoteChar(azCol[i]));
      if( azCol[i+1] ){
        appendText(&sSelect, ",", 0);
      }
    }
    freeColumnList(azCol);
    appendText(&sSelect, " FROM ", 0);
    appendText(&sSelect, zTable, quoteChar(zTable));

    savedDestTable = p->zDestTable;
    savedMode = p->mode;
    p->zDestTable = sTable.z;
    p->mode = p->cMode = MODE_Insert;
    rc = shell_exec(p->db, sSelect.z, shell_callback, p, 0);
    if( (rc&0xff)==SQLITE_CORRUPT ){
      raw_printf(p->out, "/****** CORRUPTION ERROR *******/\n");
      toggleSelectOrder(p->db);
      shell_exec(p->db, sSelect.z, shell_callback, p, 0);
      toggleSelectOrder(p->db);
    }
    p->zDestTable = savedDestTable;
    p->mode = savedMode;
    freeText(&sTable);
    freeText(&sSelect);
    if( rc ) p->nErr++;
  }
  return 0;
}

/*
** Run zQuery.  Use dump_callback() as the callback routine so that
** the contents of the query are output as SQL statements.
**
** If we get a SQLITE_CORRUPT error, rerun the query after appending
** "ORDER BY rowid DESC" to the end.
*/
static int run_schema_dump_query(
  ShellState *p,
  const char *zQuery
){
  int rc;
  char *zErr = 0;
  rc = sqlite3_exec(p->db, zQuery, dump_callback, p, &zErr);
  if( rc==SQLITE_CORRUPT ){
    char *zQ2;
    int len = strlen30(zQuery);
    raw_printf(p->out, "/****** CORRUPTION ERROR *******/\n");
    if( zErr ){
      utf8_printf(p->out, "/****** %s ******/\n", zErr);
      sqlite3_free(zErr);
      zErr = 0;
    }
    zQ2 = malloc( len+100 );
    if( zQ2==0 ) return rc;
    sqlite3_snprintf(len+100, zQ2, "%s ORDER BY rowid DESC", zQuery);
    rc = sqlite3_exec(p->db, zQ2, dump_callback, p, &zErr);
    if( rc ){
      utf8_printf(p->out, "/****** ERROR: %s ******/\n", zErr);
    }else{
      rc = SQLITE_CORRUPT;
    }
    sqlite3_free(zErr);
    free(zQ2);
  }
  return rc;
}

/*
** Text of a help message
*/
static char zHelp[] =
#ifndef SQLITE_OMIT_AUTHORIZATION
  ".auth ON|OFF           Show authorizer callbacks\n"
#endif
  ".backup ?DB? FILE      Backup DB (default \"main\") to FILE\n"
  ".bail on|off           Stop after hitting an error.  Default OFF\n"
  ".binary on|off         Turn binary output on or off.  Default OFF\n"
  ".cd DIRECTORY          Change the working directory to DIRECTORY\n"
  ".changes on|off        Show number of rows changed by SQL\n"
  ".check GLOB            Fail if output since .testcase does not match\n"
  ".clone NEWDB           Clone data into NEWDB from the existing database\n"
  ".databases             List names and files of attached databases\n"
  ".dbinfo ?DB?           Show status information about the database\n"
  ".dump ?TABLE? ...      Dump the database in an SQL text format\n"
  "                         If TABLE specified, only dump tables matching\n"
  "                         LIKE pattern TABLE.\n"
  ".echo on|off           Turn command echo on or off\n"
  ".eqp on|off|full       Enable or disable automatic EXPLAIN QUERY PLAN\n"
  ".exit                  Exit this program\n"
  ".expert                EXPERIMENTAL. Suggest indexes for specified queries\n"
/* Because explain mode comes on automatically now, the ".explain" mode
** is removed from the help screen.  It is still supported for legacy, however */
/*".explain ?on|off|auto? Turn EXPLAIN output mode on or off or to automatic\n"*/
  ".fullschema ?--indent? Show schema and the content of sqlite_stat tables\n"
  ".headers on|off        Turn display of headers on or off\n"
  ".help                  Show this message\n"
  ".import FILE TABLE     Import data from FILE into TABLE\n"
#ifndef SQLITE_OMIT_TEST_CONTROL
  ".imposter INDEX TABLE  Create imposter table TABLE on index INDEX\n"
#endif
  ".indexes ?TABLE?       Show names of all indexes\n"
  "                         If TABLE specified, only show indexes for tables\n"
  "                         matching LIKE pattern TABLE.\n"
#ifdef SQLITE_ENABLE_IOTRACE
  ".iotrace FILE          Enable I/O diagnostic logging to FILE\n"
#endif
  ".limit ?LIMIT? ?VAL?   Display or change the value of an SQLITE_LIMIT\n"
  ".lint OPTIONS          Report potential schema issues. Options:\n"
  "                         fkey-indexes     Find missing foreign key indexes\n"
#ifndef SQLITE_OMIT_LOAD_EXTENSION
  ".load FILE ?ENTRY?     Load an extension library\n"
#endif
  ".log FILE|off          Turn logging on or off.  FILE can be stderr/stdout\n"
  ".mode MODE ?TABLE?     Set output mode where MODE is one of:\n"
  "                         ascii    Columns/rows delimited by 0x1F and 0x1E\n"
  "                         csv      Comma-separated values\n"
  "                         column   Left-aligned columns.  (See .width)\n"
  "                         html     HTML <table> code\n"
  "                         insert   SQL insert statements for TABLE\n"
  "                         line     One value per line\n"
  "                         list     Values delimited by \"|\"\n"
  "                         quote    Escape answers as for SQL\n"
  "                         tabs     Tab-separated values\n"
  "                         tcl      TCL list elements\n"
  ".nullvalue STRING      Use STRING in place of NULL values\n"
  ".once FILENAME         Output for the next SQL command only to FILENAME\n"
  ".open ?OPTIONS? ?FILE? Close existing database and reopen FILE\n"
  "                         The --new option starts with an empty file\n"
  ".output ?FILENAME?     Send output to FILENAME or stdout\n"
  ".print STRING...       Print literal STRING\n"
  ".prompt MAIN CONTINUE  Replace the standard prompts\n"
  ".quit                  Exit this program\n"
  ".read FILENAME         Execute SQL in FILENAME\n"
  ".restore ?DB? FILE     Restore content of DB (default \"main\") from FILE\n"
  ".save FILE             Write in-memory database into FILE\n"
  ".scanstats on|off      Turn sqlite3_stmt_scanstatus() metrics on or off\n"
  ".schema ?PATTERN?      Show the CREATE statements matching PATTERN\n"
  "                          Add --indent for pretty-printing\n"
  ".selftest ?--init?     Run tests defined in the SELFTEST table\n"
  ".separator COL ?ROW?   Change the column separator and optionally the row\n"
  "                         separator for both the output mode and .import\n"
#if defined(SQLITE_ENABLE_SESSION)
  ".session CMD ...       Create or control sessions\n"
#endif
  ".sha3sum ?OPTIONS...?  Compute a SHA3 hash of database content\n"
  ".shell CMD ARGS...     Run CMD ARGS... in a system shell\n"
  ".show                  Show the current values for various settings\n"
  ".stats ?on|off?        Show stats or turn stats on or off\n"
  ".system CMD ARGS...    Run CMD ARGS... in a system shell\n"
  ".tables ?TABLE?        List names of tables\n"
  "                         If TABLE specified, only list tables matching\n"
  "                         LIKE pattern TABLE.\n"
  ".testcase NAME         Begin redirecting output to 'testcase-out.txt'\n"
  ".timeout MS            Try opening locked tables for MS milliseconds\n"
  ".timer on|off          Turn SQL timer on or off\n"
  ".trace FILE|off        Output each SQL statement as it is run\n"
  ".vfsinfo ?AUX?         Information about the top-level VFS\n"
  ".vfslist               List all available VFSes\n"
  ".vfsname ?AUX?         Print the name of the VFS stack\n"
  ".width NUM1 NUM2 ...   Set column widths for \"column\" mode\n"
  "                         Negative values right-justify\n"
;

#if defined(SQLITE_ENABLE_SESSION)
/*
** Print help information for the ".sessions" command
*/
void session_help(ShellState *p){
  raw_printf(p->out,
    ".session ?NAME? SUBCOMMAND ?ARGS...?\n"
    "If ?NAME? is omitted, the first defined session is used.\n"
    "Subcommands:\n"
    "   attach TABLE             Attach TABLE\n"
    "   changeset FILE           Write a changeset into FILE\n"
    "   close                    Close one session\n"
    "   enable ?BOOLEAN?         Set or query the enable bit\n"
    "   filter GLOB...           Reject tables matching GLOBs\n"
    "   indirect ?BOOLEAN?       Mark or query the indirect status\n"
    "   isempty                  Query whether the session is empty\n"
    "   list                     List currently open session names\n"
    "   open DB NAME             Open a new session on DB\n"
    "   patchset FILE            Write a patchset into FILE\n"
  );
}
#endif


/* Forward reference */
static int process_input(ShellState *p, FILE *in);

/*
** Read the content of file zName into memory obtained from sqlite3_malloc64()
** and return a pointer to the buffer. The caller is responsible for freeing
** the memory.
**
** If parameter pnByte is not NULL, (*pnByte) is set to the number of bytes
** read.
**
** For convenience, a nul-terminator byte is always appended to the data read
** from the file before the buffer is returned. This byte is not included in
** the final value of (*pnByte), if applicable.
**
** NULL is returned if any error is encountered. The final value of *pnByte
** is undefined in this case.
*/
static char *readFile(const char *zName, int *pnByte){
  FILE *in = fopen(zName, "rb");
  long nIn;
  size_t nRead;
  char *pBuf;
  if( in==0 ) return 0;
  fseek(in, 0, SEEK_END);
  nIn = ftell(in);
  rewind(in);
  pBuf = sqlite3_malloc64( nIn+1 );
  if( pBuf==0 ) return 0;
  nRead = fread(pBuf, nIn, 1, in);
  fclose(in);
  if( nRead!=1 ){
    sqlite3_free(pBuf);
    return 0;
  }
  pBuf[nIn] = 0;
  if( pnByte ) *pnByte = nIn;
  return pBuf;
}

#if defined(SQLITE_ENABLE_SESSION)
/*
** Close a single OpenSession object and release all of its associated
** resources.
*/
static void session_close(OpenSession *pSession){
  int i;
  sqlite3session_delete(pSession->p);
  sqlite3_free(pSession->zName);
  for(i=0; i<pSession->nFilter; i++){
    sqlite3_free(pSession->azFilter[i]);
  }
  sqlite3_free(pSession->azFilter);
  memset(pSession, 0, sizeof(OpenSession));
}
#endif

/*
** Close all OpenSession objects and release all associated resources.
*/
#if defined(SQLITE_ENABLE_SESSION)
static void session_close_all(ShellState *p){
  int i;
  for(i=0; i<p->nSession; i++){
    session_close(&p->aSession[i]);
  }
  p->nSession = 0;
}
#else
# define session_close_all(X)
#endif

/*
** Implementation of the xFilter function for an open session.  Omit
** any tables named by ".session filter" but let all other table through.
*/
#if defined(SQLITE_ENABLE_SESSION)
static int session_filter(void *pCtx, const char *zTab){
  OpenSession *pSession = (OpenSession*)pCtx;
  int i;
  for(i=0; i<pSession->nFilter; i++){
    if( sqlite3_strglob(pSession->azFilter[i], zTab)==0 ) return 0;
  }
  return 1;
}
#endif

/*
** Make sure the database is open.  If it is not, then open it.  If
** the database fails to open, print an error message and exit.
*/
static void open_db(ShellState *p, int keepAlive){
  if( p->db==0 ){
    sqlite3_initialize();
    sqlite3_open(p->zDbFilename, &p->db);
    globalDb = p->db;
    if( p->db==0 || SQLITE_OK!=sqlite3_errcode(p->db) ){
      utf8_printf(stderr,"Error: unable to open database \"%s\": %s\n",
          p->zDbFilename, sqlite3_errmsg(p->db));
      if( keepAlive ) return;
      exit(1);
    }
#ifndef SQLITE_OMIT_LOAD_EXTENSION
    sqlite3_enable_load_extension(p->db, 1);
#endif
    sqlite3_fileio_init(p->db, 0, 0);
    sqlite3_shathree_init(p->db, 0, 0);
    sqlite3_completion_init(p->db, 0, 0);
#ifdef SQLITE_HAVE_ZLIB
    sqlite3_sqlar_init(p->db, 0, 0);
#endif
    sqlite3_create_function(p->db, "shell_add_schema", 2, SQLITE_UTF8, 0,
                            shellAddSchemaName, 0, 0);
  }
}

#if HAVE_READLINE || HAVE_EDITLINE
/*
** Readline completion callbacks
*/
static char *readline_completion_generator(const char *text, int state){
  static sqlite3_stmt *pStmt = 0;
  char *zRet;
  if( state==0 ){
    char *zSql;
    sqlite3_finalize(pStmt);
    zSql = sqlite3_mprintf("SELECT DISTINCT candidate COLLATE nocase"
                           "  FROM completion(%Q) ORDER BY 1", text);
    sqlite3_prepare_v2(globalDb, zSql, -1, &pStmt, 0);
    sqlite3_free(zSql);
  }
  if( sqlite3_step(pStmt)==SQLITE_ROW ){
    zRet = strdup((const char*)sqlite3_column_text(pStmt, 0));
  }else{
    sqlite3_finalize(pStmt);
    pStmt = 0;
    zRet = 0;
  }
  return zRet;
}
static char **readline_completion(const char *zText, int iStart, int iEnd){
  rl_attempted_completion_over = 1;
  return rl_completion_matches(zText, readline_completion_generator);
}

#elif HAVE_LINENOISE
/*
** Linenoise completion callback
*/
static void linenoise_completion(const char *zLine, linenoiseCompletions *lc){
  int nLine = (int)strlen(zLine);
  int i, iStart;
  sqlite3_stmt *pStmt = 0;
  char *zSql;
  char zBuf[1000];

  if( nLine>sizeof(zBuf)-30 ) return;
  if( zLine[0]=='.' ) return;
  for(i=nLine-1; i>=0 && (isalnum(zLine[i]) || zLine[i]=='_'); i--){}
  if( i==nLine-1 ) return;
  iStart = i+1;
  memcpy(zBuf, zLine, iStart);
  zSql = sqlite3_mprintf("SELECT DISTINCT candidate COLLATE nocase"
                         "  FROM completion(%Q,%Q) ORDER BY 1",
                         &zLine[iStart], zLine);
  sqlite3_prepare_v2(globalDb, zSql, -1, &pStmt, 0);
  sqlite3_free(zSql);
  sqlite3_exec(globalDb, "PRAGMA page_count", 0, 0, 0); /* Load the schema */
  while( sqlite3_step(pStmt)==SQLITE_ROW ){
    const char *zCompletion = (const char*)sqlite3_column_text(pStmt, 0);
    int nCompletion = sqlite3_column_bytes(pStmt, 0);
    if( iStart+nCompletion < sizeof(zBuf)-1 ){
      memcpy(zBuf+iStart, zCompletion, nCompletion+1);
      linenoiseAddCompletion(lc, zBuf);
    }
  }
  sqlite3_finalize(pStmt);
}
#endif

/*
** Do C-language style dequoting.
**
**    \a    -> alarm
**    \b    -> backspace
**    \t    -> tab
**    \n    -> newline
**    \v    -> vertical tab
**    \f    -> form feed
**    \r    -> carriage return
**    \s    -> space
**    \"    -> "
**    \'    -> '
**    \\    -> backslash
**    \NNN  -> ascii character NNN in octal
*/
static void resolve_backslashes(char *z){
  int i, j;
  char c;
  while( *z && *z!='\\' ) z++;
  for(i=j=0; (c = z[i])!=0; i++, j++){
    if( c=='\\' && z[i+1]!=0 ){
      c = z[++i];
      if( c=='a' ){
        c = '\a';
      }else if( c=='b' ){
        c = '\b';
      }else if( c=='t' ){
        c = '\t';
      }else if( c=='n' ){
        c = '\n';
      }else if( c=='v' ){
        c = '\v';
      }else if( c=='f' ){
        c = '\f';
      }else if( c=='r' ){
        c = '\r';
      }else if( c=='"' ){
        c = '"';
      }else if( c=='\'' ){
        c = '\'';
      }else if( c=='\\' ){
        c = '\\';
      }else if( c>='0' && c<='7' ){
        c -= '0';
        if( z[i+1]>='0' && z[i+1]<='7' ){
          i++;
          c = (c<<3) + z[i] - '0';
          if( z[i+1]>='0' && z[i+1]<='7' ){
            i++;
            c = (c<<3) + z[i] - '0';
          }
        }
      }
    }
    z[j] = c;
  }
  if( j<i ) z[j] = 0;
}

/*
** Return the value of a hexadecimal digit.  Return -1 if the input
** is not a hex digit.
*/
static int hexDigitValue(char c){
  if( c>='0' && c<='9' ) return c - '0';
  if( c>='a' && c<='f' ) return c - 'a' + 10;
  if( c>='A' && c<='F' ) return c - 'A' + 10;
  return -1;
}

/*
** Interpret zArg as an integer value, possibly with suffixes.
*/
static sqlite3_int64 integerValue(const char *zArg){
  sqlite3_int64 v = 0;
  static const struct { char *zSuffix; int iMult; } aMult[] = {
    { "KiB", 1024 },
    { "MiB", 1024*1024 },
    { "GiB", 1024*1024*1024 },
    { "KB",  1000 },
    { "MB",  1000000 },
    { "GB",  1000000000 },
    { "K",   1000 },
    { "M",   1000000 },
    { "G",   1000000000 },
  };
  int i;
  int isNeg = 0;
  if( zArg[0]=='-' ){
    isNeg = 1;
    zArg++;
  }else if( zArg[0]=='+' ){
    zArg++;
  }
  if( zArg[0]=='0' && zArg[1]=='x' ){
    int x;
    zArg += 2;
    while( (x = hexDigitValue(zArg[0]))>=0 ){
      v = (v<<4) + x;
      zArg++;
    }
  }else{
    while( IsDigit(zArg[0]) ){
      v = v*10 + zArg[0] - '0';
      zArg++;
    }
  }
  for(i=0; i<ArraySize(aMult); i++){
    if( sqlite3_stricmp(aMult[i].zSuffix, zArg)==0 ){
      v *= aMult[i].iMult;
      break;
    }
  }
  return isNeg? -v : v;
}

/*
** Interpret zArg as either an integer or a boolean value.  Return 1 or 0
** for TRUE and FALSE.  Return the integer value if appropriate.
*/
static int booleanValue(const char *zArg){
  int i;
  if( zArg[0]=='0' && zArg[1]=='x' ){
    for(i=2; hexDigitValue(zArg[i])>=0; i++){}
  }else{
    for(i=0; zArg[i]>='0' && zArg[i]<='9'; i++){}
  }
  if( i>0 && zArg[i]==0 ) return (int)(integerValue(zArg) & 0xffffffff);
  if( sqlite3_stricmp(zArg, "on")==0 || sqlite3_stricmp(zArg,"yes")==0 ){
    return 1;
  }
  if( sqlite3_stricmp(zArg, "off")==0 || sqlite3_stricmp(zArg,"no")==0 ){
    return 0;
  }
  utf8_printf(stderr, "ERROR: Not a boolean value: \"%s\". Assuming \"no\".\n",
          zArg);
  return 0;
}

/*
** Set or clear a shell flag according to a boolean value.
*/
static void setOrClearFlag(ShellState *p, unsigned mFlag, const char *zArg){
  if( booleanValue(zArg) ){
    ShellSetFlag(p, mFlag);
  }else{
    ShellClearFlag(p, mFlag);
  }
}

/*
** Close an output file, assuming it is not stderr or stdout
*/
static void output_file_close(FILE *f){
  if( f && f!=stdout && f!=stderr ) fclose(f);
}

/*
** Try to open an output file.   The names "stdout" and "stderr" are
** recognized and do the right thing.  NULL is returned if the output
** filename is "off".
*/
static FILE *output_file_open(const char *zFile){
  FILE *f;
  if( strcmp(zFile,"stdout")==0 ){
    f = stdout;
  }else if( strcmp(zFile, "stderr")==0 ){
    f = stderr;
  }else if( strcmp(zFile, "off")==0 ){
    f = 0;
  }else{
    f = fopen(zFile, "wb");
    if( f==0 ){
      utf8_printf(stderr, "Error: cannot open \"%s\"\n", zFile);
    }
  }
  return f;
}

#if !defined(SQLITE_UNTESTABLE)
#if !defined(SQLITE_OMIT_TRACE) && !defined(SQLITE_OMIT_FLOATING_POINT)
/*
** A routine for handling output from sqlite3_trace().
*/
static int sql_trace_callback(
  unsigned mType,
  void *pArg,
  void *pP,
  void *pX
){
  FILE *f = (FILE*)pArg;
  UNUSED_PARAMETER(mType);
  UNUSED_PARAMETER(pP);
  if( f ){
    const char *z = (const char*)pX;
    int i = (int)strlen(z);
    while( i>0 && z[i-1]==';' ){ i--; }
    utf8_printf(f, "%.*s;\n", i, z);
  }
  return 0;
}
#endif
#endif

/*
** A no-op routine that runs with the ".breakpoint" doc-command.  This is
** a useful spot to set a debugger breakpoint.
*/
static void test_breakpoint(void){
  static int nCall = 0;
  nCall++;
}

/*
** An object used to read a CSV and other files for import.
*/
typedef struct ImportCtx ImportCtx;
struct ImportCtx {
  const char *zFile;  /* Name of the input file */
  FILE *in;           /* Read the CSV text from this input stream */
  char *z;            /* Accumulated text for a field */
  int n;              /* Number of bytes in z */
  int nAlloc;         /* Space allocated for z[] */
  int nLine;          /* Current line number */
  int bNotFirst;      /* True if one or more bytes already read */
  int cTerm;          /* Character that terminated the most recent field */
  int cColSep;        /* The column separator character.  (Usually ",") */
  int cRowSep;        /* The row separator character.  (Usually "\n") */
};

/* Append a single byte to z[] */
static void import_append_char(ImportCtx *p, int c){
  if( p->n+1>=p->nAlloc ){
    p->nAlloc += p->nAlloc + 100;
    p->z = sqlite3_realloc64(p->z, p->nAlloc);
    if( p->z==0 ){
      raw_printf(stderr, "out of memory\n");
      exit(1);
    }
  }
  p->z[p->n++] = (char)c;
}

/* Read a single field of CSV text.  Compatible with rfc4180 and extended
** with the option of having a separator other than ",".
**
**   +  Input comes from p->in.
**   +  Store results in p->z of length p->n.  Space to hold p->z comes
**      from sqlite3_malloc64().
**   +  Use p->cSep as the column separator.  The default is ",".
**   +  Use p->rSep as the row separator.  The default is "\n".
**   +  Keep track of the line number in p->nLine.
**   +  Store the character that terminates the field in p->cTerm.  Store
**      EOF on end-of-file.
**   +  Report syntax errors on stderr
*/
static char *SQLITE_CDECL csv_read_one_field(ImportCtx *p){
  int c;
  int cSep = p->cColSep;
  int rSep = p->cRowSep;
  p->n = 0;
  c = fgetc(p->in);
  if( c==EOF || seenInterrupt ){
    p->cTerm = EOF;
    return 0;
  }
  if( c=='"' ){
    int pc, ppc;
    int startLine = p->nLine;
    int cQuote = c;
    pc = ppc = 0;
    while( 1 ){
      c = fgetc(p->in);
      if( c==rSep ) p->nLine++;
      if( c==cQuote ){
        if( pc==cQuote ){
          pc = 0;
          continue;
        }
      }
      if( (c==cSep && pc==cQuote)
       || (c==rSep && pc==cQuote)
       || (c==rSep && pc=='\r' && ppc==cQuote)
       || (c==EOF && pc==cQuote)
      ){
        do{ p->n--; }while( p->z[p->n]!=cQuote );
        p->cTerm = c;
        break;
      }
      if( pc==cQuote && c!='\r' ){
        utf8_printf(stderr, "%s:%d: unescaped %c character\n",
                p->zFile, p->nLine, cQuote);
      }
      if( c==EOF ){
        utf8_printf(stderr, "%s:%d: unterminated %c-quoted field\n",
                p->zFile, startLine, cQuote);
        p->cTerm = c;
        break;
      }
      import_append_char(p, c);
      ppc = pc;
      pc = c;
    }
  }else{
    /* If this is the first field being parsed and it begins with the
    ** UTF-8 BOM  (0xEF BB BF) then skip the BOM */
    if( (c&0xff)==0xef && p->bNotFirst==0 ){
      import_append_char(p, c);
      c = fgetc(p->in);
      if( (c&0xff)==0xbb ){
        import_append_char(p, c);
        c = fgetc(p->in);
        if( (c&0xff)==0xbf ){
          p->bNotFirst = 1;
          p->n = 0;
          return csv_read_one_field(p);
        }
      }
    }
    while( c!=EOF && c!=cSep && c!=rSep ){
      import_append_char(p, c);
      c = fgetc(p->in);
    }
    if( c==rSep ){
      p->nLine++;
      if( p->n>0 && p->z[p->n-1]=='\r' ) p->n--;
    }
    p->cTerm = c;
  }
  if( p->z ) p->z[p->n] = 0;
  p->bNotFirst = 1;
  return p->z;
}

/* Read a single field of ASCII delimited text.
**
**   +  Input comes from p->in.
**   +  Store results in p->z of length p->n.  Space to hold p->z comes
**      from sqlite3_malloc64().
**   +  Use p->cSep as the column separator.  The default is "\x1F".
**   +  Use p->rSep as the row separator.  The default is "\x1E".
**   +  Keep track of the row number in p->nLine.
**   +  Store the character that terminates the field in p->cTerm.  Store
**      EOF on end-of-file.
**   +  Report syntax errors on stderr
*/
static char *SQLITE_CDECL ascii_read_one_field(ImportCtx *p){
  int c;
  int cSep = p->cColSep;
  int rSep = p->cRowSep;
  p->n = 0;
  c = fgetc(p->in);
  if( c==EOF || seenInterrupt ){
    p->cTerm = EOF;
    return 0;
  }
  while( c!=EOF && c!=cSep && c!=rSep ){
    import_append_char(p, c);
    c = fgetc(p->in);
  }
  if( c==rSep ){
    p->nLine++;
  }
  p->cTerm = c;
  if( p->z ) p->z[p->n] = 0;
  return p->z;
}

/*
** Try to transfer data for table zTable.  If an error is seen while
** moving forward, try to go backwards.  The backwards movement won't
** work for WITHOUT ROWID tables.
*/
static void tryToCloneData(
  ShellState *p,
  sqlite3 *newDb,
  const char *zTable
){
  sqlite3_stmt *pQuery = 0;
  sqlite3_stmt *pInsert = 0;
  char *zQuery = 0;
  char *zInsert = 0;
  int rc;
  int i, j, n;
  int nTable = (int)strlen(zTable);
  int k = 0;
  int cnt = 0;
  const int spinRate = 10000;

  zQuery = sqlite3_mprintf("SELECT * FROM \"%w\"", zTable);
  rc = sqlite3_prepare_v2(p->db, zQuery, -1, &pQuery, 0);
  if( rc ){
    utf8_printf(stderr, "Error %d: %s on [%s]\n",
            sqlite3_extended_errcode(p->db), sqlite3_errmsg(p->db),
            zQuery);
    goto end_data_xfer;
  }
  n = sqlite3_column_count(pQuery);
  zInsert = sqlite3_malloc64(200 + nTable + n*3);
  if( zInsert==0 ){
    raw_printf(stderr, "out of memory\n");
    goto end_data_xfer;
  }
  sqlite3_snprintf(200+nTable,zInsert,
                   "INSERT OR IGNORE INTO \"%s\" VALUES(?", zTable);
  i = (int)strlen(zInsert);
  for(j=1; j<n; j++){
    memcpy(zInsert+i, ",?", 2);
    i += 2;
  }
  memcpy(zInsert+i, ");", 3);
  rc = sqlite3_prepare_v2(newDb, zInsert, -1, &pInsert, 0);
  if( rc ){
    utf8_printf(stderr, "Error %d: %s on [%s]\n",
            sqlite3_extended_errcode(newDb), sqlite3_errmsg(newDb),
            zQuery);
    goto end_data_xfer;
  }
  for(k=0; k<2; k++){
    while( (rc = sqlite3_step(pQuery))==SQLITE_ROW ){
      for(i=0; i<n; i++){
        switch( sqlite3_column_type(pQuery, i) ){
          case SQLITE_NULL: {
            sqlite3_bind_null(pInsert, i+1);
            break;
          }
          case SQLITE_INTEGER: {
            sqlite3_bind_int64(pInsert, i+1, sqlite3_column_int64(pQuery,i));
            break;
          }
          case SQLITE_FLOAT: {
            sqlite3_bind_double(pInsert, i+1, sqlite3_column_double(pQuery,i));
            break;
          }
          case SQLITE_TEXT: {
            sqlite3_bind_text(pInsert, i+1,
                             (const char*)sqlite3_column_text(pQuery,i),
                             -1, SQLITE_STATIC);
            break;
          }
          case SQLITE_BLOB: {
            sqlite3_bind_blob(pInsert, i+1, sqlite3_column_blob(pQuery,i),
                                            sqlite3_column_bytes(pQuery,i),
                                            SQLITE_STATIC);
            break;
          }
        }
      } /* End for */
      rc = sqlite3_step(pInsert);
      if( rc!=SQLITE_OK && rc!=SQLITE_ROW && rc!=SQLITE_DONE ){
        utf8_printf(stderr, "Error %d: %s\n", sqlite3_extended_errcode(newDb),
                        sqlite3_errmsg(newDb));
      }
      sqlite3_reset(pInsert);
      cnt++;
      if( (cnt%spinRate)==0 ){
        printf("%c\b", "|/-\\"[(cnt/spinRate)%4]);
        fflush(stdout);
      }
    } /* End while */
    if( rc==SQLITE_DONE ) break;
    sqlite3_finalize(pQuery);
    sqlite3_free(zQuery);
    zQuery = sqlite3_mprintf("SELECT * FROM \"%w\" ORDER BY rowid DESC;",
                             zTable);
    rc = sqlite3_prepare_v2(p->db, zQuery, -1, &pQuery, 0);
    if( rc ){
      utf8_printf(stderr, "Warning: cannot step \"%s\" backwards", zTable);
      break;
    }
  } /* End for(k=0...) */

end_data_xfer:
  sqlite3_finalize(pQuery);
  sqlite3_finalize(pInsert);
  sqlite3_free(zQuery);
  sqlite3_free(zInsert);
}


/*
** Try to transfer all rows of the schema that match zWhere.  For
** each row, invoke xForEach() on the object defined by that row.
** If an error is encountered while moving forward through the
** sqlite_master table, try again moving backwards.
*/
static void tryToCloneSchema(
  ShellState *p,
  sqlite3 *newDb,
  const char *zWhere,
  void (*xForEach)(ShellState*,sqlite3*,const char*)
){
  sqlite3_stmt *pQuery = 0;
  char *zQuery = 0;
  int rc;
  const unsigned char *zName;
  const unsigned char *zSql;
  char *zErrMsg = 0;

  zQuery = sqlite3_mprintf("SELECT name, sql FROM sqlite_master"
                           " WHERE %s", zWhere);
  rc = sqlite3_prepare_v2(p->db, zQuery, -1, &pQuery, 0);
  if( rc ){
    utf8_printf(stderr, "Error: (%d) %s on [%s]\n",
                    sqlite3_extended_errcode(p->db), sqlite3_errmsg(p->db),
                    zQuery);
    goto end_schema_xfer;
  }
  while( (rc = sqlite3_step(pQuery))==SQLITE_ROW ){
    zName = sqlite3_column_text(pQuery, 0);
    zSql = sqlite3_column_text(pQuery, 1);
    printf("%s... ", zName); fflush(stdout);
    sqlite3_exec(newDb, (const char*)zSql, 0, 0, &zErrMsg);
    if( zErrMsg ){
      utf8_printf(stderr, "Error: %s\nSQL: [%s]\n", zErrMsg, zSql);
      sqlite3_free(zErrMsg);
      zErrMsg = 0;
    }
    if( xForEach ){
      xForEach(p, newDb, (const char*)zName);
    }
    printf("done\n");
  }
  if( rc!=SQLITE_DONE ){
    sqlite3_finalize(pQuery);
    sqlite3_free(zQuery);
    zQuery = sqlite3_mprintf("SELECT name, sql FROM sqlite_master"
                             " WHERE %s ORDER BY rowid DESC", zWhere);
    rc = sqlite3_prepare_v2(p->db, zQuery, -1, &pQuery, 0);
    if( rc ){
      utf8_printf(stderr, "Error: (%d) %s on [%s]\n",
                      sqlite3_extended_errcode(p->db), sqlite3_errmsg(p->db),
                      zQuery);
      goto end_schema_xfer;
    }
    while( (rc = sqlite3_step(pQuery))==SQLITE_ROW ){
      zName = sqlite3_column_text(pQuery, 0);
      zSql = sqlite3_column_text(pQuery, 1);
      printf("%s... ", zName); fflush(stdout);
      sqlite3_exec(newDb, (const char*)zSql, 0, 0, &zErrMsg);
      if( zErrMsg ){
        utf8_printf(stderr, "Error: %s\nSQL: [%s]\n", zErrMsg, zSql);
        sqlite3_free(zErrMsg);
        zErrMsg = 0;
      }
      if( xForEach ){
        xForEach(p, newDb, (const char*)zName);
      }
      printf("done\n");
    }
  }
end_schema_xfer:
  sqlite3_finalize(pQuery);
  sqlite3_free(zQuery);
}

/*
** Open a new database file named "zNewDb".  Try to recover as much information
** as possible out of the main database (which might be corrupt) and write it
** into zNewDb.
*/
static void tryToClone(ShellState *p, const char *zNewDb){
  int rc;
  sqlite3 *newDb = 0;
  if( access(zNewDb,0)==0 ){
    utf8_printf(stderr, "File \"%s\" already exists.\n", zNewDb);
    return;
  }
  rc = sqlite3_open(zNewDb, &newDb);
  if( rc ){
    utf8_printf(stderr, "Cannot create output database: %s\n",
            sqlite3_errmsg(newDb));
  }else{
    sqlite3_exec(p->db, "PRAGMA writable_schema=ON;", 0, 0, 0);
    sqlite3_exec(newDb, "BEGIN EXCLUSIVE;", 0, 0, 0);
    tryToCloneSchema(p, newDb, "type='table'", tryToCloneData);
    tryToCloneSchema(p, newDb, "type!='table'", 0);
    sqlite3_exec(newDb, "COMMIT;", 0, 0, 0);
    sqlite3_exec(p->db, "PRAGMA writable_schema=OFF;", 0, 0, 0);
  }
  sqlite3_close(newDb);
}

/*
** Change the output file back to stdout
*/
static void output_reset(ShellState *p){
  if( p->outfile[0]=='|' ){
#ifndef SQLITE_OMIT_POPEN
    pclose(p->out);
#endif
  }else{
    output_file_close(p->out);
  }
  p->outfile[0] = 0;
  p->out = stdout;
}

/*
** Run an SQL command and return the single integer result.
*/
static int db_int(ShellState *p, const char *zSql){
  sqlite3_stmt *pStmt;
  int res = 0;
  sqlite3_prepare_v2(p->db, zSql, -1, &pStmt, 0);
  if( pStmt && sqlite3_step(pStmt)==SQLITE_ROW ){
    res = sqlite3_column_int(pStmt,0);
  }
  sqlite3_finalize(pStmt);
  return res;
}

/*
** Convert a 2-byte or 4-byte big-endian integer into a native integer
*/
static unsigned int get2byteInt(unsigned char *a){
  return (a[0]<<8) + a[1];
}
static unsigned int get4byteInt(unsigned char *a){
  return (a[0]<<24) + (a[1]<<16) + (a[2]<<8) + a[3];
}

/*
** Implementation of the ".info" command.
**
** Return 1 on error, 2 to exit, and 0 otherwise.
*/
static int shell_dbinfo_command(ShellState *p, int nArg, char **azArg){
  static const struct { const char *zName; int ofst; } aField[] = {
     { "file change counter:",  24  },
     { "database page count:",  28  },
     { "freelist page count:",  36  },
     { "schema cookie:",        40  },
     { "schema format:",        44  },
     { "default cache size:",   48  },
     { "autovacuum top root:",  52  },
     { "incremental vacuum:",   64  },
     { "text encoding:",        56  },
     { "user version:",         60  },
     { "application id:",       68  },
     { "software version:",     96  },
  };
  static const struct { const char *zName; const char *zSql; } aQuery[] = {
     { "number of tables:",
       "SELECT count(*) FROM %s WHERE type='table'" },
     { "number of indexes:",
       "SELECT count(*) FROM %s WHERE type='index'" },
     { "number of triggers:",
       "SELECT count(*) FROM %s WHERE type='trigger'" },
     { "number of views:",
       "SELECT count(*) FROM %s WHERE type='view'" },
     { "schema size:",
       "SELECT total(length(sql)) FROM %s" },
  };
  int i;
  char *zSchemaTab;
  char *zDb = nArg>=2 ? azArg[1] : "main";
  sqlite3_stmt *pStmt = 0;
  unsigned char aHdr[100];
  open_db(p, 0);
  if( p->db==0 ) return 1;
  sqlite3_prepare_v2(p->db,"SELECT data FROM sqlite_dbpage(?1) WHERE pgno=1",
                     -1, &pStmt, 0);
  sqlite3_bind_text(pStmt, 1, zDb, -1, SQLITE_STATIC);
  if( sqlite3_step(pStmt)==SQLITE_ROW
   && sqlite3_column_bytes(pStmt,0)>100
  ){
    memcpy(aHdr, sqlite3_column_blob(pStmt,0), 100);
    sqlite3_finalize(pStmt);
  }else{
    raw_printf(stderr, "unable to read database header\n");
    sqlite3_finalize(pStmt);
    return 1;
  }
  i = get2byteInt(aHdr+16);
  if( i==1 ) i = 65536;
  utf8_printf(p->out, "%-20s %d\n", "database page size:", i);
  utf8_printf(p->out, "%-20s %d\n", "write format:", aHdr[18]);
  utf8_printf(p->out, "%-20s %d\n", "read format:", aHdr[19]);
  utf8_printf(p->out, "%-20s %d\n", "reserved bytes:", aHdr[20]);
  for(i=0; i<ArraySize(aField); i++){
    int ofst = aField[i].ofst;
    unsigned int val = get4byteInt(aHdr + ofst);
    utf8_printf(p->out, "%-20s %u", aField[i].zName, val);
    switch( ofst ){
      case 56: {
        if( val==1 ) raw_printf(p->out, " (utf8)");
        if( val==2 ) raw_printf(p->out, " (utf16le)");
        if( val==3 ) raw_printf(p->out, " (utf16be)");
      }
    }
    raw_printf(p->out, "\n");
  }
  if( zDb==0 ){
    zSchemaTab = sqlite3_mprintf("main.sqlite_master");
  }else if( strcmp(zDb,"temp")==0 ){
    zSchemaTab = sqlite3_mprintf("%s", "sqlite_temp_master");
  }else{
    zSchemaTab = sqlite3_mprintf("\"%w\".sqlite_master", zDb);
  }
  for(i=0; i<ArraySize(aQuery); i++){
    char *zSql = sqlite3_mprintf(aQuery[i].zSql, zSchemaTab);
    int val = db_int(p, zSql);
    sqlite3_free(zSql);
    utf8_printf(p->out, "%-20s %d\n", aQuery[i].zName, val);
  }
  sqlite3_free(zSchemaTab);
  return 0;
}

/*
** Print the current sqlite3_errmsg() value to stderr and return 1.
*/
static int shellDatabaseError(sqlite3 *db){
  const char *zErr = sqlite3_errmsg(db);
  utf8_printf(stderr, "Error: %s\n", zErr);
  return 1;
}

/*
** Print an out-of-memory message to stderr and return 1.
*/
static int shellNomemError(void){
  raw_printf(stderr, "Error: out of memory\n");
  return 1;
}

/*
** Compare the pattern in zGlob[] against the text in z[].  Return TRUE
** if they match and FALSE (0) if they do not match.
**
** Globbing rules:
**
**      '*'       Matches any sequence of zero or more characters.
**
**      '?'       Matches exactly one character.
**
**     [...]      Matches one character from the enclosed list of
**                characters.
**
**     [^...]     Matches one character not in the enclosed list.
**
**      '#'       Matches any sequence of one or more digits with an
**                optional + or - sign in front
**
**      ' '       Any span of whitespace matches any other span of
**                whitespace.
**
** Extra whitespace at the end of z[] is ignored.
*/
static int testcase_glob(const char *zGlob, const char *z){
  int c, c2;
  int invert;
  int seen;

  while( (c = (*(zGlob++)))!=0 ){
    if( IsSpace(c) ){
      if( !IsSpace(*z) ) return 0;
      while( IsSpace(*zGlob) ) zGlob++;
      while( IsSpace(*z) ) z++;
    }else if( c=='*' ){
      while( (c=(*(zGlob++))) == '*' || c=='?' ){
        if( c=='?' && (*(z++))==0 ) return 0;
      }
      if( c==0 ){
        return 1;
      }else if( c=='[' ){
        while( *z && testcase_glob(zGlob-1,z)==0 ){
          z++;
        }
        return (*z)!=0;
      }
      while( (c2 = (*(z++)))!=0 ){
        while( c2!=c ){
          c2 = *(z++);
          if( c2==0 ) return 0;
        }
        if( testcase_glob(zGlob,z) ) return 1;
      }
      return 0;
    }else if( c=='?' ){
      if( (*(z++))==0 ) return 0;
    }else if( c=='[' ){
      int prior_c = 0;
      seen = 0;
      invert = 0;
      c = *(z++);
      if( c==0 ) return 0;
      c2 = *(zGlob++);
      if( c2=='^' ){
        invert = 1;
        c2 = *(zGlob++);
      }
      if( c2==']' ){
        if( c==']' ) seen = 1;
        c2 = *(zGlob++);
      }
      while( c2 && c2!=']' ){
        if( c2=='-' && zGlob[0]!=']' && zGlob[0]!=0 && prior_c>0 ){
          c2 = *(zGlob++);
          if( c>=prior_c && c<=c2 ) seen = 1;
          prior_c = 0;
        }else{
          if( c==c2 ){
            seen = 1;
          }
          prior_c = c2;
        }
        c2 = *(zGlob++);
      }
      if( c2==0 || (seen ^ invert)==0 ) return 0;
    }else if( c=='#' ){
      if( (z[0]=='-' || z[0]=='+') && IsDigit(z[1]) ) z++;
      if( !IsDigit(z[0]) ) return 0;
      z++;
      while( IsDigit(z[0]) ){ z++; }
    }else{
      if( c!=(*(z++)) ) return 0;
    }
  }
  while( IsSpace(*z) ){ z++; }
  return *z==0;
}


/*
** Compare the string as a command-line option with either one or two
** initial "-" characters.
*/
static int optionMatch(const char *zStr, const char *zOpt){
  if( zStr[0]!='-' ) return 0;
  zStr++;
  if( zStr[0]=='-' ) zStr++;
  return strcmp(zStr, zOpt)==0;
}

/*
** Delete a file.
*/
int shellDeleteFile(const char *zFilename){
  int rc;
#ifdef _WIN32
  wchar_t *z = sqlite3_win32_utf8_to_unicode(zFilename);
  rc = _wunlink(z);
  sqlite3_free(z);
#else
  rc = unlink(zFilename);
#endif
  return rc;
}


/*
** The implementation of SQL scalar function fkey_collate_clause(), used
** by the ".lint fkey-indexes" command. This scalar function is always
** called with four arguments - the parent table name, the parent column name,
** the child table name and the child column name.
**
**   fkey_collate_clause('parent-tab', 'parent-col', 'child-tab', 'child-col')
**
** If either of the named tables or columns do not exist, this function
** returns an empty string. An empty string is also returned if both tables
** and columns exist but have the same default collation sequence. Or,
** if both exist but the default collation sequences are different, this
** function returns the string " COLLATE <parent-collation>", where
** <parent-collation> is the default collation sequence of the parent column.
*/
static void shellFkeyCollateClause(
  sqlite3_context *pCtx,
  int nVal,
  sqlite3_value **apVal
){
  sqlite3 *db = sqlite3_context_db_handle(pCtx);
  const char *zParent;
  const char *zParentCol;
  const char *zParentSeq;
  const char *zChild;
  const char *zChildCol;
  const char *zChildSeq = 0;  /* Initialize to avoid false-positive warning */
  int rc;

  assert( nVal==4 );
  zParent = (const char*)sqlite3_value_text(apVal[0]);
  zParentCol = (const char*)sqlite3_value_text(apVal[1]);
  zChild = (const char*)sqlite3_value_text(apVal[2]);
  zChildCol = (const char*)sqlite3_value_text(apVal[3]);

  sqlite3_result_text(pCtx, "", -1, SQLITE_STATIC);
  rc = sqlite3_table_column_metadata(
      db, "main", zParent, zParentCol, 0, &zParentSeq, 0, 0, 0
  );
  if( rc==SQLITE_OK ){
    rc = sqlite3_table_column_metadata(
        db, "main", zChild, zChildCol, 0, &zChildSeq, 0, 0, 0
    );
  }

  if( rc==SQLITE_OK && sqlite3_stricmp(zParentSeq, zChildSeq) ){
    char *z = sqlite3_mprintf(" COLLATE %s", zParentSeq);
    sqlite3_result_text(pCtx, z, -1, SQLITE_TRANSIENT);
    sqlite3_free(z);
  }
}


/*
** The implementation of dot-command ".lint fkey-indexes".
*/
static int lintFkeyIndexes(
  ShellState *pState,             /* Current shell tool state */
  char **azArg,                   /* Array of arguments passed to dot command */
  int nArg                        /* Number of entries in azArg[] */
){
  sqlite3 *db = pState->db;       /* Database handle to query "main" db of */
  FILE *out = pState->out;        /* Stream to write non-error output to */
  int bVerbose = 0;               /* If -verbose is present */
  int bGroupByParent = 0;         /* If -groupbyparent is present */
  int i;                          /* To iterate through azArg[] */
  const char *zIndent = "";       /* How much to indent CREATE INDEX by */
  int rc;                         /* Return code */
  sqlite3_stmt *pSql = 0;         /* Compiled version of SQL statement below */

  /*
  ** This SELECT statement returns one row for each foreign key constraint
  ** in the schema of the main database. The column values are:
  **
  ** 0. The text of an SQL statement similar to:
  **
  **      "EXPLAIN QUERY PLAN SELECT 1 FROM child_table WHERE child_key=?"
  **
  **    This SELECT is similar to the one that the foreign keys implementation
  **    needs to run internally on child tables. If there is an index that can
  **    be used to optimize this query, then it can also be used by the FK
  **    implementation to optimize DELETE or UPDATE statements on the parent
  **    table.
  **
  ** 1. A GLOB pattern suitable for sqlite3_strglob(). If the plan output by
  **    the EXPLAIN QUERY PLAN command matches this pattern, then the schema
  **    contains an index that can be used to optimize the query.
  **
  ** 2. Human readable text that describes the child table and columns. e.g.
  **
  **       "child_table(child_key1, child_key2)"
  **
  ** 3. Human readable text that describes the parent table and columns. e.g.
  **
  **       "parent_table(parent_key1, parent_key2)"
  **
  ** 4. A full CREATE INDEX statement for an index that could be used to
  **    optimize DELETE or UPDATE statements on the parent table. e.g.
  **
  **       "CREATE INDEX child_table_child_key ON child_table(child_key)"
  **
  ** 5. The name of the parent table.
  **
  ** These six values are used by the C logic below to generate the report.
  */
  const char *zSql =
  "SELECT "
    "     'EXPLAIN QUERY PLAN SELECT 1 FROM ' || quote(s.name) || ' WHERE '"
    "  || group_concat(quote(s.name) || '.' || quote(f.[from]) || '=?' "
    "  || fkey_collate_clause("
    "       f.[table], COALESCE(f.[to], p.[name]), s.name, f.[from]),' AND ')"
    ", "
    "     'SEARCH TABLE ' || s.name || ' USING COVERING INDEX*('"
    "  || group_concat('*=?', ' AND ') || ')'"
    ", "
    "     s.name  || '(' || group_concat(f.[from],  ', ') || ')'"
    ", "
    "     f.[table] || '(' || group_concat(COALESCE(f.[to], p.[name])) || ')'"
    ", "
    "     'CREATE INDEX ' || quote(s.name ||'_'|| group_concat(f.[from], '_'))"
    "  || ' ON ' || quote(s.name) || '('"
    "  || group_concat(quote(f.[from]) ||"
    "        fkey_collate_clause("
    "          f.[table], COALESCE(f.[to], p.[name]), s.name, f.[from]), ', ')"
    "  || ');'"
    ", "
    "     f.[table] "
    "FROM sqlite_master AS s, pragma_foreign_key_list(s.name) AS f "
    "LEFT JOIN pragma_table_info AS p ON (pk-1=seq AND p.arg=f.[table]) "
    "GROUP BY s.name, f.id "
    "ORDER BY (CASE WHEN ? THEN f.[table] ELSE s.name END)"
  ;
  const char *zGlobIPK = "SEARCH TABLE * USING INTEGER PRIMARY KEY (rowid=?)";

  for(i=2; i<nArg; i++){
    int n = (int)strlen(azArg[i]);
    if( n>1 && sqlite3_strnicmp("-verbose", azArg[i], n)==0 ){
      bVerbose = 1;
    }
    else if( n>1 && sqlite3_strnicmp("-groupbyparent", azArg[i], n)==0 ){
      bGroupByParent = 1;
      zIndent = "    ";
    }
    else{
      raw_printf(stderr, "Usage: %s %s ?-verbose? ?-groupbyparent?\n",
          azArg[0], azArg[1]
      );
      return SQLITE_ERROR;
    }
  }

  /* Register the fkey_collate_clause() SQL function */
  rc = sqlite3_create_function(db, "fkey_collate_clause", 4, SQLITE_UTF8,
      0, shellFkeyCollateClause, 0, 0
  );


  if( rc==SQLITE_OK ){
    rc = sqlite3_prepare_v2(db, zSql, -1, &pSql, 0);
  }
  if( rc==SQLITE_OK ){
    sqlite3_bind_int(pSql, 1, bGroupByParent);
  }

  if( rc==SQLITE_OK ){
    int rc2;
    char *zPrev = 0;
    while( SQLITE_ROW==sqlite3_step(pSql) ){
      int res = -1;
      sqlite3_stmt *pExplain = 0;
      const char *zEQP = (const char*)sqlite3_column_text(pSql, 0);
      const char *zGlob = (const char*)sqlite3_column_text(pSql, 1);
      const char *zFrom = (const char*)sqlite3_column_text(pSql, 2);
      const char *zTarget = (const char*)sqlite3_column_text(pSql, 3);
      const char *zCI = (const char*)sqlite3_column_text(pSql, 4);
      const char *zParent = (const char*)sqlite3_column_text(pSql, 5);

      rc = sqlite3_prepare_v2(db, zEQP, -1, &pExplain, 0);
      if( rc!=SQLITE_OK ) break;
      if( SQLITE_ROW==sqlite3_step(pExplain) ){
        const char *zPlan = (const char*)sqlite3_column_text(pExplain, 3);
        res = (
              0==sqlite3_strglob(zGlob, zPlan)
           || 0==sqlite3_strglob(zGlobIPK, zPlan)
        );
      }
      rc = sqlite3_finalize(pExplain);
      if( rc!=SQLITE_OK ) break;

      if( res<0 ){
        raw_printf(stderr, "Error: internal error");
        break;
      }else{
        if( bGroupByParent
        && (bVerbose || res==0)
        && (zPrev==0 || sqlite3_stricmp(zParent, zPrev))
        ){
          raw_printf(out, "-- Parent table %s\n", zParent);
          sqlite3_free(zPrev);
          zPrev = sqlite3_mprintf("%s", zParent);
        }

        if( res==0 ){
          raw_printf(out, "%s%s --> %s\n", zIndent, zCI, zTarget);
        }else if( bVerbose ){
          raw_printf(out, "%s/* no extra indexes required for %s -> %s */\n",
              zIndent, zFrom, zTarget
          );
        }
      }
    }
    sqlite3_free(zPrev);

    if( rc!=SQLITE_OK ){
      raw_printf(stderr, "%s\n", sqlite3_errmsg(db));
    }

    rc2 = sqlite3_finalize(pSql);
    if( rc==SQLITE_OK && rc2!=SQLITE_OK ){
      rc = rc2;
      raw_printf(stderr, "%s\n", sqlite3_errmsg(db));
    }
  }else{
    raw_printf(stderr, "%s\n", sqlite3_errmsg(db));
  }

  return rc;
}

/*
** Implementation of ".lint" dot command.
*/
static int lintDotCommand(
  ShellState *pState,             /* Current shell tool state */
  char **azArg,                   /* Array of arguments passed to dot command */
  int nArg                        /* Number of entries in azArg[] */
){
  int n;
  n = (nArg>=2 ? (int)strlen(azArg[1]) : 0);
  if( n<1 || sqlite3_strnicmp(azArg[1], "fkey-indexes", n) ) goto usage;
  return lintFkeyIndexes(pState, azArg, nArg);

 usage:
  raw_printf(stderr, "Usage %s sub-command ?switches...?\n", azArg[0]);
  raw_printf(stderr, "Where sub-commands are:\n");
  raw_printf(stderr, "    fkey-indexes\n");
  return SQLITE_ERROR;
}

<<<<<<< HEAD
static void shellPrepare(
  sqlite3 *db, 
  int *pRc, 
  const char *zSql, 
  sqlite3_stmt **ppStmt
){
  *ppStmt = 0;
  if( *pRc==SQLITE_OK ){
    int rc = sqlite3_prepare_v2(db, zSql, -1, ppStmt, 0);
    if( rc!=SQLITE_OK ){
      raw_printf(stderr, "sql error: %s (%d)\n", 
          sqlite3_errmsg(db), sqlite3_errcode(db)
      );
      *pRc = rc;
    }
  }
}

static void shellPreparePrintf(
  sqlite3 *db, 
  int *pRc, 
  sqlite3_stmt **ppStmt,
  const char *zFmt, 
  ...
){
  *ppStmt = 0;
  if( *pRc==SQLITE_OK ){
    va_list ap;
    char *z;
    va_start(ap, zFmt);
    z = sqlite3_vmprintf(zFmt, ap);
    if( z==0 ){
      *pRc = SQLITE_NOMEM;
    }else{
      shellPrepare(db, pRc, z, ppStmt);
      sqlite3_free(z);
    }
  }
}

static void shellFinalize(
  int *pRc, 
  sqlite3_stmt *pStmt
){
  if( pStmt ){
    sqlite3 *db = sqlite3_db_handle(pStmt);
    int rc = sqlite3_finalize(pStmt);
    if( *pRc==SQLITE_OK ){
      if( rc!=SQLITE_OK ){
        raw_printf(stderr, "SQL error: %s\n", sqlite3_errmsg(db));
      }
      *pRc = rc;
    }
  }
}

static void shellReset(
  int *pRc, 
  sqlite3_stmt *pStmt
){
  int rc = sqlite3_reset(pStmt);
  if( *pRc==SQLITE_OK ) *pRc = rc;
}

/* 
** Structure representing a single ".ar" command.
*/
typedef struct ArCommand ArCommand;
struct ArCommand {
  int eCmd;                       /* An AR_CMD_* value */
  const char *zFile;              /* --file argument, or NULL */
  const char *zDir;               /* --directory argument, or NULL */
  int bVerbose;                   /* True if --verbose */
  int nArg;                       /* Number of command arguments */
  char **azArg;                   /* Array of command arguments */
};

/*
** Print a usage message for the .ar command to stderr and return SQLITE_ERROR.
*/
static int arUsage(FILE *f){
  raw_printf(f,
"\n"
"Usage: .ar [OPTION...] [FILE...]\n"
"The .ar command manages sqlar archives.\n"
"\n"
"Examples:\n"
"  .ar -cf archive.sar foo bar    # Create archive.sar from files foo and bar\n"
"  .ar -tf archive.sar            # List members of archive.sar\n"
"  .ar -xvf archive.sar           # Verbosely extract files from archive.sar\n"
"\n"
"Each command line must feature exactly one command option:\n"
"  -c, --create               Create a new archive\n"
"  -u, --update               Update or add files to an existing archive\n"
"  -t, --list                 List contents of archive\n"
"  -x, --extract              Extract files from archive\n"
"\n"
"And zero or more optional options:\n"
"  -v, --verbose              Print each filename as it is processed\n"
"  -f FILE, --file FILE       Operate on archive FILE (default is current db)\n"
"  -C DIR, --directory DIR    Change to directory DIR to read/extract files\n"
"\n"
"See also: http://sqlite.org/cli.html#sqlar_archive_support\n"
"\n"
);
  return SQLITE_ERROR;
}

/*
** Print an error message for the .ar command to stderr and return 
** SQLITE_ERROR.
*/
static int arErrorMsg(const char *zFmt, ...){
  va_list ap;
  char *z;
  va_start(ap, zFmt);
  z = sqlite3_vmprintf(zFmt, ap);
  va_end(ap);
  raw_printf(stderr, "Error: %s (try \".ar --help\")\n", z);
  sqlite3_free(z);
  return SQLITE_ERROR;
}

/*
** Values for ArCommand.eCmd.
*/
#define AR_CMD_CREATE       1
#define AR_CMD_EXTRACT      2
#define AR_CMD_LIST         3
#define AR_CMD_UPDATE       4
#define AR_CMD_HELP         5

/*
** Other (non-command) switches.
*/
#define AR_SWITCH_VERBOSE   6
#define AR_SWITCH_FILE      7
#define AR_SWITCH_DIRECTORY 8

static int arProcessSwitch(ArCommand *pAr, int eSwitch, const char *zArg){
  switch( eSwitch ){
    case AR_CMD_CREATE:
    case AR_CMD_EXTRACT:
    case AR_CMD_LIST:
    case AR_CMD_UPDATE:
    case AR_CMD_HELP:
      if( pAr->eCmd ){
        return arErrorMsg("multiple command options");
      }
      pAr->eCmd = eSwitch;
      break;

    case AR_SWITCH_VERBOSE:
      pAr->bVerbose = 1;
      break;

    case AR_SWITCH_FILE:
      pAr->zFile = zArg;
      break;
    case AR_SWITCH_DIRECTORY:
      pAr->zDir = zArg;
      break;
  }

  return SQLITE_OK;
}

/*
** Parse the command line for an ".ar" command. The results are written into
** structure (*pAr). SQLITE_OK is returned if the command line is parsed
** successfully, otherwise an error message is written to stderr and 
** SQLITE_ERROR returned.
*/
static int arParseCommand(
  char **azArg,                   /* Array of arguments passed to dot command */
  int nArg,                       /* Number of entries in azArg[] */
  ArCommand *pAr                  /* Populate this object */
){
  struct ArSwitch {
    char cShort;
    const char *zLong;
    int eSwitch;
    int bArg;
  } aSwitch[] = {
    { 'c', "create",    AR_CMD_CREATE, 0 },
    { 'x', "extract",   AR_CMD_EXTRACT, 0 },
    { 't', "list",      AR_CMD_LIST, 0 },
    { 'u', "update",    AR_CMD_UPDATE, 0 },
    { 'h', "help",      AR_CMD_HELP, 0 },
    { 'v', "verbose",   AR_SWITCH_VERBOSE, 0 },
    { 'f', "file",      AR_SWITCH_FILE, 1 },
    { 'C', "directory", AR_SWITCH_DIRECTORY, 1 }
  };
  int nSwitch = sizeof(aSwitch) / sizeof(struct ArSwitch);
  struct ArSwitch *pEnd = &aSwitch[nSwitch];

  if( nArg<=1 ){
    return arUsage(stderr);
  }else{
    char *z = azArg[1];
    memset(pAr, 0, sizeof(ArCommand));

    if( z[0]!='-' ){
      /* Traditional style [tar] invocation */
      int i;
      int iArg = 2;
      for(i=0; z[i]; i++){
        const char *zArg = 0;
        struct ArSwitch *pOpt;
        for(pOpt=&aSwitch[0]; pOpt<pEnd; pOpt++){
          if( z[i]==pOpt->cShort ) break;
        }
        if( pOpt==pEnd ){
          return arErrorMsg("unrecognized option: %c", z[i]);
        }
        if( pOpt->bArg ){
          if( iArg>=nArg ){
            return arErrorMsg("option requires an argument: %c",z[i]);
          }
          zArg = azArg[iArg++];
        }
        if( arProcessSwitch(pAr, pOpt->eSwitch, zArg) ) return SQLITE_ERROR;
      }
      pAr->nArg = nArg-iArg;
      if( pAr->nArg>0 ){
        pAr->azArg = &azArg[iArg];
      }
    }else{
      /* Non-traditional invocation */
      int iArg;
      for(iArg=1; iArg<nArg; iArg++){
        int n;
        z = azArg[iArg];
        if( z[0]!='-' ){
          /* All remaining command line words are command arguments. */
          pAr->azArg = &azArg[iArg];
          pAr->nArg = nArg-iArg;
          break;
        }
        n = strlen(z);

        if( z[1]!='-' ){
          int i;
          /* One or more short options */
          for(i=1; i<n; i++){
            const char *zArg = 0;
            struct ArSwitch *pOpt;
            for(pOpt=&aSwitch[0]; pOpt<pEnd; pOpt++){
              if( z[i]==pOpt->cShort ) break;
            }
            if( pOpt==pEnd ){
              return arErrorMsg("unrecognized option: %c\n", z[i]);
            }
            if( pOpt->bArg ){
              if( i<(n-1) ){
                zArg = &z[i+1];
                i = n;
              }else{
                if( iArg>=(nArg-1) ){
                  return arErrorMsg("option requires an argument: %c\n",z[i]);
                }
                zArg = azArg[++iArg];
              }
            }
            if( arProcessSwitch(pAr, pOpt->eSwitch, zArg) ) return SQLITE_ERROR;
          }
        }else if( z[2]=='\0' ){
          /* A -- option, indicating that all remaining command line words
          ** are command arguments.  */
          pAr->azArg = &azArg[iArg+1];
          pAr->nArg = nArg-iArg-1;
          break;
        }else{
          /* A long option */
          const char *zArg = 0;             /* Argument for option, if any */
          struct ArSwitch *pMatch = 0;      /* Matching option */
          struct ArSwitch *pOpt;            /* Iterator */
          for(pOpt=&aSwitch[0]; pOpt<pEnd; pOpt++){
            const char *zLong = pOpt->zLong;
            if( (n-2)<=strlen(zLong) && 0==memcmp(&z[2], zLong, n-2) ){
              if( pMatch ){
                return arErrorMsg("ambiguous option: %s",z);
              }else{
                pMatch = pOpt;
              }
            }
          }

          if( pMatch==0 ){
            return arErrorMsg("unrecognized option: %s", z);
          }
          if( pMatch->bArg ){
            if( iArg>=(nArg-1) ){
              return arErrorMsg("option requires an argument: %s", z);
            }
            zArg = azArg[++iArg];
          }
          if( arProcessSwitch(pAr, pMatch->eSwitch, zArg) ) return SQLITE_ERROR;
        }
      }
    }
  }

  return SQLITE_OK;
}

/*
** This function assumes that all arguments within the ArCommand.azArg[]
** array refer to archive members, as for the --extract or --list commands. 
** It checks that each of them are present. If any specified file is not
** present in the archive, an error is printed to stderr and an error
** code returned. Otherwise, if all specified arguments are present in
** the archive, SQLITE_OK is returned.
**
** This function strips any trailing '/' characters from each argument.
** This is consistent with the way the [tar] command seems to work on
** Linux.
*/
static int arCheckEntries(sqlite3 *db, ArCommand *pAr){
  int rc = SQLITE_OK;
  if( pAr->nArg ){
    int i;
    sqlite3_stmt *pTest = 0;

    shellPrepare(db, &rc, "SELECT name FROM sqlar WHERE name=?", &pTest);
    for(i=0; i<pAr->nArg && rc==SQLITE_OK; i++){
      char *z = pAr->azArg[i];
      int n = strlen(z);
      int bOk = 0;
      while( n>0 && z[n-1]=='/' ) n--;
      z[n] = '\0';
      sqlite3_bind_text(pTest, 1, z, -1, SQLITE_STATIC);
      if( SQLITE_ROW==sqlite3_step(pTest) ){
        bOk = 1;
      }
      shellReset(&rc, pTest);
      if( rc==SQLITE_OK && bOk==0 ){
        raw_printf(stderr, "not found in archive: %s\n", z);
        rc = SQLITE_ERROR;
      }
    }
    shellFinalize(&rc, pTest);
  }

  return rc;
}

/*
** Format a WHERE clause that can be used against the "sqlar" table to
** identify all archive members that match the command arguments held
** in (*pAr). Leave this WHERE clause in (*pzWhere) before returning.
** The caller is responsible for eventually calling sqlite3_free() on
** any non-NULL (*pzWhere) value.
*/
static void arWhereClause(
  int *pRc, 
  ArCommand *pAr, 
  char **pzWhere                  /* OUT: New WHERE clause */
){
  char *zWhere = 0;
  if( *pRc==SQLITE_OK ){
    if( pAr->nArg==0 ){
      zWhere = sqlite3_mprintf("1");
    }else{
      int i;
      const char *zSep = "";
      for(i=0; i<pAr->nArg; i++){
        const char *z = pAr->azArg[i];
        zWhere = sqlite3_mprintf(
            "%z%s name = '%q' OR name BETWEEN '%q/' AND '%q0'", 
            zWhere, zSep, z, z, z
            );
        if( zWhere==0 ){
          *pRc = SQLITE_NOMEM;
          break;
        }
        zSep = " OR ";
      }
    }
  }
  *pzWhere = zWhere;
}

/*
** Implementation of .ar "lisT" command. 
*/
static int arListCommand(ShellState *p, sqlite3 *db, ArCommand *pAr){
  const char *zSql = "SELECT name FROM sqlar WHERE %s"; 
  char *zWhere = 0;
  sqlite3_stmt *pSql = 0;
  int rc;

  rc = arCheckEntries(db, pAr);
  arWhereClause(&rc, pAr, &zWhere);

  shellPreparePrintf(db, &rc, &pSql, zSql, zWhere);
  while( rc==SQLITE_OK && SQLITE_ROW==sqlite3_step(pSql) ){
    raw_printf(p->out, "%s\n", sqlite3_column_text(pSql, 0));
  }
  return rc;
}


/*
** Implementation of .ar "eXtract" command. 
*/
static int arExtractCommand(ShellState *p, sqlite3 *db, ArCommand *pAr){
  const char *zSql1 = 
    "SELECT "
    "  :1 || name, "
    "  writefile(:1 || name, sqlar_uncompress(data, sz), mode, mtime) "
    "FROM sqlar WHERE (%s) AND (data IS NULL OR :2 = 0)";

  struct timespec times[2];
  sqlite3_stmt *pSql = 0;
  int rc = SQLITE_OK;
  char *zDir = 0;
  char *zWhere = 0;
  int i;

  /* If arguments are specified, check that they actually exist within
  ** the archive before proceeding. And formulate a WHERE clause to
  ** match them.  */
  rc = arCheckEntries(db, pAr);
  arWhereClause(&rc, pAr, &zWhere);

  if( rc==SQLITE_OK ){
    if( pAr->zDir ){
      zDir = sqlite3_mprintf("%s/", pAr->zDir);
    }else{
      zDir = sqlite3_mprintf("");
    }
    if( zDir==0 ) rc = SQLITE_NOMEM;
  }

  memset(times, 0, sizeof(times));
  times[0].tv_sec = time(0);

  shellPreparePrintf(db, &rc, &pSql, zSql1, zWhere);
  if( rc==SQLITE_OK ){
    sqlite3_bind_text(pSql, 1, zDir, -1, SQLITE_STATIC);

    /* Run the SELECT statement twice. The first time, writefile() is called
    ** for all archive members that should be extracted. The second time,
    ** only for the directories. This is because the timestamps for
    ** extracted directories must be reset after they are populated (as
    ** populating them changes the timestamp).  */
    for(i=0; i<2; i++){
      sqlite3_bind_int(pSql, 2, i);
      while( rc==SQLITE_OK && SQLITE_ROW==sqlite3_step(pSql) ){
        if( i==0 && pAr->bVerbose ){
          raw_printf(p->out, "%s\n", sqlite3_column_text(pSql, 0));
        }
      }
      shellReset(&rc, pSql);
    }
    shellFinalize(&rc, pSql);
  }

  sqlite3_free(zDir);
  sqlite3_free(zWhere);
  return rc;
}


/*
** Implementation of .ar "create" and "update" commands.
**
** Create the "sqlar" table in the database if it does not already exist.
** Then add each file in the azFile[] array to the archive. Directories
** are added recursively. If argument bVerbose is non-zero, a message is
** printed on stdout for each file archived.
**
** The create command is the same as update, except that it drops
** any existing "sqlar" table before beginning.
*/
static int arCreateUpdate(
  ShellState *p,                  /* Shell state pointer */
  sqlite3 *db,
  ArCommand *pAr,                 /* Command arguments and options */
  int bUpdate
){
  const char *zSql = "SELECT name, mode, mtime, data FROM fsdir(?, ?)";
  const char *zCreate = 
      "CREATE TABLE IF NOT EXISTS sqlar("
      "name TEXT PRIMARY KEY,  -- name of the file\n"
      "mode INT,               -- access permissions\n"
      "mtime INT,              -- last modification time\n"
      "sz INT,                 -- original file size\n"
      "data BLOB               -- compressed content\n"
  ")";
  const char *zDrop = "DROP TABLE IF EXISTS sqlar";
  const char *zInsert = "REPLACE INTO sqlar VALUES(?,?,?,?,sqlar_compress(?))";

  sqlite3_stmt *pStmt = 0;        /* Directory traverser */
  sqlite3_stmt *pInsert = 0;      /* Compilation of zInsert */
  int i;                          /* For iterating through azFile[] */
  int rc;                         /* Return code */

  rc = sqlite3_exec(db, "SAVEPOINT ar;", 0, 0, 0);
  if( rc!=SQLITE_OK ) return rc;

  if( bUpdate==0 ){
    rc = sqlite3_exec(db, zDrop, 0, 0, 0);
    if( rc!=SQLITE_OK ) return rc;
  }

  rc = sqlite3_exec(db, zCreate, 0, 0, 0);
  shellPrepare(db, &rc, zInsert, &pInsert);
  shellPrepare(db, &rc, zSql, &pStmt);
  sqlite3_bind_text(pStmt, 2, pAr->zDir, -1, SQLITE_STATIC);

  for(i=0; i<pAr->nArg && rc==SQLITE_OK; i++){
    sqlite3_bind_text(pStmt, 1, pAr->azArg[i], -1, SQLITE_STATIC);
    while( rc==SQLITE_OK && SQLITE_ROW==sqlite3_step(pStmt) ){
      int sz;
      const char *zName = (const char*)sqlite3_column_text(pStmt, 0);
      int mode = sqlite3_column_int(pStmt, 1);
      unsigned int mtime = sqlite3_column_int(pStmt, 2);

      if( pAr->bVerbose ){
        raw_printf(p->out, "%s\n", zName);
      }

      sqlite3_bind_text(pInsert, 1, zName, -1, SQLITE_STATIC);
      sqlite3_bind_int(pInsert, 2, mode);
      sqlite3_bind_int64(pInsert, 3, (sqlite3_int64)mtime);

      if( S_ISDIR(mode) ){
        sz = 0;
        sqlite3_bind_null(pInsert, 5);
      }else{
        sqlite3_bind_value(pInsert, 5, sqlite3_column_value(pStmt, 3));
        if( S_ISLNK(mode) ){
          sz = -1;
        }else{
          sz = sqlite3_column_bytes(pStmt, 3);
        }
      }

      sqlite3_bind_int(pInsert, 4, sz);
      sqlite3_step(pInsert);
      rc = sqlite3_reset(pInsert);
    }
    shellReset(&rc, pStmt);
  }

  if( rc!=SQLITE_OK ){
    sqlite3_exec(db, "ROLLBACK TO ar; RELEASE ar;", 0, 0, 0);
  }else{
    rc = sqlite3_exec(db, "RELEASE ar;", 0, 0, 0);
  }
  shellFinalize(&rc, pStmt);
  shellFinalize(&rc, pInsert);
  return rc;
}

/*
** Implementation of .ar "Create" command. 
**
** Create the "sqlar" table in the database if it does not already exist.
** Then add each file in the azFile[] array to the archive. Directories
** are added recursively. If argument bVerbose is non-zero, a message is
** printed on stdout for each file archived.
*/
static int arCreateCommand(
  ShellState *p,                  /* Shell state pointer */
  sqlite3 *db,
  ArCommand *pAr                  /* Command arguments and options */
){
  return arCreateUpdate(p, db, pAr, 0);
}

/*
** Implementation of .ar "Update" command. 
*/
static int arUpdateCmd(ShellState *p, sqlite3 *db, ArCommand *pAr){
  return arCreateUpdate(p, db, pAr, 1);
}


/*
** Implementation of ".ar" dot command.
*/
static int arDotCommand(
  ShellState *pState,             /* Current shell tool state */
  char **azArg,                   /* Array of arguments passed to dot command */
  int nArg                        /* Number of entries in azArg[] */
){
  ArCommand cmd;
  int rc;
  rc = arParseCommand(azArg, nArg, &cmd);
  if( rc==SQLITE_OK ){
    sqlite3 *db = 0;              /* Database handle to use as archive */

    if( cmd.zFile ){
      int flags;
      if( cmd.eCmd==AR_CMD_CREATE || cmd.eCmd==AR_CMD_UPDATE ){
        flags = SQLITE_OPEN_READWRITE|SQLITE_OPEN_CREATE;
      }else{
        flags = SQLITE_OPEN_READONLY;
      }
      rc = sqlite3_open_v2(cmd.zFile, &db, flags, 0);
      if( rc!=SQLITE_OK ){
        raw_printf(stderr, "cannot open file: %s (%s)\n", 
            cmd.zFile, sqlite3_errmsg(db)
        );
        sqlite3_close(db);
        return rc;
      }
      sqlite3_fileio_init(db, 0, 0);
      sqlite3_sqlar_init(db, 0, 0);
    }else{
      db = pState->db;
    }

    switch( cmd.eCmd ){
      case AR_CMD_CREATE:
        rc = arCreateCommand(pState, db, &cmd);
        break;

      case AR_CMD_EXTRACT:
        rc = arExtractCommand(pState, db, &cmd);
        break;

      case AR_CMD_LIST:
        rc = arListCommand(pState, db, &cmd);
        break;

      case AR_CMD_HELP:
        arUsage(pState->out);
        break;

      default:
        assert( cmd.eCmd==AR_CMD_UPDATE );
        rc = arUpdateCmd(pState, db, &cmd);
        break;
    }

    if( cmd.zFile ){
      sqlite3_close(db);
=======
/*
** Implementation of ".expert" dot command.
*/
static int expertDotCommand(
  ShellState *pState,             /* Current shell tool state */
  char **azArg,                   /* Array of arguments passed to dot command */
  int nArg                        /* Number of entries in azArg[] */
){
  int rc = SQLITE_OK;
  char *zErr = 0;
  int i;
  int iSample = 0;

  assert( pState->expert.pExpert==0 );
  memset(&pState->expert, 0, sizeof(ExpertInfo));

  for(i=1; rc==SQLITE_OK && i<nArg; i++){
    char *z = azArg[i];
    int n;
    if( z[0]=='-' && z[1]=='-' ) z++;
    n = strlen(z);
    if( n>=2 && 0==strncmp(z, "-verbose", n) ){
      pState->expert.bVerbose = 1;
    }
    else if( n>=2 && 0==strncmp(z, "-sample", n) ){
      if( i==(nArg-1) ){
        raw_printf(stderr, "option requires an argument: %s\n", z);
        rc = SQLITE_ERROR;
      }else{
        iSample = (int)integerValue(azArg[++i]);
        if( iSample<0 || iSample>100 ){
          raw_printf(stderr, "value out of range: %s\n", azArg[i]);
          rc = SQLITE_ERROR;
        }
      }
    }
    else{
      raw_printf(stderr, "unknown option: %s\n", z);
      rc = SQLITE_ERROR;
    }
  }

  if( rc==SQLITE_OK ){
    pState->expert.pExpert = sqlite3_expert_new(pState->db, &zErr);
    if( pState->expert.pExpert==0 ){
      raw_printf(stderr, "sqlite3_expert_new: %s\n", zErr);
      rc = SQLITE_ERROR;
    }else{
      sqlite3_expert_config(
          pState->expert.pExpert, EXPERT_CONFIG_SAMPLE, iSample
      );
>>>>>>> 88a921ce
    }
  }

  return rc;
}

<<<<<<< HEAD
=======

>>>>>>> 88a921ce

/*
** If an input line begins with "." then invoke this routine to
** process that line.
**
** Return 1 on error, 2 to exit, and 0 otherwise.
*/
static int do_meta_command(char *zLine, ShellState *p){
  int h = 1;
  int nArg = 0;
  int n, c;
  int rc = 0;
  char *azArg[50];

  if( p->expert.pExpert ){
    expertFinish(p, 1, 0);
  }

  /* Parse the input line into tokens.
  */
  while( zLine[h] && nArg<ArraySize(azArg) ){
    while( IsSpace(zLine[h]) ){ h++; }
    if( zLine[h]==0 ) break;
    if( zLine[h]=='\'' || zLine[h]=='"' ){
      int delim = zLine[h++];
      azArg[nArg++] = &zLine[h];
      while( zLine[h] && zLine[h]!=delim ){
        if( zLine[h]=='\\' && delim=='"' && zLine[h+1]!=0 ) h++;
        h++;
      }
      if( zLine[h]==delim ){
        zLine[h++] = 0;
      }
      if( delim=='"' ) resolve_backslashes(azArg[nArg-1]);
    }else{
      azArg[nArg++] = &zLine[h];
      while( zLine[h] && !IsSpace(zLine[h]) ){ h++; }
      if( zLine[h] ) zLine[h++] = 0;
      resolve_backslashes(azArg[nArg-1]);
    }
  }

  /* Process the input line.
  */
  if( nArg==0 ) return 0; /* no tokens, no error */
  n = strlen30(azArg[0]);
  c = azArg[0][0];

#ifndef SQLITE_OMIT_AUTHORIZATION
  if( c=='a' && strncmp(azArg[0], "auth", n)==0 ){
    if( nArg!=2 ){
      raw_printf(stderr, "Usage: .auth ON|OFF\n");
      rc = 1;
      goto meta_command_exit;
    }
    open_db(p, 0);
    if( booleanValue(azArg[1]) ){
      sqlite3_set_authorizer(p->db, shellAuth, p);
    }else{
      sqlite3_set_authorizer(p->db, 0, 0);
    }
  }else
#endif

#ifndef SQLITE_OMIT_VIRTUALTABLE
  if( c=='a' && strncmp(azArg[0], "ar", n)==0 ){
    open_db(p, 0);
    rc = arDotCommand(p, azArg, nArg);
  }else
#endif

  if( (c=='b' && n>=3 && strncmp(azArg[0], "backup", n)==0)
   || (c=='s' && n>=3 && strncmp(azArg[0], "save", n)==0)
  ){
    const char *zDestFile = 0;
    const char *zDb = 0;
    sqlite3 *pDest;
    sqlite3_backup *pBackup;
    int j;
    for(j=1; j<nArg; j++){
      const char *z = azArg[j];
      if( z[0]=='-' ){
        while( z[0]=='-' ) z++;
        /* No options to process at this time */
        {
          utf8_printf(stderr, "unknown option: %s\n", azArg[j]);
          return 1;
        }
      }else if( zDestFile==0 ){
        zDestFile = azArg[j];
      }else if( zDb==0 ){
        zDb = zDestFile;
        zDestFile = azArg[j];
      }else{
        raw_printf(stderr, "too many arguments to .backup\n");
        return 1;
      }
    }
    if( zDestFile==0 ){
      raw_printf(stderr, "missing FILENAME argument on .backup\n");
      return 1;
    }
    if( zDb==0 ) zDb = "main";
    rc = sqlite3_open(zDestFile, &pDest);
    if( rc!=SQLITE_OK ){
      utf8_printf(stderr, "Error: cannot open \"%s\"\n", zDestFile);
      sqlite3_close(pDest);
      return 1;
    }
    open_db(p, 0);
    pBackup = sqlite3_backup_init(pDest, "main", p->db, zDb);
    if( pBackup==0 ){
      utf8_printf(stderr, "Error: %s\n", sqlite3_errmsg(pDest));
      sqlite3_close(pDest);
      return 1;
    }
    while(  (rc = sqlite3_backup_step(pBackup,100))==SQLITE_OK ){}
    sqlite3_backup_finish(pBackup);
    if( rc==SQLITE_DONE ){
      rc = 0;
    }else{
      utf8_printf(stderr, "Error: %s\n", sqlite3_errmsg(pDest));
      rc = 1;
    }
    sqlite3_close(pDest);
  }else

  if( c=='b' && n>=3 && strncmp(azArg[0], "bail", n)==0 ){
    if( nArg==2 ){
      bail_on_error = booleanValue(azArg[1]);
    }else{
      raw_printf(stderr, "Usage: .bail on|off\n");
      rc = 1;
    }
  }else

  if( c=='b' && n>=3 && strncmp(azArg[0], "binary", n)==0 ){
    if( nArg==2 ){
      if( booleanValue(azArg[1]) ){
        setBinaryMode(p->out, 1);
      }else{
        setTextMode(p->out, 1);
      }
    }else{
      raw_printf(stderr, "Usage: .binary on|off\n");
      rc = 1;
    }
  }else

  if( c=='c' && strcmp(azArg[0],"cd")==0 ){
    if( nArg==2 ){
#if defined(_WIN32) || defined(WIN32)
      wchar_t *z = sqlite3_win32_utf8_to_unicode(azArg[1]);
      rc = !SetCurrentDirectoryW(z);
      sqlite3_free(z);
#else
      rc = chdir(azArg[1]);
#endif
      if( rc ){
        utf8_printf(stderr, "Cannot change to directory \"%s\"\n", azArg[1]);
        rc = 1;
      }
    }else{
      raw_printf(stderr, "Usage: .cd DIRECTORY\n");
      rc = 1;
    }
  }else

  /* The undocumented ".breakpoint" command causes a call to the no-op
  ** routine named test_breakpoint().
  */
  if( c=='b' && n>=3 && strncmp(azArg[0], "breakpoint", n)==0 ){
    test_breakpoint();
  }else

  if( c=='c' && n>=3 && strncmp(azArg[0], "changes", n)==0 ){
    if( nArg==2 ){
      setOrClearFlag(p, SHFLG_CountChanges, azArg[1]);
    }else{
      raw_printf(stderr, "Usage: .changes on|off\n");
      rc = 1;
    }
  }else

  /* Cancel output redirection, if it is currently set (by .testcase)
  ** Then read the content of the testcase-out.txt file and compare against
  ** azArg[1].  If there are differences, report an error and exit.
  */
  if( c=='c' && n>=3 && strncmp(azArg[0], "check", n)==0 ){
    char *zRes = 0;
    output_reset(p);
    if( nArg!=2 ){
      raw_printf(stderr, "Usage: .check GLOB-PATTERN\n");
      rc = 2;
    }else if( (zRes = readFile("testcase-out.txt", 0))==0 ){
      raw_printf(stderr, "Error: cannot read 'testcase-out.txt'\n");
      rc = 2;
    }else if( testcase_glob(azArg[1],zRes)==0 ){
      utf8_printf(stderr,
                 "testcase-%s FAILED\n Expected: [%s]\n      Got: [%s]\n",
                 p->zTestcase, azArg[1], zRes);
      rc = 1;
    }else{
      utf8_printf(stdout, "testcase-%s ok\n", p->zTestcase);
      p->nCheck++;
    }
    sqlite3_free(zRes);
  }else

  if( c=='c' && strncmp(azArg[0], "clone", n)==0 ){
    if( nArg==2 ){
      tryToClone(p, azArg[1]);
    }else{
      raw_printf(stderr, "Usage: .clone FILENAME\n");
      rc = 1;
    }
  }else

  if( c=='d' && n>1 && strncmp(azArg[0], "databases", n)==0 ){
    ShellState data;
    char *zErrMsg = 0;
    open_db(p, 0);
    memcpy(&data, p, sizeof(data));
    data.showHeader = 0;
    data.cMode = data.mode = MODE_List;
    sqlite3_snprintf(sizeof(data.colSeparator),data.colSeparator,": ");
    data.cnt = 0;
    sqlite3_exec(p->db, "SELECT name, file FROM pragma_database_list",
                 callback, &data, &zErrMsg);
    if( zErrMsg ){
      utf8_printf(stderr,"Error: %s\n", zErrMsg);
      sqlite3_free(zErrMsg);
      rc = 1;
    }
  }else

  if( c=='d' && strncmp(azArg[0], "dbinfo", n)==0 ){
    rc = shell_dbinfo_command(p, nArg, azArg);
  }else

  if( c=='d' && strncmp(azArg[0], "dump", n)==0 ){
    const char *zLike = 0;
    int i;
    int savedShowHeader = p->showHeader;
    ShellClearFlag(p, SHFLG_PreserveRowid|SHFLG_Newlines);
    for(i=1; i<nArg; i++){
      if( azArg[i][0]=='-' ){
        const char *z = azArg[i]+1;
        if( z[0]=='-' ) z++;
        if( strcmp(z,"preserve-rowids")==0 ){
#ifdef SQLITE_OMIT_VIRTUALTABLE
          raw_printf(stderr, "The --preserve-rowids option is not compatible"
                             " with SQLITE_OMIT_VIRTUALTABLE\n");
          rc = 1;
          goto meta_command_exit;
#else
          ShellSetFlag(p, SHFLG_PreserveRowid);
#endif
        }else
        if( strcmp(z,"newlines")==0 ){
          ShellSetFlag(p, SHFLG_Newlines);
        }else
        {
          raw_printf(stderr, "Unknown option \"%s\" on \".dump\"\n", azArg[i]);
          rc = 1;
          goto meta_command_exit;
        }
      }else if( zLike ){
        raw_printf(stderr, "Usage: .dump ?--preserve-rowids? "
                           "?--newlines? ?LIKE-PATTERN?\n");
        rc = 1;
        goto meta_command_exit;
      }else{
        zLike = azArg[i];
      }
    }
    open_db(p, 0);
    /* When playing back a "dump", the content might appear in an order
    ** which causes immediate foreign key constraints to be violated.
    ** So disable foreign-key constraint enforcement to prevent problems. */
    raw_printf(p->out, "PRAGMA foreign_keys=OFF;\n");
    raw_printf(p->out, "BEGIN TRANSACTION;\n");
    p->writableSchema = 0;
    p->showHeader = 0;
    /* Set writable_schema=ON since doing so forces SQLite to initialize
    ** as much of the schema as it can even if the sqlite_master table is
    ** corrupt. */
    sqlite3_exec(p->db, "SAVEPOINT dump; PRAGMA writable_schema=ON", 0, 0, 0);
    p->nErr = 0;
    if( zLike==0 ){
      run_schema_dump_query(p,
        "SELECT name, type, sql FROM sqlite_master "
        "WHERE sql NOT NULL AND type=='table' AND name!='sqlite_sequence'"
      );
      run_schema_dump_query(p,
        "SELECT name, type, sql FROM sqlite_master "
        "WHERE name=='sqlite_sequence'"
      );
      run_table_dump_query(p,
        "SELECT sql FROM sqlite_master "
        "WHERE sql NOT NULL AND type IN ('index','trigger','view')", 0
      );
    }else{
      char *zSql;
      zSql = sqlite3_mprintf(
        "SELECT name, type, sql FROM sqlite_master "
        "WHERE tbl_name LIKE %Q AND type=='table'"
        "  AND sql NOT NULL", zLike);
      run_schema_dump_query(p,zSql);
      sqlite3_free(zSql);
      zSql = sqlite3_mprintf(
        "SELECT sql FROM sqlite_master "
        "WHERE sql NOT NULL"
        "  AND type IN ('index','trigger','view')"
        "  AND tbl_name LIKE %Q", zLike);
      run_table_dump_query(p, zSql, 0);
      sqlite3_free(zSql);
    }
    if( p->writableSchema ){
      raw_printf(p->out, "PRAGMA writable_schema=OFF;\n");
      p->writableSchema = 0;
    }
    sqlite3_exec(p->db, "PRAGMA writable_schema=OFF;", 0, 0, 0);
    sqlite3_exec(p->db, "RELEASE dump;", 0, 0, 0);
    raw_printf(p->out, p->nErr ? "ROLLBACK; -- due to errors\n" : "COMMIT;\n");
    p->showHeader = savedShowHeader;
  }else

  if( c=='e' && strncmp(azArg[0], "echo", n)==0 ){
    if( nArg==2 ){
      setOrClearFlag(p, SHFLG_Echo, azArg[1]);
    }else{
      raw_printf(stderr, "Usage: .echo on|off\n");
      rc = 1;
    }
  }else

  if( c=='e' && strncmp(azArg[0], "eqp", n)==0 ){
    if( nArg==2 ){
      if( strcmp(azArg[1],"full")==0 ){
        p->autoEQP = AUTOEQP_full;
      }else if( strcmp(azArg[1],"trigger")==0 ){
        p->autoEQP = AUTOEQP_trigger;
      }else{
        p->autoEQP = booleanValue(azArg[1]);
      }
    }else{
      raw_printf(stderr, "Usage: .eqp off|on|trigger|full\n");
      rc = 1;
    }
  }else

  if( c=='e' && strncmp(azArg[0], "exit", n)==0 ){
    if( nArg>1 && (rc = (int)integerValue(azArg[1]))!=0 ) exit(rc);
    rc = 2;
  }else

  /* The ".explain" command is automatic now.  It is largely pointless.  It
  ** retained purely for backwards compatibility */
  if( c=='e' && strncmp(azArg[0], "explain", n)==0 ){
    int val = 1;
    if( nArg>=2 ){
      if( strcmp(azArg[1],"auto")==0 ){
        val = 99;
      }else{
        val =  booleanValue(azArg[1]);
      }
    }
    if( val==1 && p->mode!=MODE_Explain ){
      p->normalMode = p->mode;
      p->mode = MODE_Explain;
      p->autoExplain = 0;
    }else if( val==0 ){
      if( p->mode==MODE_Explain ) p->mode = p->normalMode;
      p->autoExplain = 0;
    }else if( val==99 ){
      if( p->mode==MODE_Explain ) p->mode = p->normalMode;
      p->autoExplain = 1;
    }
  }else

  if( c=='e' && strncmp(azArg[0], "expert", n)==0 ){
    open_db(p, 0);
    expertDotCommand(p, azArg, nArg);
  }else

  if( c=='f' && strncmp(azArg[0], "fullschema", n)==0 ){
    ShellState data;
    char *zErrMsg = 0;
    int doStats = 0;
    memcpy(&data, p, sizeof(data));
    data.showHeader = 0;
    data.cMode = data.mode = MODE_Semi;
    if( nArg==2 && optionMatch(azArg[1], "indent") ){
      data.cMode = data.mode = MODE_Pretty;
      nArg = 1;
    }
    if( nArg!=1 ){
      raw_printf(stderr, "Usage: .fullschema ?--indent?\n");
      rc = 1;
      goto meta_command_exit;
    }
    open_db(p, 0);
    rc = sqlite3_exec(p->db,
       "SELECT sql FROM"
       "  (SELECT sql sql, type type, tbl_name tbl_name, name name, rowid x"
       "     FROM sqlite_master UNION ALL"
       "   SELECT sql, type, tbl_name, name, rowid FROM sqlite_temp_master) "
       "WHERE type!='meta' AND sql NOTNULL AND name NOT LIKE 'sqlite_%' "
       "ORDER BY rowid",
       callback, &data, &zErrMsg
    );
    if( rc==SQLITE_OK ){
      sqlite3_stmt *pStmt;
      rc = sqlite3_prepare_v2(p->db,
               "SELECT rowid FROM sqlite_master"
               " WHERE name GLOB 'sqlite_stat[134]'",
               -1, &pStmt, 0);
      doStats = sqlite3_step(pStmt)==SQLITE_ROW;
      sqlite3_finalize(pStmt);
    }
    if( doStats==0 ){
      raw_printf(p->out, "/* No STAT tables available */\n");
    }else{
      raw_printf(p->out, "ANALYZE sqlite_master;\n");
      sqlite3_exec(p->db, "SELECT 'ANALYZE sqlite_master'",
                   callback, &data, &zErrMsg);
      data.cMode = data.mode = MODE_Insert;
      data.zDestTable = "sqlite_stat1";
      shell_exec(p->db, "SELECT * FROM sqlite_stat1",
                 shell_callback, &data,&zErrMsg);
      data.zDestTable = "sqlite_stat3";
      shell_exec(p->db, "SELECT * FROM sqlite_stat3",
                 shell_callback, &data,&zErrMsg);
      data.zDestTable = "sqlite_stat4";
      shell_exec(p->db, "SELECT * FROM sqlite_stat4",
                 shell_callback, &data, &zErrMsg);
      raw_printf(p->out, "ANALYZE sqlite_master;\n");
    }
  }else

  if( c=='h' && strncmp(azArg[0], "headers", n)==0 ){
    if( nArg==2 ){
      p->showHeader = booleanValue(azArg[1]);
    }else{
      raw_printf(stderr, "Usage: .headers on|off\n");
      rc = 1;
    }
  }else

  if( c=='h' && strncmp(azArg[0], "help", n)==0 ){
    utf8_printf(p->out, "%s", zHelp);
  }else

  if( c=='i' && strncmp(azArg[0], "import", n)==0 ){
    char *zTable;               /* Insert data into this table */
    char *zFile;                /* Name of file to extra content from */
    sqlite3_stmt *pStmt = NULL; /* A statement */
    int nCol;                   /* Number of columns in the table */
    int nByte;                  /* Number of bytes in an SQL string */
    int i, j;                   /* Loop counters */
    int needCommit;             /* True to COMMIT or ROLLBACK at end */
    int nSep;                   /* Number of bytes in p->colSeparator[] */
    char *zSql;                 /* An SQL statement */
    ImportCtx sCtx;             /* Reader context */
    char *(SQLITE_CDECL *xRead)(ImportCtx*); /* Func to read one value */
    int (SQLITE_CDECL *xCloser)(FILE*);      /* Func to close file */

    if( nArg!=3 ){
      raw_printf(stderr, "Usage: .import FILE TABLE\n");
      goto meta_command_exit;
    }
    zFile = azArg[1];
    zTable = azArg[2];
    seenInterrupt = 0;
    memset(&sCtx, 0, sizeof(sCtx));
    open_db(p, 0);
    nSep = strlen30(p->colSeparator);
    if( nSep==0 ){
      raw_printf(stderr,
                 "Error: non-null column separator required for import\n");
      return 1;
    }
    if( nSep>1 ){
      raw_printf(stderr, "Error: multi-character column separators not allowed"
                      " for import\n");
      return 1;
    }
    nSep = strlen30(p->rowSeparator);
    if( nSep==0 ){
      raw_printf(stderr, "Error: non-null row separator required for import\n");
      return 1;
    }
    if( nSep==2 && p->mode==MODE_Csv && strcmp(p->rowSeparator, SEP_CrLf)==0 ){
      /* When importing CSV (only), if the row separator is set to the
      ** default output row separator, change it to the default input
      ** row separator.  This avoids having to maintain different input
      ** and output row separators. */
      sqlite3_snprintf(sizeof(p->rowSeparator), p->rowSeparator, SEP_Row);
      nSep = strlen30(p->rowSeparator);
    }
    if( nSep>1 ){
      raw_printf(stderr, "Error: multi-character row separators not allowed"
                      " for import\n");
      return 1;
    }
    sCtx.zFile = zFile;
    sCtx.nLine = 1;
    if( sCtx.zFile[0]=='|' ){
#ifdef SQLITE_OMIT_POPEN
      raw_printf(stderr, "Error: pipes are not supported in this OS\n");
      return 1;
#else
      sCtx.in = popen(sCtx.zFile+1, "r");
      sCtx.zFile = "<pipe>";
      xCloser = pclose;
#endif
    }else{
      sCtx.in = fopen(sCtx.zFile, "rb");
      xCloser = fclose;
    }
    if( p->mode==MODE_Ascii ){
      xRead = ascii_read_one_field;
    }else{
      xRead = csv_read_one_field;
    }
    if( sCtx.in==0 ){
      utf8_printf(stderr, "Error: cannot open \"%s\"\n", zFile);
      return 1;
    }
    sCtx.cColSep = p->colSeparator[0];
    sCtx.cRowSep = p->rowSeparator[0];
    zSql = sqlite3_mprintf("SELECT * FROM %s", zTable);
    if( zSql==0 ){
      raw_printf(stderr, "Error: out of memory\n");
      xCloser(sCtx.in);
      return 1;
    }
    nByte = strlen30(zSql);
    rc = sqlite3_prepare_v2(p->db, zSql, -1, &pStmt, 0);
    import_append_char(&sCtx, 0);    /* To ensure sCtx.z is allocated */
    if( rc && sqlite3_strglob("no such table: *", sqlite3_errmsg(p->db))==0 ){
      char *zCreate = sqlite3_mprintf("CREATE TABLE %s", zTable);
      char cSep = '(';
      while( xRead(&sCtx) ){
        zCreate = sqlite3_mprintf("%z%c\n  \"%w\" TEXT", zCreate, cSep, sCtx.z);
        cSep = ',';
        if( sCtx.cTerm!=sCtx.cColSep ) break;
      }
      if( cSep=='(' ){
        sqlite3_free(zCreate);
        sqlite3_free(sCtx.z);
        xCloser(sCtx.in);
        utf8_printf(stderr,"%s: empty file\n", sCtx.zFile);
        return 1;
      }
      zCreate = sqlite3_mprintf("%z\n)", zCreate);
      rc = sqlite3_exec(p->db, zCreate, 0, 0, 0);
      sqlite3_free(zCreate);
      if( rc ){
        utf8_printf(stderr, "CREATE TABLE %s(...) failed: %s\n", zTable,
                sqlite3_errmsg(p->db));
        sqlite3_free(sCtx.z);
        xCloser(sCtx.in);
        return 1;
      }
      rc = sqlite3_prepare_v2(p->db, zSql, -1, &pStmt, 0);
    }
    sqlite3_free(zSql);
    if( rc ){
      if (pStmt) sqlite3_finalize(pStmt);
      utf8_printf(stderr,"Error: %s\n", sqlite3_errmsg(p->db));
      xCloser(sCtx.in);
      return 1;
    }
    nCol = sqlite3_column_count(pStmt);
    sqlite3_finalize(pStmt);
    pStmt = 0;
    if( nCol==0 ) return 0; /* no columns, no error */
    zSql = sqlite3_malloc64( nByte*2 + 20 + nCol*2 );
    if( zSql==0 ){
      raw_printf(stderr, "Error: out of memory\n");
      xCloser(sCtx.in);
      return 1;
    }
    sqlite3_snprintf(nByte+20, zSql, "INSERT INTO \"%w\" VALUES(?", zTable);
    j = strlen30(zSql);
    for(i=1; i<nCol; i++){
      zSql[j++] = ',';
      zSql[j++] = '?';
    }
    zSql[j++] = ')';
    zSql[j] = 0;
    rc = sqlite3_prepare_v2(p->db, zSql, -1, &pStmt, 0);
    sqlite3_free(zSql);
    if( rc ){
      utf8_printf(stderr, "Error: %s\n", sqlite3_errmsg(p->db));
      if (pStmt) sqlite3_finalize(pStmt);
      xCloser(sCtx.in);
      return 1;
    }
    needCommit = sqlite3_get_autocommit(p->db);
    if( needCommit ) sqlite3_exec(p->db, "BEGIN", 0, 0, 0);
    do{
      int startLine = sCtx.nLine;
      for(i=0; i<nCol; i++){
        char *z = xRead(&sCtx);
        /*
        ** Did we reach end-of-file before finding any columns?
        ** If so, stop instead of NULL filling the remaining columns.
        */
        if( z==0 && i==0 ) break;
        /*
        ** Did we reach end-of-file OR end-of-line before finding any
        ** columns in ASCII mode?  If so, stop instead of NULL filling
        ** the remaining columns.
        */
        if( p->mode==MODE_Ascii && (z==0 || z[0]==0) && i==0 ) break;
        sqlite3_bind_text(pStmt, i+1, z, -1, SQLITE_TRANSIENT);
        if( i<nCol-1 && sCtx.cTerm!=sCtx.cColSep ){
          utf8_printf(stderr, "%s:%d: expected %d columns but found %d - "
                          "filling the rest with NULL\n",
                          sCtx.zFile, startLine, nCol, i+1);
          i += 2;
          while( i<=nCol ){ sqlite3_bind_null(pStmt, i); i++; }
        }
      }
      if( sCtx.cTerm==sCtx.cColSep ){
        do{
          xRead(&sCtx);
          i++;
        }while( sCtx.cTerm==sCtx.cColSep );
        utf8_printf(stderr, "%s:%d: expected %d columns but found %d - "
                        "extras ignored\n",
                        sCtx.zFile, startLine, nCol, i);
      }
      if( i>=nCol ){
        sqlite3_step(pStmt);
        rc = sqlite3_reset(pStmt);
        if( rc!=SQLITE_OK ){
          utf8_printf(stderr, "%s:%d: INSERT failed: %s\n", sCtx.zFile,
                      startLine, sqlite3_errmsg(p->db));
        }
      }
    }while( sCtx.cTerm!=EOF );

    xCloser(sCtx.in);
    sqlite3_free(sCtx.z);
    sqlite3_finalize(pStmt);
    if( needCommit ) sqlite3_exec(p->db, "COMMIT", 0, 0, 0);
  }else

#ifndef SQLITE_UNTESTABLE
  if( c=='i' && strncmp(azArg[0], "imposter", n)==0 ){
    char *zSql;
    char *zCollist = 0;
    sqlite3_stmt *pStmt;
    int tnum = 0;
    int i;
    if( nArg!=3 ){
      utf8_printf(stderr, "Usage: .imposter INDEX IMPOSTER\n");
      rc = 1;
      goto meta_command_exit;
    }
    open_db(p, 0);
    zSql = sqlite3_mprintf("SELECT rootpage FROM sqlite_master"
                           " WHERE name='%q' AND type='index'", azArg[1]);
    sqlite3_prepare_v2(p->db, zSql, -1, &pStmt, 0);
    sqlite3_free(zSql);
    if( sqlite3_step(pStmt)==SQLITE_ROW ){
      tnum = sqlite3_column_int(pStmt, 0);
    }
    sqlite3_finalize(pStmt);
    if( tnum==0 ){
      utf8_printf(stderr, "no such index: \"%s\"\n", azArg[1]);
      rc = 1;
      goto meta_command_exit;
    }
    zSql = sqlite3_mprintf("PRAGMA index_xinfo='%q'", azArg[1]);
    rc = sqlite3_prepare_v2(p->db, zSql, -1, &pStmt, 0);
    sqlite3_free(zSql);
    i = 0;
    while( sqlite3_step(pStmt)==SQLITE_ROW ){
      char zLabel[20];
      const char *zCol = (const char*)sqlite3_column_text(pStmt,2);
      i++;
      if( zCol==0 ){
        if( sqlite3_column_int(pStmt,1)==-1 ){
          zCol = "_ROWID_";
        }else{
          sqlite3_snprintf(sizeof(zLabel),zLabel,"expr%d",i);
          zCol = zLabel;
        }
      }
      if( zCollist==0 ){
        zCollist = sqlite3_mprintf("\"%w\"", zCol);
      }else{
        zCollist = sqlite3_mprintf("%z,\"%w\"", zCollist, zCol);
      }
    }
    sqlite3_finalize(pStmt);
    zSql = sqlite3_mprintf(
          "CREATE TABLE \"%w\"(%s,PRIMARY KEY(%s))WITHOUT ROWID",
          azArg[2], zCollist, zCollist);
    sqlite3_free(zCollist);
    rc = sqlite3_test_control(SQLITE_TESTCTRL_IMPOSTER, p->db, "main", 1, tnum);
    if( rc==SQLITE_OK ){
      rc = sqlite3_exec(p->db, zSql, 0, 0, 0);
      sqlite3_test_control(SQLITE_TESTCTRL_IMPOSTER, p->db, "main", 0, 0);
      if( rc ){
        utf8_printf(stderr, "Error in [%s]: %s\n", zSql, sqlite3_errmsg(p->db));
      }else{
        utf8_printf(stdout, "%s;\n", zSql);
        raw_printf(stdout,
           "WARNING: writing to an imposter table will corrupt the index!\n"
        );
      }
    }else{
      raw_printf(stderr, "SQLITE_TESTCTRL_IMPOSTER returns %d\n", rc);
      rc = 1;
    }
    sqlite3_free(zSql);
  }else
#endif /* !defined(SQLITE_OMIT_TEST_CONTROL) */

#ifdef SQLITE_ENABLE_IOTRACE
  if( c=='i' && strncmp(azArg[0], "iotrace", n)==0 ){
    SQLITE_API extern void (SQLITE_CDECL *sqlite3IoTrace)(const char*, ...);
    if( iotrace && iotrace!=stdout ) fclose(iotrace);
    iotrace = 0;
    if( nArg<2 ){
      sqlite3IoTrace = 0;
    }else if( strcmp(azArg[1], "-")==0 ){
      sqlite3IoTrace = iotracePrintf;
      iotrace = stdout;
    }else{
      iotrace = fopen(azArg[1], "w");
      if( iotrace==0 ){
        utf8_printf(stderr, "Error: cannot open \"%s\"\n", azArg[1]);
        sqlite3IoTrace = 0;
        rc = 1;
      }else{
        sqlite3IoTrace = iotracePrintf;
      }
    }
  }else
#endif

  if( c=='l' && n>=5 && strncmp(azArg[0], "limits", n)==0 ){
    static const struct {
       const char *zLimitName;   /* Name of a limit */
       int limitCode;            /* Integer code for that limit */
    } aLimit[] = {
      { "length",                SQLITE_LIMIT_LENGTH                    },
      { "sql_length",            SQLITE_LIMIT_SQL_LENGTH                },
      { "column",                SQLITE_LIMIT_COLUMN                    },
      { "expr_depth",            SQLITE_LIMIT_EXPR_DEPTH                },
      { "compound_select",       SQLITE_LIMIT_COMPOUND_SELECT           },
      { "vdbe_op",               SQLITE_LIMIT_VDBE_OP                   },
      { "function_arg",          SQLITE_LIMIT_FUNCTION_ARG              },
      { "attached",              SQLITE_LIMIT_ATTACHED                  },
      { "like_pattern_length",   SQLITE_LIMIT_LIKE_PATTERN_LENGTH       },
      { "variable_number",       SQLITE_LIMIT_VARIABLE_NUMBER           },
      { "trigger_depth",         SQLITE_LIMIT_TRIGGER_DEPTH             },
      { "worker_threads",        SQLITE_LIMIT_WORKER_THREADS            },
    };
    int i, n2;
    open_db(p, 0);
    if( nArg==1 ){
      for(i=0; i<ArraySize(aLimit); i++){
        printf("%20s %d\n", aLimit[i].zLimitName,
               sqlite3_limit(p->db, aLimit[i].limitCode, -1));
      }
    }else if( nArg>3 ){
      raw_printf(stderr, "Usage: .limit NAME ?NEW-VALUE?\n");
      rc = 1;
      goto meta_command_exit;
    }else{
      int iLimit = -1;
      n2 = strlen30(azArg[1]);
      for(i=0; i<ArraySize(aLimit); i++){
        if( sqlite3_strnicmp(aLimit[i].zLimitName, azArg[1], n2)==0 ){
          if( iLimit<0 ){
            iLimit = i;
          }else{
            utf8_printf(stderr, "ambiguous limit: \"%s\"\n", azArg[1]);
            rc = 1;
            goto meta_command_exit;
          }
        }
      }
      if( iLimit<0 ){
        utf8_printf(stderr, "unknown limit: \"%s\"\n"
                        "enter \".limits\" with no arguments for a list.\n",
                         azArg[1]);
        rc = 1;
        goto meta_command_exit;
      }
      if( nArg==3 ){
        sqlite3_limit(p->db, aLimit[iLimit].limitCode,
                      (int)integerValue(azArg[2]));
      }
      printf("%20s %d\n", aLimit[iLimit].zLimitName,
             sqlite3_limit(p->db, aLimit[iLimit].limitCode, -1));
    }
  }else

  if( c=='l' && n>2 && strncmp(azArg[0], "lint", n)==0 ){
    open_db(p, 0);
    lintDotCommand(p, azArg, nArg);
  }else

#ifndef SQLITE_OMIT_LOAD_EXTENSION
  if( c=='l' && strncmp(azArg[0], "load", n)==0 ){
    const char *zFile, *zProc;
    char *zErrMsg = 0;
    if( nArg<2 ){
      raw_printf(stderr, "Usage: .load FILE ?ENTRYPOINT?\n");
      rc = 1;
      goto meta_command_exit;
    }
    zFile = azArg[1];
    zProc = nArg>=3 ? azArg[2] : 0;
    open_db(p, 0);
    rc = sqlite3_load_extension(p->db, zFile, zProc, &zErrMsg);
    if( rc!=SQLITE_OK ){
      utf8_printf(stderr, "Error: %s\n", zErrMsg);
      sqlite3_free(zErrMsg);
      rc = 1;
    }
  }else
#endif

  if( c=='l' && strncmp(azArg[0], "log", n)==0 ){
    if( nArg!=2 ){
      raw_printf(stderr, "Usage: .log FILENAME\n");
      rc = 1;
    }else{
      const char *zFile = azArg[1];
      output_file_close(p->pLog);
      p->pLog = output_file_open(zFile);
    }
  }else

  if( c=='m' && strncmp(azArg[0], "mode", n)==0 ){
    const char *zMode = nArg>=2 ? azArg[1] : "";
    int n2 = (int)strlen(zMode);
    int c2 = zMode[0];
    if( c2=='l' && n2>2 && strncmp(azArg[1],"lines",n2)==0 ){
      p->mode = MODE_Line;
      sqlite3_snprintf(sizeof(p->rowSeparator), p->rowSeparator, SEP_Row);
    }else if( c2=='c' && strncmp(azArg[1],"columns",n2)==0 ){
      p->mode = MODE_Column;
      sqlite3_snprintf(sizeof(p->rowSeparator), p->rowSeparator, SEP_Row);
    }else if( c2=='l' && n2>2 && strncmp(azArg[1],"list",n2)==0 ){
      p->mode = MODE_List;
      sqlite3_snprintf(sizeof(p->colSeparator), p->colSeparator, SEP_Column);
      sqlite3_snprintf(sizeof(p->rowSeparator), p->rowSeparator, SEP_Row);
    }else if( c2=='h' && strncmp(azArg[1],"html",n2)==0 ){
      p->mode = MODE_Html;
    }else if( c2=='t' && strncmp(azArg[1],"tcl",n2)==0 ){
      p->mode = MODE_Tcl;
      sqlite3_snprintf(sizeof(p->colSeparator), p->colSeparator, SEP_Space);
      sqlite3_snprintf(sizeof(p->rowSeparator), p->rowSeparator, SEP_Row);
    }else if( c2=='c' && strncmp(azArg[1],"csv",n2)==0 ){
      p->mode = MODE_Csv;
      sqlite3_snprintf(sizeof(p->colSeparator), p->colSeparator, SEP_Comma);
      sqlite3_snprintf(sizeof(p->rowSeparator), p->rowSeparator, SEP_CrLf);
    }else if( c2=='t' && strncmp(azArg[1],"tabs",n2)==0 ){
      p->mode = MODE_List;
      sqlite3_snprintf(sizeof(p->colSeparator), p->colSeparator, SEP_Tab);
    }else if( c2=='i' && strncmp(azArg[1],"insert",n2)==0 ){
      p->mode = MODE_Insert;
      set_table_name(p, nArg>=3 ? azArg[2] : "table");
    }else if( c2=='q' && strncmp(azArg[1],"quote",n2)==0 ){
      p->mode = MODE_Quote;
    }else if( c2=='a' && strncmp(azArg[1],"ascii",n2)==0 ){
      p->mode = MODE_Ascii;
      sqlite3_snprintf(sizeof(p->colSeparator), p->colSeparator, SEP_Unit);
      sqlite3_snprintf(sizeof(p->rowSeparator), p->rowSeparator, SEP_Record);
    }else if( nArg==1 ){
      raw_printf(p->out, "current output mode: %s\n", modeDescr[p->mode]);
    }else{
      raw_printf(stderr, "Error: mode should be one of: "
         "ascii column csv html insert line list quote tabs tcl\n");
      rc = 1;
    }
    p->cMode = p->mode;
  }else

  if( c=='n' && strncmp(azArg[0], "nullvalue", n)==0 ){
    if( nArg==2 ){
      sqlite3_snprintf(sizeof(p->nullValue), p->nullValue,
                       "%.*s", (int)ArraySize(p->nullValue)-1, azArg[1]);
    }else{
      raw_printf(stderr, "Usage: .nullvalue STRING\n");
      rc = 1;
    }
  }else

  if( c=='o' && strncmp(azArg[0], "open", n)==0 && n>=2 ){
    char *zNewFilename;  /* Name of the database file to open */
    int iName = 1;       /* Index in azArg[] of the filename */
    int newFlag = 0;     /* True to delete file before opening */
    /* Close the existing database */
    session_close_all(p);
    sqlite3_close(p->db);
    p->db = 0;
    p->zDbFilename = 0;
    sqlite3_free(p->zFreeOnClose);
    p->zFreeOnClose = 0;
    /* Check for command-line arguments */
    for(iName=1; iName<nArg && azArg[iName][0]=='-'; iName++){
      const char *z = azArg[iName];
      if( optionMatch(z,"new") ){
        newFlag = 1;
      }else if( z[0]=='-' ){
        utf8_printf(stderr, "unknown option: %s\n", z);
        rc = 1;
        goto meta_command_exit;
      }
    }
    /* If a filename is specified, try to open it first */
    zNewFilename = nArg>iName ? sqlite3_mprintf("%s", azArg[iName]) : 0;
    if( zNewFilename ){
      if( newFlag ) shellDeleteFile(zNewFilename);
      p->zDbFilename = zNewFilename;
      open_db(p, 1);
      if( p->db==0 ){
        utf8_printf(stderr, "Error: cannot open '%s'\n", zNewFilename);
        sqlite3_free(zNewFilename);
      }else{
        p->zFreeOnClose = zNewFilename;
      }
    }
    if( p->db==0 ){
      /* As a fall-back open a TEMP database */
      p->zDbFilename = 0;
      open_db(p, 0);
    }
  }else

  if( c=='o'
   && (strncmp(azArg[0], "output", n)==0 || strncmp(azArg[0], "once", n)==0)
  ){
    const char *zFile = nArg>=2 ? azArg[1] : "stdout";
    if( nArg>2 ){
      utf8_printf(stderr, "Usage: .%s FILE\n", azArg[0]);
      rc = 1;
      goto meta_command_exit;
    }
    if( n>1 && strncmp(azArg[0], "once", n)==0 ){
      if( nArg<2 ){
        raw_printf(stderr, "Usage: .once FILE\n");
        rc = 1;
        goto meta_command_exit;
      }
      p->outCount = 2;
    }else{
      p->outCount = 0;
    }
    output_reset(p);
    if( zFile[0]=='|' ){
#ifdef SQLITE_OMIT_POPEN
      raw_printf(stderr, "Error: pipes are not supported in this OS\n");
      rc = 1;
      p->out = stdout;
#else
      p->out = popen(zFile + 1, "w");
      if( p->out==0 ){
        utf8_printf(stderr,"Error: cannot open pipe \"%s\"\n", zFile + 1);
        p->out = stdout;
        rc = 1;
      }else{
        sqlite3_snprintf(sizeof(p->outfile), p->outfile, "%s", zFile);
      }
#endif
    }else{
      p->out = output_file_open(zFile);
      if( p->out==0 ){
        if( strcmp(zFile,"off")!=0 ){
          utf8_printf(stderr,"Error: cannot write to \"%s\"\n", zFile);
        }
        p->out = stdout;
        rc = 1;
      } else {
        sqlite3_snprintf(sizeof(p->outfile), p->outfile, "%s", zFile);
      }
    }
  }else

  if( c=='p' && n>=3 && strncmp(azArg[0], "print", n)==0 ){
    int i;
    for(i=1; i<nArg; i++){
      if( i>1 ) raw_printf(p->out, " ");
      utf8_printf(p->out, "%s", azArg[i]);
    }
    raw_printf(p->out, "\n");
  }else

  if( c=='p' && strncmp(azArg[0], "prompt", n)==0 ){
    if( nArg >= 2) {
      strncpy(mainPrompt,azArg[1],(int)ArraySize(mainPrompt)-1);
    }
    if( nArg >= 3) {
      strncpy(continuePrompt,azArg[2],(int)ArraySize(continuePrompt)-1);
    }
  }else

  if( c=='q' && strncmp(azArg[0], "quit", n)==0 ){
    rc = 2;
  }else

  if( c=='r' && n>=3 && strncmp(azArg[0], "read", n)==0 ){
    FILE *alt;
    if( nArg!=2 ){
      raw_printf(stderr, "Usage: .read FILE\n");
      rc = 1;
      goto meta_command_exit;
    }
    alt = fopen(azArg[1], "rb");
    if( alt==0 ){
      utf8_printf(stderr,"Error: cannot open \"%s\"\n", azArg[1]);
      rc = 1;
    }else{
      rc = process_input(p, alt);
      fclose(alt);
    }
  }else

  if( c=='r' && n>=3 && strncmp(azArg[0], "restore", n)==0 ){
    const char *zSrcFile;
    const char *zDb;
    sqlite3 *pSrc;
    sqlite3_backup *pBackup;
    int nTimeout = 0;

    if( nArg==2 ){
      zSrcFile = azArg[1];
      zDb = "main";
    }else if( nArg==3 ){
      zSrcFile = azArg[2];
      zDb = azArg[1];
    }else{
      raw_printf(stderr, "Usage: .restore ?DB? FILE\n");
      rc = 1;
      goto meta_command_exit;
    }
    rc = sqlite3_open(zSrcFile, &pSrc);
    if( rc!=SQLITE_OK ){
      utf8_printf(stderr, "Error: cannot open \"%s\"\n", zSrcFile);
      sqlite3_close(pSrc);
      return 1;
    }
    open_db(p, 0);
    pBackup = sqlite3_backup_init(p->db, zDb, pSrc, "main");
    if( pBackup==0 ){
      utf8_printf(stderr, "Error: %s\n", sqlite3_errmsg(p->db));
      sqlite3_close(pSrc);
      return 1;
    }
    while( (rc = sqlite3_backup_step(pBackup,100))==SQLITE_OK
          || rc==SQLITE_BUSY  ){
      if( rc==SQLITE_BUSY ){
        if( nTimeout++ >= 3 ) break;
        sqlite3_sleep(100);
      }
    }
    sqlite3_backup_finish(pBackup);
    if( rc==SQLITE_DONE ){
      rc = 0;
    }else if( rc==SQLITE_BUSY || rc==SQLITE_LOCKED ){
      raw_printf(stderr, "Error: source database is busy\n");
      rc = 1;
    }else{
      utf8_printf(stderr, "Error: %s\n", sqlite3_errmsg(p->db));
      rc = 1;
    }
    sqlite3_close(pSrc);
  }else


  if( c=='s' && strncmp(azArg[0], "scanstats", n)==0 ){
    if( nArg==2 ){
      p->scanstatsOn = booleanValue(azArg[1]);
#ifndef SQLITE_ENABLE_STMT_SCANSTATUS
      raw_printf(stderr, "Warning: .scanstats not available in this build.\n");
#endif
    }else{
      raw_printf(stderr, "Usage: .scanstats on|off\n");
      rc = 1;
    }
  }else

  if( c=='s' && strncmp(azArg[0], "schema", n)==0 ){
    ShellText sSelect;
    ShellState data;
    char *zErrMsg = 0;
    const char *zDiv = 0;
    int iSchema = 0;

    open_db(p, 0);
    memcpy(&data, p, sizeof(data));
    data.showHeader = 0;
    data.cMode = data.mode = MODE_Semi;
    initText(&sSelect);
    if( nArg>=2 && optionMatch(azArg[1], "indent") ){
      data.cMode = data.mode = MODE_Pretty;
      nArg--;
      if( nArg==2 ) azArg[1] = azArg[2];
    }
    if( nArg==2 && azArg[1][0]!='-' ){
      int i;
      for(i=0; azArg[1][i]; i++) azArg[1][i] = ToLower(azArg[1][i]);
      if( strcmp(azArg[1],"sqlite_master")==0 ){
        char *new_argv[2], *new_colv[2];
        new_argv[0] = "CREATE TABLE sqlite_master (\n"
                      "  type text,\n"
                      "  name text,\n"
                      "  tbl_name text,\n"
                      "  rootpage integer,\n"
                      "  sql text\n"
                      ")";
        new_argv[1] = 0;
        new_colv[0] = "sql";
        new_colv[1] = 0;
        callback(&data, 1, new_argv, new_colv);
        rc = SQLITE_OK;
      }else if( strcmp(azArg[1],"sqlite_temp_master")==0 ){
        char *new_argv[2], *new_colv[2];
        new_argv[0] = "CREATE TEMP TABLE sqlite_temp_master (\n"
                      "  type text,\n"
                      "  name text,\n"
                      "  tbl_name text,\n"
                      "  rootpage integer,\n"
                      "  sql text\n"
                      ")";
        new_argv[1] = 0;
        new_colv[0] = "sql";
        new_colv[1] = 0;
        callback(&data, 1, new_argv, new_colv);
        rc = SQLITE_OK;
      }else{
        zDiv = "(";
      }
    }else if( nArg==1 ){
      zDiv = "(";
    }else{
      raw_printf(stderr, "Usage: .schema ?--indent? ?LIKE-PATTERN?\n");
      rc = 1;
      goto meta_command_exit;
    }
    if( zDiv ){
      sqlite3_stmt *pStmt = 0;
      rc = sqlite3_prepare_v2(p->db, "SELECT name FROM pragma_database_list",
                              -1, &pStmt, 0);
      if( rc ){
        utf8_printf(stderr, "Error: %s\n", sqlite3_errmsg(p->db));
        sqlite3_finalize(pStmt);
        rc = 1;
        goto meta_command_exit;
      }
      appendText(&sSelect, "SELECT sql FROM", 0);
      iSchema = 0;
      while( sqlite3_step(pStmt)==SQLITE_ROW ){
        const char *zDb = (const char*)sqlite3_column_text(pStmt, 0);
        char zScNum[30];
        sqlite3_snprintf(sizeof(zScNum), zScNum, "%d", ++iSchema);
        appendText(&sSelect, zDiv, 0);
        zDiv = " UNION ALL ";
        if( strcmp(zDb, "main")!=0 ){
          appendText(&sSelect, "SELECT shell_add_schema(sql,", 0);
          appendText(&sSelect, zDb, '"');
          appendText(&sSelect, ") AS sql, type, tbl_name, name, rowid,", 0);
          appendText(&sSelect, zScNum, 0);
          appendText(&sSelect, " AS snum, ", 0);
          appendText(&sSelect, zDb, '\'');
          appendText(&sSelect, " AS sname FROM ", 0);
          appendText(&sSelect, zDb, '"');
          appendText(&sSelect, ".sqlite_master", 0);
        }else{
          appendText(&sSelect, "SELECT sql, type, tbl_name, name, rowid, ", 0);
          appendText(&sSelect, zScNum, 0);
          appendText(&sSelect, " AS snum, 'main' AS sname FROM sqlite_master",0);
        }
      }
      sqlite3_finalize(pStmt);
      appendText(&sSelect, ") WHERE ", 0);
      if( nArg>1 ){
        char *zQarg = sqlite3_mprintf("%Q", azArg[1]);
        if( strchr(azArg[1], '.') ){
          appendText(&sSelect, "lower(printf('%s.%s',sname,tbl_name))", 0);
        }else{
          appendText(&sSelect, "lower(tbl_name)", 0);
        }
        appendText(&sSelect, strchr(azArg[1], '*') ? " GLOB " : " LIKE ", 0);
        appendText(&sSelect, zQarg, 0);
        appendText(&sSelect, " AND ", 0);
        sqlite3_free(zQarg);
      }
      appendText(&sSelect, "type!='meta' AND sql IS NOT NULL"
                           " ORDER BY snum, rowid", 0);
      rc = sqlite3_exec(p->db, sSelect.z, callback, &data, &zErrMsg);
      freeText(&sSelect);
    }
    if( zErrMsg ){
      utf8_printf(stderr,"Error: %s\n", zErrMsg);
      sqlite3_free(zErrMsg);
      rc = 1;
    }else if( rc != SQLITE_OK ){
      raw_printf(stderr,"Error: querying schema information\n");
      rc = 1;
    }else{
      rc = 0;
    }
  }else

#if defined(SQLITE_DEBUG) && defined(SQLITE_ENABLE_SELECTTRACE)
  if( c=='s' && n==11 && strncmp(azArg[0], "selecttrace", n)==0 ){
    sqlite3SelectTrace = (int)integerValue(azArg[1]);
  }else
#endif

#if defined(SQLITE_ENABLE_SESSION)
  if( c=='s' && strncmp(azArg[0],"session",n)==0 && n>=3 ){
    OpenSession *pSession = &p->aSession[0];
    char **azCmd = &azArg[1];
    int iSes = 0;
    int nCmd = nArg - 1;
    int i;
    if( nArg<=1 ) goto session_syntax_error;
    open_db(p, 0);
    if( nArg>=3 ){
      for(iSes=0; iSes<p->nSession; iSes++){
        if( strcmp(p->aSession[iSes].zName, azArg[1])==0 ) break;
      }
      if( iSes<p->nSession ){
        pSession = &p->aSession[iSes];
        azCmd++;
        nCmd--;
      }else{
        pSession = &p->aSession[0];
        iSes = 0;
      }
    }

    /* .session attach TABLE
    ** Invoke the sqlite3session_attach() interface to attach a particular
    ** table so that it is never filtered.
    */
    if( strcmp(azCmd[0],"attach")==0 ){
      if( nCmd!=2 ) goto session_syntax_error;
      if( pSession->p==0 ){
        session_not_open:
        raw_printf(stderr, "ERROR: No sessions are open\n");
      }else{
        rc = sqlite3session_attach(pSession->p, azCmd[1]);
        if( rc ){
          raw_printf(stderr, "ERROR: sqlite3session_attach() returns %d\n", rc);
          rc = 0;
        }
      }
    }else

    /* .session changeset FILE
    ** .session patchset FILE
    ** Write a changeset or patchset into a file.  The file is overwritten.
    */
    if( strcmp(azCmd[0],"changeset")==0 || strcmp(azCmd[0],"patchset")==0 ){
      FILE *out = 0;
      if( nCmd!=2 ) goto session_syntax_error;
      if( pSession->p==0 ) goto session_not_open;
      out = fopen(azCmd[1], "wb");
      if( out==0 ){
        utf8_printf(stderr, "ERROR: cannot open \"%s\" for writing\n", azCmd[1]);
      }else{
        int szChng;
        void *pChng;
        if( azCmd[0][0]=='c' ){
          rc = sqlite3session_changeset(pSession->p, &szChng, &pChng);
        }else{
          rc = sqlite3session_patchset(pSession->p, &szChng, &pChng);
        }
        if( rc ){
          printf("Error: error code %d\n", rc);
          rc = 0;
        }
        if( pChng
          && fwrite(pChng, szChng, 1, out)!=1 ){
          raw_printf(stderr, "ERROR: Failed to write entire %d-byte output\n",
                  szChng);
        }
        sqlite3_free(pChng);
        fclose(out);
      }
    }else

    /* .session close
    ** Close the identified session
    */
    if( strcmp(azCmd[0], "close")==0 ){
      if( nCmd!=1 ) goto session_syntax_error;
      if( p->nSession ){
        session_close(pSession);
        p->aSession[iSes] = p->aSession[--p->nSession];
      }
    }else

    /* .session enable ?BOOLEAN?
    ** Query or set the enable flag
    */
    if( strcmp(azCmd[0], "enable")==0 ){
      int ii;
      if( nCmd>2 ) goto session_syntax_error;
      ii = nCmd==1 ? -1 : booleanValue(azCmd[1]);
      if( p->nSession ){
        ii = sqlite3session_enable(pSession->p, ii);
        utf8_printf(p->out, "session %s enable flag = %d\n",
                    pSession->zName, ii);
      }
    }else

    /* .session filter GLOB ....
    ** Set a list of GLOB patterns of table names to be excluded.
    */
    if( strcmp(azCmd[0], "filter")==0 ){
      int ii, nByte;
      if( nCmd<2 ) goto session_syntax_error;
      if( p->nSession ){
        for(ii=0; ii<pSession->nFilter; ii++){
          sqlite3_free(pSession->azFilter[ii]);
        }
        sqlite3_free(pSession->azFilter);
        nByte = sizeof(pSession->azFilter[0])*(nCmd-1);
        pSession->azFilter = sqlite3_malloc( nByte );
        if( pSession->azFilter==0 ){
          raw_printf(stderr, "Error: out or memory\n");
          exit(1);
        }
        for(ii=1; ii<nCmd; ii++){
          pSession->azFilter[ii-1] = sqlite3_mprintf("%s", azCmd[ii]);
        }
        pSession->nFilter = ii-1;
      }
    }else

    /* .session indirect ?BOOLEAN?
    ** Query or set the indirect flag
    */
    if( strcmp(azCmd[0], "indirect")==0 ){
      int ii;
      if( nCmd>2 ) goto session_syntax_error;
      ii = nCmd==1 ? -1 : booleanValue(azCmd[1]);
      if( p->nSession ){
        ii = sqlite3session_indirect(pSession->p, ii);
        utf8_printf(p->out, "session %s indirect flag = %d\n",
                    pSession->zName, ii);
      }
    }else

    /* .session isempty
    ** Determine if the session is empty
    */
    if( strcmp(azCmd[0], "isempty")==0 ){
      int ii;
      if( nCmd!=1 ) goto session_syntax_error;
      if( p->nSession ){
        ii = sqlite3session_isempty(pSession->p);
        utf8_printf(p->out, "session %s isempty flag = %d\n",
                    pSession->zName, ii);
      }
    }else

    /* .session list
    ** List all currently open sessions
    */
    if( strcmp(azCmd[0],"list")==0 ){
      for(i=0; i<p->nSession; i++){
        utf8_printf(p->out, "%d %s\n", i, p->aSession[i].zName);
      }
    }else

    /* .session open DB NAME
    ** Open a new session called NAME on the attached database DB.
    ** DB is normally "main".
    */
    if( strcmp(azCmd[0],"open")==0 ){
      char *zName;
      if( nCmd!=3 ) goto session_syntax_error;
      zName = azCmd[2];
      if( zName[0]==0 ) goto session_syntax_error;
      for(i=0; i<p->nSession; i++){
        if( strcmp(p->aSession[i].zName,zName)==0 ){
          utf8_printf(stderr, "Session \"%s\" already exists\n", zName);
          goto meta_command_exit;
        }
      }
      if( p->nSession>=ArraySize(p->aSession) ){
        raw_printf(stderr, "Maximum of %d sessions\n", ArraySize(p->aSession));
        goto meta_command_exit;
      }
      pSession = &p->aSession[p->nSession];
      rc = sqlite3session_create(p->db, azCmd[1], &pSession->p);
      if( rc ){
        raw_printf(stderr, "Cannot open session: error code=%d\n", rc);
        rc = 0;
        goto meta_command_exit;
      }
      pSession->nFilter = 0;
      sqlite3session_table_filter(pSession->p, session_filter, pSession);
      p->nSession++;
      pSession->zName = sqlite3_mprintf("%s", zName);
    }else
    /* If no command name matches, show a syntax error */
    session_syntax_error:
    session_help(p);
  }else
#endif

#ifdef SQLITE_DEBUG
  /* Undocumented commands for internal testing.  Subject to change
  ** without notice. */
  if( c=='s' && n>=10 && strncmp(azArg[0], "selftest-", 9)==0 ){
    if( strncmp(azArg[0]+9, "boolean", n-9)==0 ){
      int i, v;
      for(i=1; i<nArg; i++){
        v = booleanValue(azArg[i]);
        utf8_printf(p->out, "%s: %d 0x%x\n", azArg[i], v, v);
      }
    }
    if( strncmp(azArg[0]+9, "integer", n-9)==0 ){
      int i; sqlite3_int64 v;
      for(i=1; i<nArg; i++){
        char zBuf[200];
        v = integerValue(azArg[i]);
        sqlite3_snprintf(sizeof(zBuf),zBuf,"%s: %lld 0x%llx\n", azArg[i],v,v);
        utf8_printf(p->out, "%s", zBuf);
      }
    }
  }else
#endif

  if( c=='s' && n>=4 && strncmp(azArg[0],"selftest",n)==0 ){
    int bIsInit = 0;         /* True to initialize the SELFTEST table */
    int bVerbose = 0;        /* Verbose output */
    int bSelftestExists;     /* True if SELFTEST already exists */
    int i, k;                /* Loop counters */
    int nTest = 0;           /* Number of tests runs */
    int nErr = 0;            /* Number of errors seen */
    ShellText str;           /* Answer for a query */
    sqlite3_stmt *pStmt = 0; /* Query against the SELFTEST table */

    open_db(p,0);
    for(i=1; i<nArg; i++){
      const char *z = azArg[i];
      if( z[0]=='-' && z[1]=='-' ) z++;
      if( strcmp(z,"-init")==0 ){
        bIsInit = 1;
      }else
      if( strcmp(z,"-v")==0 ){
        bVerbose++;
      }else
      {
        utf8_printf(stderr, "Unknown option \"%s\" on \"%s\"\n",
                    azArg[i], azArg[0]);
        raw_printf(stderr, "Should be one of: --init -v\n");
        rc = 1;
        goto meta_command_exit;
      }
    }
    if( sqlite3_table_column_metadata(p->db,"main","selftest",0,0,0,0,0,0)
           != SQLITE_OK ){
      bSelftestExists = 0;
    }else{
      bSelftestExists = 1;
    }
    if( bIsInit ){
      createSelftestTable(p);
      bSelftestExists = 1;
    }
    initText(&str);
    appendText(&str, "x", 0);
    for(k=bSelftestExists; k>=0; k--){
      if( k==1 ){
        rc = sqlite3_prepare_v2(p->db,
            "SELECT tno,op,cmd,ans FROM selftest ORDER BY tno",
            -1, &pStmt, 0);
      }else{
        rc = sqlite3_prepare_v2(p->db,
          "VALUES(0,'memo','Missing SELFTEST table - default checks only',''),"
          "      (1,'run','PRAGMA integrity_check','ok')",
          -1, &pStmt, 0);
      }
      if( rc ){
        raw_printf(stderr, "Error querying the selftest table\n");
        rc = 1;
        sqlite3_finalize(pStmt);
        goto meta_command_exit;
      }
      for(i=1; sqlite3_step(pStmt)==SQLITE_ROW; i++){
        int tno = sqlite3_column_int(pStmt, 0);
        const char *zOp = (const char*)sqlite3_column_text(pStmt, 1);
        const char *zSql = (const char*)sqlite3_column_text(pStmt, 2);
        const char *zAns = (const char*)sqlite3_column_text(pStmt, 3);

        k = 0;
        if( bVerbose>0 ){
          char *zQuote = sqlite3_mprintf("%q", zSql);
          printf("%d: %s %s\n", tno, zOp, zSql);
          sqlite3_free(zQuote);
        }
        if( strcmp(zOp,"memo")==0 ){
          utf8_printf(p->out, "%s\n", zSql);
        }else
        if( strcmp(zOp,"run")==0 ){
          char *zErrMsg = 0;
          str.n = 0;
          str.z[0] = 0;
          rc = sqlite3_exec(p->db, zSql, captureOutputCallback, &str, &zErrMsg);
          nTest++;
          if( bVerbose ){
            utf8_printf(p->out, "Result: %s\n", str.z);
          }
          if( rc || zErrMsg ){
            nErr++;
            rc = 1;
            utf8_printf(p->out, "%d: error-code-%d: %s\n", tno, rc, zErrMsg);
            sqlite3_free(zErrMsg);
          }else if( strcmp(zAns,str.z)!=0 ){
            nErr++;
            rc = 1;
            utf8_printf(p->out, "%d: Expected: [%s]\n", tno, zAns);
            utf8_printf(p->out, "%d:      Got: [%s]\n", tno, str.z);
          }
        }else
        {
          utf8_printf(stderr,
            "Unknown operation \"%s\" on selftest line %d\n", zOp, tno);
          rc = 1;
          break;
        }
      } /* End loop over rows of content from SELFTEST */
      sqlite3_finalize(pStmt);
    } /* End loop over k */
    freeText(&str);
    utf8_printf(p->out, "%d errors out of %d tests\n", nErr, nTest);
  }else

  if( c=='s' && strncmp(azArg[0], "separator", n)==0 ){
    if( nArg<2 || nArg>3 ){
      raw_printf(stderr, "Usage: .separator COL ?ROW?\n");
      rc = 1;
    }
    if( nArg>=2 ){
      sqlite3_snprintf(sizeof(p->colSeparator), p->colSeparator,
                       "%.*s", (int)ArraySize(p->colSeparator)-1, azArg[1]);
    }
    if( nArg>=3 ){
      sqlite3_snprintf(sizeof(p->rowSeparator), p->rowSeparator,
                       "%.*s", (int)ArraySize(p->rowSeparator)-1, azArg[2]);
    }
  }else

  if( c=='s' && n>=4 && strncmp(azArg[0],"sha3sum",n)==0 ){
    const char *zLike = 0;   /* Which table to checksum. 0 means everything */
    int i;                   /* Loop counter */
    int bSchema = 0;         /* Also hash the schema */
    int bSeparate = 0;       /* Hash each table separately */
    int iSize = 224;         /* Hash algorithm to use */
    int bDebug = 0;          /* Only show the query that would have run */
    sqlite3_stmt *pStmt;     /* For querying tables names */
    char *zSql;              /* SQL to be run */
    char *zSep;              /* Separator */
    ShellText sSql;          /* Complete SQL for the query to run the hash */
    ShellText sQuery;        /* Set of queries used to read all content */
    open_db(p, 0);
    for(i=1; i<nArg; i++){
      const char *z = azArg[i];
      if( z[0]=='-' ){
        z++;
        if( z[0]=='-' ) z++;
        if( strcmp(z,"schema")==0 ){
          bSchema = 1;
        }else
        if( strcmp(z,"sha3-224")==0 || strcmp(z,"sha3-256")==0
         || strcmp(z,"sha3-384")==0 || strcmp(z,"sha3-512")==0
        ){
          iSize = atoi(&z[5]);
        }else
        if( strcmp(z,"debug")==0 ){
          bDebug = 1;
        }else
        {
          utf8_printf(stderr, "Unknown option \"%s\" on \"%s\"\n",
                      azArg[i], azArg[0]);
          raw_printf(stderr, "Should be one of: --schema"
                             " --sha3-224 --sha3-255 --sha3-384 --sha3-512\n");
          rc = 1;
          goto meta_command_exit;
        }
      }else if( zLike ){
        raw_printf(stderr, "Usage: .sha3sum ?OPTIONS? ?LIKE-PATTERN?\n");
        rc = 1;
        goto meta_command_exit;
      }else{
        zLike = z;
        bSeparate = 1;
        if( sqlite3_strlike("sqlite_%", zLike, 0)==0 ) bSchema = 1;
      }
    }
    if( bSchema ){
      zSql = "SELECT lower(name) FROM sqlite_master"
             " WHERE type='table' AND coalesce(rootpage,0)>1"
             " UNION ALL SELECT 'sqlite_master'"
             " ORDER BY 1 collate nocase";
    }else{
      zSql = "SELECT lower(name) FROM sqlite_master"
             " WHERE type='table' AND coalesce(rootpage,0)>1"
             " AND name NOT LIKE 'sqlite_%'"
             " ORDER BY 1 collate nocase";
    }
    sqlite3_prepare_v2(p->db, zSql, -1, &pStmt, 0);
    initText(&sQuery);
    initText(&sSql);
    appendText(&sSql, "WITH [sha3sum$query](a,b) AS(",0);
    zSep = "VALUES(";
    while( SQLITE_ROW==sqlite3_step(pStmt) ){
      const char *zTab = (const char*)sqlite3_column_text(pStmt,0);
      if( zLike && sqlite3_strlike(zLike, zTab, 0)!=0 ) continue;
      if( strncmp(zTab, "sqlite_",7)!=0 ){
        appendText(&sQuery,"SELECT * FROM ", 0);
        appendText(&sQuery,zTab,'"');
        appendText(&sQuery," NOT INDEXED;", 0);
      }else if( strcmp(zTab, "sqlite_master")==0 ){
        appendText(&sQuery,"SELECT type,name,tbl_name,sql FROM sqlite_master"
                           " ORDER BY name;", 0);
      }else if( strcmp(zTab, "sqlite_sequence")==0 ){
        appendText(&sQuery,"SELECT name,seq FROM sqlite_sequence"
                           " ORDER BY name;", 0);
      }else if( strcmp(zTab, "sqlite_stat1")==0 ){
        appendText(&sQuery,"SELECT tbl,idx,stat FROM sqlite_stat1"
                           " ORDER BY tbl,idx;", 0);
      }else if( strcmp(zTab, "sqlite_stat3")==0
             || strcmp(zTab, "sqlite_stat4")==0 ){
        appendText(&sQuery, "SELECT * FROM ", 0);
        appendText(&sQuery, zTab, 0);
        appendText(&sQuery, " ORDER BY tbl, idx, rowid;\n", 0);
      }
      appendText(&sSql, zSep, 0);
      appendText(&sSql, sQuery.z, '\'');
      sQuery.n = 0;
      appendText(&sSql, ",", 0);
      appendText(&sSql, zTab, '\'');
      zSep = "),(";
    }
    sqlite3_finalize(pStmt);
    if( bSeparate ){
      zSql = sqlite3_mprintf(
          "%s))"
          " SELECT lower(hex(sha3_query(a,%d))) AS hash, b AS label"
          "   FROM [sha3sum$query]",
          sSql.z, iSize);
    }else{
      zSql = sqlite3_mprintf(
          "%s))"
          " SELECT lower(hex(sha3_query(group_concat(a,''),%d))) AS hash"
          "   FROM [sha3sum$query]",
          sSql.z, iSize);
    }
    freeText(&sQuery);
    freeText(&sSql);
    if( bDebug ){
      utf8_printf(p->out, "%s\n", zSql);
    }else{
      shell_exec(p->db, zSql, shell_callback, p, 0);
    }
    sqlite3_free(zSql);
  }else

  if( c=='s'
   && (strncmp(azArg[0], "shell", n)==0 || strncmp(azArg[0],"system",n)==0)
  ){
    char *zCmd;
    int i, x;
    if( nArg<2 ){
      raw_printf(stderr, "Usage: .system COMMAND\n");
      rc = 1;
      goto meta_command_exit;
    }
    zCmd = sqlite3_mprintf(strchr(azArg[1],' ')==0?"%s":"\"%s\"", azArg[1]);
    for(i=2; i<nArg; i++){
      zCmd = sqlite3_mprintf(strchr(azArg[i],' ')==0?"%z %s":"%z \"%s\"",
                             zCmd, azArg[i]);
    }
    x = system(zCmd);
    sqlite3_free(zCmd);
    if( x ) raw_printf(stderr, "System command returns %d\n", x);
  }else

  if( c=='s' && strncmp(azArg[0], "show", n)==0 ){
    static const char *azBool[] = { "off", "on", "trigger", "full"};
    int i;
    if( nArg!=1 ){
      raw_printf(stderr, "Usage: .show\n");
      rc = 1;
      goto meta_command_exit;
    }
    utf8_printf(p->out, "%12.12s: %s\n","echo",
                                  azBool[ShellHasFlag(p, SHFLG_Echo)]);
    utf8_printf(p->out, "%12.12s: %s\n","eqp", azBool[p->autoEQP&3]);
    utf8_printf(p->out, "%12.12s: %s\n","explain",
         p->mode==MODE_Explain ? "on" : p->autoExplain ? "auto" : "off");
    utf8_printf(p->out,"%12.12s: %s\n","headers", azBool[p->showHeader!=0]);
    utf8_printf(p->out, "%12.12s: %s\n","mode", modeDescr[p->mode]);
    utf8_printf(p->out, "%12.12s: ", "nullvalue");
      output_c_string(p->out, p->nullValue);
      raw_printf(p->out, "\n");
    utf8_printf(p->out,"%12.12s: %s\n","output",
            strlen30(p->outfile) ? p->outfile : "stdout");
    utf8_printf(p->out,"%12.12s: ", "colseparator");
      output_c_string(p->out, p->colSeparator);
      raw_printf(p->out, "\n");
    utf8_printf(p->out,"%12.12s: ", "rowseparator");
      output_c_string(p->out, p->rowSeparator);
      raw_printf(p->out, "\n");
    utf8_printf(p->out, "%12.12s: %s\n","stats", azBool[p->statsOn!=0]);
    utf8_printf(p->out, "%12.12s: ", "width");
    for (i=0;i<(int)ArraySize(p->colWidth) && p->colWidth[i] != 0;i++) {
      raw_printf(p->out, "%d ", p->colWidth[i]);
    }
    raw_printf(p->out, "\n");
    utf8_printf(p->out, "%12.12s: %s\n", "filename",
                p->zDbFilename ? p->zDbFilename : "");
  }else

  if( c=='s' && strncmp(azArg[0], "stats", n)==0 ){
    if( nArg==2 ){
      p->statsOn = booleanValue(azArg[1]);
    }else if( nArg==1 ){
      display_stats(p->db, p, 0);
    }else{
      raw_printf(stderr, "Usage: .stats ?on|off?\n");
      rc = 1;
    }
  }else

  if( (c=='t' && n>1 && strncmp(azArg[0], "tables", n)==0)
   || (c=='i' && (strncmp(azArg[0], "indices", n)==0
                 || strncmp(azArg[0], "indexes", n)==0) )
  ){
    sqlite3_stmt *pStmt;
    char **azResult;
    int nRow, nAlloc;
    int ii;
    ShellText s;
    initText(&s);
    open_db(p, 0);
    rc = sqlite3_prepare_v2(p->db, "PRAGMA database_list", -1, &pStmt, 0);
    if( rc ) return shellDatabaseError(p->db);

    if( nArg>2 && c=='i' ){
      /* It is an historical accident that the .indexes command shows an error
      ** when called with the wrong number of arguments whereas the .tables
      ** command does not. */
      raw_printf(stderr, "Usage: .indexes ?LIKE-PATTERN?\n");
      rc = 1;
      goto meta_command_exit;
    }
    for(ii=0; sqlite3_step(pStmt)==SQLITE_ROW; ii++){
      const char *zDbName = (const char*)sqlite3_column_text(pStmt, 1);
      if( zDbName==0 ) continue;
      if( s.z && s.z[0] ) appendText(&s, " UNION ALL ", 0);
      if( sqlite3_stricmp(zDbName, "main")==0 ){
        appendText(&s, "SELECT name FROM ", 0);
      }else{
        appendText(&s, "SELECT ", 0);
        appendText(&s, zDbName, '\'');
        appendText(&s, "||'.'||name FROM ", 0);
      }
      appendText(&s, zDbName, '"');
      appendText(&s, ".sqlite_master ", 0);
      if( c=='t' ){
        appendText(&s," WHERE type IN ('table','view')"
                      "   AND name NOT LIKE 'sqlite_%'"
                      "   AND name LIKE ?1", 0);
      }else{
        appendText(&s," WHERE type='index'"
                      "   AND tbl_name LIKE ?1", 0);
      }
    }
    rc = sqlite3_finalize(pStmt);
    appendText(&s, " ORDER BY 1", 0);
    rc = sqlite3_prepare_v2(p->db, s.z, -1, &pStmt, 0);
    freeText(&s);
    if( rc ) return shellDatabaseError(p->db);

    /* Run the SQL statement prepared by the above block. Store the results
    ** as an array of nul-terminated strings in azResult[].  */
    nRow = nAlloc = 0;
    azResult = 0;
    if( nArg>1 ){
      sqlite3_bind_text(pStmt, 1, azArg[1], -1, SQLITE_TRANSIENT);
    }else{
      sqlite3_bind_text(pStmt, 1, "%", -1, SQLITE_STATIC);
    }
    while( sqlite3_step(pStmt)==SQLITE_ROW ){
      if( nRow>=nAlloc ){
        char **azNew;
        int n2 = nAlloc*2 + 10;
        azNew = sqlite3_realloc64(azResult, sizeof(azResult[0])*n2);
        if( azNew==0 ){
          rc = shellNomemError();
          break;
        }
        nAlloc = n2;
        azResult = azNew;
      }
      azResult[nRow] = sqlite3_mprintf("%s", sqlite3_column_text(pStmt, 0));
      if( 0==azResult[nRow] ){
        rc = shellNomemError();
        break;
      }
      nRow++;
    }
    if( sqlite3_finalize(pStmt)!=SQLITE_OK ){
      rc = shellDatabaseError(p->db);
    }

    /* Pretty-print the contents of array azResult[] to the output */
    if( rc==0 && nRow>0 ){
      int len, maxlen = 0;
      int i, j;
      int nPrintCol, nPrintRow;
      for(i=0; i<nRow; i++){
        len = strlen30(azResult[i]);
        if( len>maxlen ) maxlen = len;
      }
      nPrintCol = 80/(maxlen+2);
      if( nPrintCol<1 ) nPrintCol = 1;
      nPrintRow = (nRow + nPrintCol - 1)/nPrintCol;
      for(i=0; i<nPrintRow; i++){
        for(j=i; j<nRow; j+=nPrintRow){
          char *zSp = j<nPrintRow ? "" : "  ";
          utf8_printf(p->out, "%s%-*s", zSp, maxlen,
                      azResult[j] ? azResult[j]:"");
        }
        raw_printf(p->out, "\n");
      }
    }

    for(ii=0; ii<nRow; ii++) sqlite3_free(azResult[ii]);
    sqlite3_free(azResult);
  }else

  /* Begin redirecting output to the file "testcase-out.txt" */
  if( c=='t' && strcmp(azArg[0],"testcase")==0 ){
    output_reset(p);
    p->out = output_file_open("testcase-out.txt");
    if( p->out==0 ){
      raw_printf(stderr, "Error: cannot open 'testcase-out.txt'\n");
    }
    if( nArg>=2 ){
      sqlite3_snprintf(sizeof(p->zTestcase), p->zTestcase, "%s", azArg[1]);
    }else{
      sqlite3_snprintf(sizeof(p->zTestcase), p->zTestcase, "?");
    }
  }else

#ifndef SQLITE_UNTESTABLE
  if( c=='t' && n>=8 && strncmp(azArg[0], "testctrl", n)==0 ){
    static const struct {
       const char *zCtrlName;   /* Name of a test-control option */
       int ctrlCode;            /* Integer code for that option */
       const char *zUsage;      /* Usage notes */
    } aCtrl[] = {
      { "always",             SQLITE_TESTCTRL_ALWAYS,        "BOOLEAN"            },
      { "assert",             SQLITE_TESTCTRL_ASSERT,        "BOOLEAN"            },
    /*{ "benign_malloc_hooks",SQLITE_TESTCTRL_BENIGN_MALLOC_HOOKS, ""          },*/
    /*{ "bitvec_test",        SQLITE_TESTCTRL_BITVEC_TEST,   ""                },*/
      { "byteorder",          SQLITE_TESTCTRL_BYTEORDER,     ""                   },
    /*{ "fault_install",      SQLITE_TESTCTRL_FAULT_INSTALL, ""                }, */
      { "imposter",           SQLITE_TESTCTRL_IMPOSTER,   "SCHEMA ON/OFF ROOTPAGE"},
#ifdef SQLITE_N_KEYWORD
      { "iskeyword",          SQLITE_TESTCTRL_ISKEYWORD,     "IDENTIFIER"         },
#endif
      { "localtime_fault",    SQLITE_TESTCTRL_LOCALTIME_FAULT,"BOOLEAN"           },
      { "never_corrupt",      SQLITE_TESTCTRL_NEVER_CORRUPT, "BOOLEAN"            },
      { "optimizations",      SQLITE_TESTCTRL_OPTIMIZATIONS, "DISABLE-MASK"       },
      { "pending_byte",       SQLITE_TESTCTRL_PENDING_BYTE,  "OFFSET  "           },
      { "prng_reset",         SQLITE_TESTCTRL_PRNG_RESET,    ""                   },
      { "prng_restore",       SQLITE_TESTCTRL_PRNG_RESTORE,  ""                   },
      { "prng_save",          SQLITE_TESTCTRL_PRNG_SAVE,     ""                   },
      { "reserve",            SQLITE_TESTCTRL_RESERVE,       "BYTES-OF-RESERVE"   },
    };
    int testctrl = -1;
    int iCtrl = -1;
    int rc2 = 0;    /* 0: usage.  1: %d  2: %x  3: no-output */
    int isOk = 0;
    int i, n2;
    const char *zCmd = 0;

    open_db(p, 0);
    zCmd = nArg>=2 ? azArg[1] : "help";

    /* The argument can optionally begin with "-" or "--" */
    if( zCmd[0]=='-' && zCmd[1] ){
      zCmd++;
      if( zCmd[0]=='-' && zCmd[1] ) zCmd++;
    }

    /* --help lists all test-controls */
    if( strcmp(zCmd,"help")==0 ){
      utf8_printf(p->out, "Available test-controls:\n");
      for(i=0; i<ArraySize(aCtrl); i++){
        utf8_printf(p->out, "  .testctrl %s %s\n",
                    aCtrl[i].zCtrlName, aCtrl[i].zUsage);
      }
      rc = 1;
      goto meta_command_exit;
    }

    /* convert testctrl text option to value. allow any unique prefix
    ** of the option name, or a numerical value. */
    n2 = strlen30(zCmd);
    for(i=0; i<ArraySize(aCtrl); i++){
      if( strncmp(zCmd, aCtrl[i].zCtrlName, n2)==0 ){
        if( testctrl<0 ){
          testctrl = aCtrl[i].ctrlCode;
          iCtrl = i;
        }else{
          utf8_printf(stderr, "Error: ambiguous test-control: \"%s\"\n"
                              "Use \".testctrl --help\" for help\n", zCmd);
          rc = 1;
          goto meta_command_exit;
        }
      }
    }
    if( testctrl<0 ){
      utf8_printf(stderr,"Error: unknown test-control: %s\n"
                         "Use \".testctrl --help\" for help\n", zCmd);
    }else{
      switch(testctrl){

        /* sqlite3_test_control(int, db, int) */
        case SQLITE_TESTCTRL_OPTIMIZATIONS:
        case SQLITE_TESTCTRL_RESERVE:
          if( nArg==3 ){
            int opt = (int)strtol(azArg[2], 0, 0);
            rc2 = sqlite3_test_control(testctrl, p->db, opt);
            isOk = 3;
          }
          break;

        /* sqlite3_test_control(int) */
        case SQLITE_TESTCTRL_PRNG_SAVE:
        case SQLITE_TESTCTRL_PRNG_RESTORE:
        case SQLITE_TESTCTRL_PRNG_RESET:
        case SQLITE_TESTCTRL_BYTEORDER:
          if( nArg==2 ){
            rc2 = sqlite3_test_control(testctrl);
            isOk = testctrl==SQLITE_TESTCTRL_BYTEORDER ? 1 : 3;
          }
          break;

        /* sqlite3_test_control(int, uint) */
        case SQLITE_TESTCTRL_PENDING_BYTE:
          if( nArg==3 ){
            unsigned int opt = (unsigned int)integerValue(azArg[2]);
            rc2 = sqlite3_test_control(testctrl, opt);
            isOk = 3;
          }
          break;

        /* sqlite3_test_control(int, int) */
        case SQLITE_TESTCTRL_ASSERT:
        case SQLITE_TESTCTRL_ALWAYS:
          if( nArg==3 ){
            int opt = booleanValue(azArg[2]);
            rc2 = sqlite3_test_control(testctrl, opt);
            isOk = 1;
          }
          break;

        /* sqlite3_test_control(int, int) */
        case SQLITE_TESTCTRL_LOCALTIME_FAULT:
        case SQLITE_TESTCTRL_NEVER_CORRUPT:
          if( nArg==3 ){
            int opt = booleanValue(azArg[2]);
            rc2 = sqlite3_test_control(testctrl, opt);
            isOk = 3;
          }
          break;

        /* sqlite3_test_control(int, char *) */
#ifdef SQLITE_N_KEYWORD
        case SQLITE_TESTCTRL_ISKEYWORD:
          if( nArg==3 ){
            const char *opt = azArg[2];
            rc2 = sqlite3_test_control(testctrl, opt);
            isOk = 1;
          }
          break;
#endif

        case SQLITE_TESTCTRL_IMPOSTER:
          if( nArg==5 ){
            rc2 = sqlite3_test_control(testctrl, p->db,
                          azArg[2],
                          integerValue(azArg[3]),
                          integerValue(azArg[4]));
            isOk = 3;
          }
          break;
      }
    }
    if( isOk==0 && iCtrl>=0 ){
      utf8_printf(p->out, "Usage: .testctrl %s %s\n", zCmd, aCtrl[iCtrl].zUsage);
      rc = 1;
    }else if( isOk==1 ){
      raw_printf(p->out, "%d\n", rc2);
    }else if( isOk==2 ){
      raw_printf(p->out, "0x%08x\n", rc2);
    }
  }else
#endif /* !defined(SQLITE_UNTESTABLE) */

  if( c=='t' && n>4 && strncmp(azArg[0], "timeout", n)==0 ){
    open_db(p, 0);
    sqlite3_busy_timeout(p->db, nArg>=2 ? (int)integerValue(azArg[1]) : 0);
  }else

  if( c=='t' && n>=5 && strncmp(azArg[0], "timer", n)==0 ){
    if( nArg==2 ){
      enableTimer = booleanValue(azArg[1]);
      if( enableTimer && !HAS_TIMER ){
        raw_printf(stderr, "Error: timer not available on this system.\n");
        enableTimer = 0;
      }
    }else{
      raw_printf(stderr, "Usage: .timer on|off\n");
      rc = 1;
    }
  }else

  if( c=='t' && strncmp(azArg[0], "trace", n)==0 ){
    open_db(p, 0);
    if( nArg!=2 ){
      raw_printf(stderr, "Usage: .trace FILE|off\n");
      rc = 1;
      goto meta_command_exit;
    }
    output_file_close(p->traceOut);
    p->traceOut = output_file_open(azArg[1]);
#if !defined(SQLITE_OMIT_TRACE) && !defined(SQLITE_OMIT_FLOATING_POINT)
    if( p->traceOut==0 ){
      sqlite3_trace_v2(p->db, 0, 0, 0);
    }else{
      sqlite3_trace_v2(p->db, SQLITE_TRACE_STMT, sql_trace_callback,p->traceOut);
    }
#endif
  }else

#if SQLITE_USER_AUTHENTICATION
  if( c=='u' && strncmp(azArg[0], "user", n)==0 ){
    if( nArg<2 ){
      raw_printf(stderr, "Usage: .user SUBCOMMAND ...\n");
      rc = 1;
      goto meta_command_exit;
    }
    open_db(p, 0);
    if( strcmp(azArg[1],"login")==0 ){
      if( nArg!=4 ){
        raw_printf(stderr, "Usage: .user login USER PASSWORD\n");
        rc = 1;
        goto meta_command_exit;
      }
      rc = sqlite3_user_authenticate(p->db, azArg[2], azArg[3],
                                    (int)strlen(azArg[3]));
      if( rc ){
        utf8_printf(stderr, "Authentication failed for user %s\n", azArg[2]);
        rc = 1;
      }
    }else if( strcmp(azArg[1],"add")==0 ){
      if( nArg!=5 ){
        raw_printf(stderr, "Usage: .user add USER PASSWORD ISADMIN\n");
        rc = 1;
        goto meta_command_exit;
      }
      rc = sqlite3_user_add(p->db, azArg[2],
                            azArg[3], (int)strlen(azArg[3]),
                            booleanValue(azArg[4]));
      if( rc ){
        raw_printf(stderr, "User-Add failed: %d\n", rc);
        rc = 1;
      }
    }else if( strcmp(azArg[1],"edit")==0 ){
      if( nArg!=5 ){
        raw_printf(stderr, "Usage: .user edit USER PASSWORD ISADMIN\n");
        rc = 1;
        goto meta_command_exit;
      }
      rc = sqlite3_user_change(p->db, azArg[2],
                              azArg[3], (int)strlen(azArg[3]),
                              booleanValue(azArg[4]));
      if( rc ){
        raw_printf(stderr, "User-Edit failed: %d\n", rc);
        rc = 1;
      }
    }else if( strcmp(azArg[1],"delete")==0 ){
      if( nArg!=3 ){
        raw_printf(stderr, "Usage: .user delete USER\n");
        rc = 1;
        goto meta_command_exit;
      }
      rc = sqlite3_user_delete(p->db, azArg[2]);
      if( rc ){
        raw_printf(stderr, "User-Delete failed: %d\n", rc);
        rc = 1;
      }
    }else{
      raw_printf(stderr, "Usage: .user login|add|edit|delete ...\n");
      rc = 1;
      goto meta_command_exit;
    }
  }else
#endif /* SQLITE_USER_AUTHENTICATION */

  if( c=='v' && strncmp(azArg[0], "version", n)==0 ){
    utf8_printf(p->out, "SQLite %s %s\n" /*extra-version-info*/,
        sqlite3_libversion(), sqlite3_sourceid());
  }else

  if( c=='v' && strncmp(azArg[0], "vfsinfo", n)==0 ){
    const char *zDbName = nArg==2 ? azArg[1] : "main";
    sqlite3_vfs *pVfs = 0;
    if( p->db ){
      sqlite3_file_control(p->db, zDbName, SQLITE_FCNTL_VFS_POINTER, &pVfs);
      if( pVfs ){
        utf8_printf(p->out, "vfs.zName      = \"%s\"\n", pVfs->zName);
        raw_printf(p->out, "vfs.iVersion   = %d\n", pVfs->iVersion);
        raw_printf(p->out, "vfs.szOsFile   = %d\n", pVfs->szOsFile);
        raw_printf(p->out, "vfs.mxPathname = %d\n", pVfs->mxPathname);
      }
    }
  }else

  if( c=='v' && strncmp(azArg[0], "vfslist", n)==0 ){
    sqlite3_vfs *pVfs;
    sqlite3_vfs *pCurrent = 0;
    if( p->db ){
      sqlite3_file_control(p->db, "main", SQLITE_FCNTL_VFS_POINTER, &pCurrent);
    }
    for(pVfs=sqlite3_vfs_find(0); pVfs; pVfs=pVfs->pNext){
      utf8_printf(p->out, "vfs.zName      = \"%s\"%s\n", pVfs->zName,
           pVfs==pCurrent ? "  <--- CURRENT" : "");
      raw_printf(p->out, "vfs.iVersion   = %d\n", pVfs->iVersion);
      raw_printf(p->out, "vfs.szOsFile   = %d\n", pVfs->szOsFile);
      raw_printf(p->out, "vfs.mxPathname = %d\n", pVfs->mxPathname);
      if( pVfs->pNext ){
        raw_printf(p->out, "-----------------------------------\n");
      }
    }
  }else

  if( c=='v' && strncmp(azArg[0], "vfsname", n)==0 ){
    const char *zDbName = nArg==2 ? azArg[1] : "main";
    char *zVfsName = 0;
    if( p->db ){
      sqlite3_file_control(p->db, zDbName, SQLITE_FCNTL_VFSNAME, &zVfsName);
      if( zVfsName ){
        utf8_printf(p->out, "%s\n", zVfsName);
        sqlite3_free(zVfsName);
      }
    }
  }else

#if defined(SQLITE_DEBUG) && defined(SQLITE_ENABLE_WHERETRACE)
  if( c=='w' && strncmp(azArg[0], "wheretrace", n)==0 ){
    sqlite3WhereTrace = nArg>=2 ? booleanValue(azArg[1]) : 0xff;
  }else
#endif

  if( c=='w' && strncmp(azArg[0], "width", n)==0 ){
    int j;
    assert( nArg<=ArraySize(azArg) );
    for(j=1; j<nArg && j<ArraySize(p->colWidth); j++){
      p->colWidth[j-1] = (int)integerValue(azArg[j]);
    }
  }else

  {
    utf8_printf(stderr, "Error: unknown command or invalid arguments: "
      " \"%s\". Enter \".help\" for help\n", azArg[0]);
    rc = 1;
  }

meta_command_exit:
  if( p->outCount ){
    p->outCount--;
    if( p->outCount==0 ) output_reset(p);
  }
  return rc;
}

/*
** Return TRUE if a semicolon occurs anywhere in the first N characters
** of string z[].
*/
static int line_contains_semicolon(const char *z, int N){
  int i;
  for(i=0; i<N; i++){  if( z[i]==';' ) return 1; }
  return 0;
}

/*
** Test to see if a line consists entirely of whitespace.
*/
static int _all_whitespace(const char *z){
  for(; *z; z++){
    if( IsSpace(z[0]) ) continue;
    if( *z=='/' && z[1]=='*' ){
      z += 2;
      while( *z && (*z!='*' || z[1]!='/') ){ z++; }
      if( *z==0 ) return 0;
      z++;
      continue;
    }
    if( *z=='-' && z[1]=='-' ){
      z += 2;
      while( *z && *z!='\n' ){ z++; }
      if( *z==0 ) return 1;
      continue;
    }
    return 0;
  }
  return 1;
}

/*
** Return TRUE if the line typed in is an SQL command terminator other
** than a semi-colon.  The SQL Server style "go" command is understood
** as is the Oracle "/".
*/
static int line_is_command_terminator(const char *zLine){
  while( IsSpace(zLine[0]) ){ zLine++; };
  if( zLine[0]=='/' && _all_whitespace(&zLine[1]) ){
    return 1;  /* Oracle */
  }
  if( ToLower(zLine[0])=='g' && ToLower(zLine[1])=='o'
         && _all_whitespace(&zLine[2]) ){
    return 1;  /* SQL Server */
  }
  return 0;
}

/*
** Return true if zSql is a complete SQL statement.  Return false if it
** ends in the middle of a string literal or C-style comment.
*/
static int line_is_complete(char *zSql, int nSql){
  int rc;
  if( zSql==0 ) return 1;
  zSql[nSql] = ';';
  zSql[nSql+1] = 0;
  rc = sqlite3_complete(zSql);
  zSql[nSql] = 0;
  return rc;
}

/*
** Run a single line of SQL
*/
static int runOneSqlLine(ShellState *p, char *zSql, FILE *in, int startline){
  int rc;
  char *zErrMsg = 0;

  open_db(p, 0);
  if( ShellHasFlag(p,SHFLG_Backslash) ) resolve_backslashes(zSql);
  BEGIN_TIMER;
  rc = shell_exec(p->db, zSql, shell_callback, p, &zErrMsg);
  END_TIMER;
  if( rc || zErrMsg ){
    char zPrefix[100];
    if( in!=0 || !stdin_is_interactive ){
      sqlite3_snprintf(sizeof(zPrefix), zPrefix,
                       "Error: near line %d:", startline);
    }else{
      sqlite3_snprintf(sizeof(zPrefix), zPrefix, "Error:");
    }
    if( zErrMsg!=0 ){
      utf8_printf(stderr, "%s %s\n", zPrefix, zErrMsg);
      sqlite3_free(zErrMsg);
      zErrMsg = 0;
    }else{
      utf8_printf(stderr, "%s %s\n", zPrefix, sqlite3_errmsg(p->db));
    }
    return 1;
  }else if( ShellHasFlag(p, SHFLG_CountChanges) ){
    raw_printf(p->out, "changes: %3d   total_changes: %d\n",
            sqlite3_changes(p->db), sqlite3_total_changes(p->db));
  }
  return 0;
}


/*
** Read input from *in and process it.  If *in==0 then input
** is interactive - the user is typing it it.  Otherwise, input
** is coming from a file or device.  A prompt is issued and history
** is saved only if input is interactive.  An interrupt signal will
** cause this routine to exit immediately, unless input is interactive.
**
** Return the number of errors.
*/
static int process_input(ShellState *p, FILE *in){
  char *zLine = 0;          /* A single input line */
  char *zSql = 0;           /* Accumulated SQL text */
  int nLine;                /* Length of current line */
  int nSql = 0;             /* Bytes of zSql[] used */
  int nAlloc = 0;           /* Allocated zSql[] space */
  int nSqlPrior = 0;        /* Bytes of zSql[] used by prior line */
  int rc;                   /* Error code */
  int errCnt = 0;           /* Number of errors seen */
  int lineno = 0;           /* Current line number */
  int startline = 0;        /* Line number for start of current input */

  while( errCnt==0 || !bail_on_error || (in==0 && stdin_is_interactive) ){
    fflush(p->out);
    zLine = one_input_line(in, zLine, nSql>0);
    if( zLine==0 ){
      /* End of input */
      if( in==0 && stdin_is_interactive ) printf("\n");
      break;
    }
    if( seenInterrupt ){
      if( in!=0 ) break;
      seenInterrupt = 0;
    }
    lineno++;
    if( nSql==0 && _all_whitespace(zLine) ){
      if( ShellHasFlag(p, SHFLG_Echo) ) printf("%s\n", zLine);
      continue;
    }
    if( zLine && zLine[0]=='.' && nSql==0 ){
      if( ShellHasFlag(p, SHFLG_Echo) ) printf("%s\n", zLine);
      rc = do_meta_command(zLine, p);
      if( rc==2 ){ /* exit requested */
        break;
      }else if( rc ){
        errCnt++;
      }
      continue;
    }
    if( line_is_command_terminator(zLine) && line_is_complete(zSql, nSql) ){
      memcpy(zLine,";",2);
    }
    nLine = strlen30(zLine);
    if( nSql+nLine+2>=nAlloc ){
      nAlloc = nSql+nLine+100;
      zSql = realloc(zSql, nAlloc);
      if( zSql==0 ){
        raw_printf(stderr, "Error: out of memory\n");
        exit(1);
      }
    }
    nSqlPrior = nSql;
    if( nSql==0 ){
      int i;
      for(i=0; zLine[i] && IsSpace(zLine[i]); i++){}
      assert( nAlloc>0 && zSql!=0 );
      memcpy(zSql, zLine+i, nLine+1-i);
      startline = lineno;
      nSql = nLine-i;
    }else{
      zSql[nSql++] = '\n';
      memcpy(zSql+nSql, zLine, nLine+1);
      nSql += nLine;
    }
    if( nSql && line_contains_semicolon(&zSql[nSqlPrior], nSql-nSqlPrior)
                && sqlite3_complete(zSql) ){
      errCnt += runOneSqlLine(p, zSql, in, startline);
      nSql = 0;
      if( p->outCount ){
        output_reset(p);
        p->outCount = 0;
      }
    }else if( nSql && _all_whitespace(zSql) ){
      if( ShellHasFlag(p, SHFLG_Echo) ) printf("%s\n", zSql);
      nSql = 0;
    }
  }
  if( nSql && !_all_whitespace(zSql) ){
    runOneSqlLine(p, zSql, in, startline);
  }
  free(zSql);
  free(zLine);
  return errCnt>0;
}

/*
** Return a pathname which is the user's home directory.  A
** 0 return indicates an error of some kind.
*/
static char *find_home_dir(int clearFlag){
  static char *home_dir = NULL;
  if( clearFlag ){
    free(home_dir);
    home_dir = 0;
    return 0;
  }
  if( home_dir ) return home_dir;

#if !defined(_WIN32) && !defined(WIN32) && !defined(_WIN32_WCE) \
     && !defined(__RTP__) && !defined(_WRS_KERNEL)
  {
    struct passwd *pwent;
    uid_t uid = getuid();
    if( (pwent=getpwuid(uid)) != NULL) {
      home_dir = pwent->pw_dir;
    }
  }
#endif

#if defined(_WIN32_WCE)
  /* Windows CE (arm-wince-mingw32ce-gcc) does not provide getenv()
   */
  home_dir = "/";
#else

#if defined(_WIN32) || defined(WIN32)
  if (!home_dir) {
    home_dir = getenv("USERPROFILE");
  }
#endif

  if (!home_dir) {
    home_dir = getenv("HOME");
  }

#if defined(_WIN32) || defined(WIN32)
  if (!home_dir) {
    char *zDrive, *zPath;
    int n;
    zDrive = getenv("HOMEDRIVE");
    zPath = getenv("HOMEPATH");
    if( zDrive && zPath ){
      n = strlen30(zDrive) + strlen30(zPath) + 1;
      home_dir = malloc( n );
      if( home_dir==0 ) return 0;
      sqlite3_snprintf(n, home_dir, "%s%s", zDrive, zPath);
      return home_dir;
    }
    home_dir = "c:\\";
  }
#endif

#endif /* !_WIN32_WCE */

  if( home_dir ){
    int n = strlen30(home_dir) + 1;
    char *z = malloc( n );
    if( z ) memcpy(z, home_dir, n);
    home_dir = z;
  }

  return home_dir;
}

/*
** Read input from the file given by sqliterc_override.  Or if that
** parameter is NULL, take input from ~/.sqliterc
**
** Returns the number of errors.
*/
static void process_sqliterc(
  ShellState *p,                  /* Configuration data */
  const char *sqliterc_override   /* Name of config file. NULL to use default */
){
  char *home_dir = NULL;
  const char *sqliterc = sqliterc_override;
  char *zBuf = 0;
  FILE *in = NULL;

  if (sqliterc == NULL) {
    home_dir = find_home_dir(0);
    if( home_dir==0 ){
      raw_printf(stderr, "-- warning: cannot find home directory;"
                      " cannot read ~/.sqliterc\n");
      return;
    }
    sqlite3_initialize();
    zBuf = sqlite3_mprintf("%s/.sqliterc",home_dir);
    sqliterc = zBuf;
  }
  in = fopen(sqliterc,"rb");
  if( in ){
    if( stdin_is_interactive ){
      utf8_printf(stderr,"-- Loading resources from %s\n",sqliterc);
    }
    process_input(p,in);
    fclose(in);
  }
  sqlite3_free(zBuf);
}

/*
** Show available command line options
*/
static const char zOptions[] =
  "   -ascii               set output mode to 'ascii'\n"
  "   -bail                stop after hitting an error\n"
  "   -batch               force batch I/O\n"
  "   -column              set output mode to 'column'\n"
  "   -cmd COMMAND         run \"COMMAND\" before reading stdin\n"
  "   -csv                 set output mode to 'csv'\n"
  "   -echo                print commands before execution\n"
  "   -init FILENAME       read/process named file\n"
  "   -[no]header          turn headers on or off\n"
#if defined(SQLITE_ENABLE_MEMSYS3) || defined(SQLITE_ENABLE_MEMSYS5)
  "   -heap SIZE           Size of heap for memsys3 or memsys5\n"
#endif
  "   -help                show this message\n"
  "   -html                set output mode to HTML\n"
  "   -interactive         force interactive I/O\n"
  "   -line                set output mode to 'line'\n"
  "   -list                set output mode to 'list'\n"
  "   -lookaside SIZE N    use N entries of SZ bytes for lookaside memory\n"
  "   -mmap N              default mmap size set to N\n"
#ifdef SQLITE_ENABLE_MULTIPLEX
  "   -multiplex           enable the multiplexor VFS\n"
#endif
  "   -newline SEP         set output row separator. Default: '\\n'\n"
  "   -nullvalue TEXT      set text string for NULL values. Default ''\n"
  "   -pagecache SIZE N    use N slots of SZ bytes each for page cache memory\n"
  "   -quote               set output mode to 'quote'\n"
  "   -separator SEP       set output column separator. Default: '|'\n"
  "   -stats               print memory stats before each finalize\n"
  "   -version             show SQLite version\n"
  "   -vfs NAME            use NAME as the default VFS\n"
#ifdef SQLITE_ENABLE_VFSTRACE
  "   -vfstrace            enable tracing of all VFS calls\n"
#endif
;
static void usage(int showDetail){
  utf8_printf(stderr,
      "Usage: %s [OPTIONS] FILENAME [SQL]\n"
      "FILENAME is the name of an SQLite database. A new database is created\n"
      "if the file does not previously exist.\n", Argv0);
  if( showDetail ){
    utf8_printf(stderr, "OPTIONS include:\n%s", zOptions);
  }else{
    raw_printf(stderr, "Use the -help option for additional information\n");
  }
  exit(1);
}

/*
** Initialize the state information in data
*/
static void main_init(ShellState *data) {
  memset(data, 0, sizeof(*data));
  data->normalMode = data->cMode = data->mode = MODE_List;
  data->autoExplain = 1;
  memcpy(data->colSeparator,SEP_Column, 2);
  memcpy(data->rowSeparator,SEP_Row, 2);
  data->showHeader = 0;
  data->shellFlgs = SHFLG_Lookaside;
  sqlite3_config(SQLITE_CONFIG_URI, 1);
  sqlite3_config(SQLITE_CONFIG_LOG, shellLog, data);
  sqlite3_config(SQLITE_CONFIG_MULTITHREAD);
  sqlite3_snprintf(sizeof(mainPrompt), mainPrompt,"sqlite> ");
  sqlite3_snprintf(sizeof(continuePrompt), continuePrompt,"   ...> ");
}

/*
** Output text to the console in a font that attracts extra attention.
*/
#ifdef _WIN32
static void printBold(const char *zText){
  HANDLE out = GetStdHandle(STD_OUTPUT_HANDLE);
  CONSOLE_SCREEN_BUFFER_INFO defaultScreenInfo;
  GetConsoleScreenBufferInfo(out, &defaultScreenInfo);
  SetConsoleTextAttribute(out,
         FOREGROUND_RED|FOREGROUND_INTENSITY
  );
  printf("%s", zText);
  SetConsoleTextAttribute(out, defaultScreenInfo.wAttributes);
}
#else
static void printBold(const char *zText){
  printf("\033[1m%s\033[0m", zText);
}
#endif

/*
** Get the argument to an --option.  Throw an error and die if no argument
** is available.
*/
static char *cmdline_option_value(int argc, char **argv, int i){
  if( i==argc ){
    utf8_printf(stderr, "%s: Error: missing argument to %s\n",
            argv[0], argv[argc-1]);
    exit(1);
  }
  return argv[i];
}

#ifndef SQLITE_SHELL_IS_UTF8
#  if (defined(_WIN32) || defined(WIN32)) && defined(_MSC_VER)
#    define SQLITE_SHELL_IS_UTF8          (0)
#  else
#    define SQLITE_SHELL_IS_UTF8          (1)
#  endif
#endif

#if SQLITE_SHELL_IS_UTF8
int SQLITE_CDECL main(int argc, char **argv){
#else
int SQLITE_CDECL wmain(int argc, wchar_t **wargv){
  char **argv;
#endif
  char *zErrMsg = 0;
  ShellState data;
  const char *zInitFile = 0;
  int i;
  int rc = 0;
  int warnInmemoryDb = 0;
  int readStdin = 1;
  int nCmd = 0;
  char **azCmd = 0;

  setBinaryMode(stdin, 0);
  setvbuf(stderr, 0, _IONBF, 0); /* Make sure stderr is unbuffered */
  stdin_is_interactive = isatty(0);
  stdout_is_console = isatty(1);

#if USE_SYSTEM_SQLITE+0!=1
  if( strncmp(sqlite3_sourceid(),SQLITE_SOURCE_ID,60)!=0 ){
    utf8_printf(stderr, "SQLite header and source version mismatch\n%s\n%s\n",
            sqlite3_sourceid(), SQLITE_SOURCE_ID);
    exit(1);
  }
#endif
  main_init(&data);
#if !SQLITE_SHELL_IS_UTF8
  sqlite3_initialize();
  argv = sqlite3_malloc64(sizeof(argv[0])*argc);
  if( argv==0 ){
    raw_printf(stderr, "out of memory\n");
    exit(1);
  }
  for(i=0; i<argc; i++){
    argv[i] = sqlite3_win32_unicode_to_utf8(wargv[i]);
    if( argv[i]==0 ){
      raw_printf(stderr, "out of memory\n");
      exit(1);
    }
  }
#endif
  assert( argc>=1 && argv && argv[0] );
  Argv0 = argv[0];

  /* Make sure we have a valid signal handler early, before anything
  ** else is done.
  */
#ifdef SIGINT
  signal(SIGINT, interrupt_handler);
#elif (defined(_WIN32) || defined(WIN32)) && !defined(_WIN32_WCE)
  SetConsoleCtrlHandler(ConsoleCtrlHandler, TRUE);
#endif

#ifdef SQLITE_SHELL_DBNAME_PROC
  {
    /* If the SQLITE_SHELL_DBNAME_PROC macro is defined, then it is the name
    ** of a C-function that will provide the name of the database file.  Use
    ** this compile-time option to embed this shell program in larger
    ** applications. */
    extern void SQLITE_SHELL_DBNAME_PROC(const char**);
    SQLITE_SHELL_DBNAME_PROC(&data.zDbFilename);
    warnInmemoryDb = 0;
  }
#endif

  /* Do an initial pass through the command-line argument to locate
  ** the name of the database file, the name of the initialization file,
  ** the size of the alternative malloc heap,
  ** and the first command to execute.
  */
  for(i=1; i<argc; i++){
    char *z;
    z = argv[i];
    if( z[0]!='-' ){
      if( data.zDbFilename==0 ){
        data.zDbFilename = z;
      }else{
        /* Excesss arguments are interpreted as SQL (or dot-commands) and
        ** mean that nothing is read from stdin */
        readStdin = 0;
        nCmd++;
        azCmd = realloc(azCmd, sizeof(azCmd[0])*nCmd);
        if( azCmd==0 ){
          raw_printf(stderr, "out of memory\n");
          exit(1);
        }
        azCmd[nCmd-1] = z;
      }
    }
    if( z[1]=='-' ) z++;
    if( strcmp(z,"-separator")==0
     || strcmp(z,"-nullvalue")==0
     || strcmp(z,"-newline")==0
     || strcmp(z,"-cmd")==0
    ){
      (void)cmdline_option_value(argc, argv, ++i);
    }else if( strcmp(z,"-init")==0 ){
      zInitFile = cmdline_option_value(argc, argv, ++i);
    }else if( strcmp(z,"-batch")==0 ){
      /* Need to check for batch mode here to so we can avoid printing
      ** informational messages (like from process_sqliterc) before
      ** we do the actual processing of arguments later in a second pass.
      */
      stdin_is_interactive = 0;
    }else if( strcmp(z,"-heap")==0 ){
#if defined(SQLITE_ENABLE_MEMSYS3) || defined(SQLITE_ENABLE_MEMSYS5)
      const char *zSize;
      sqlite3_int64 szHeap;

      zSize = cmdline_option_value(argc, argv, ++i);
      szHeap = integerValue(zSize);
      if( szHeap>0x7fff0000 ) szHeap = 0x7fff0000;
      sqlite3_config(SQLITE_CONFIG_HEAP, malloc((int)szHeap), (int)szHeap, 64);
#else
      (void)cmdline_option_value(argc, argv, ++i);
#endif
    }else if( strcmp(z,"-pagecache")==0 ){
      int n, sz;
      sz = (int)integerValue(cmdline_option_value(argc,argv,++i));
      if( sz>70000 ) sz = 70000;
      if( sz<0 ) sz = 0;
      n = (int)integerValue(cmdline_option_value(argc,argv,++i));
      sqlite3_config(SQLITE_CONFIG_PAGECACHE,
                    (n>0 && sz>0) ? malloc(n*sz) : 0, sz, n);
      data.shellFlgs |= SHFLG_Pagecache;
    }else if( strcmp(z,"-lookaside")==0 ){
      int n, sz;
      sz = (int)integerValue(cmdline_option_value(argc,argv,++i));
      if( sz<0 ) sz = 0;
      n = (int)integerValue(cmdline_option_value(argc,argv,++i));
      if( n<0 ) n = 0;
      sqlite3_config(SQLITE_CONFIG_LOOKASIDE, sz, n);
      if( sz*n==0 ) data.shellFlgs &= ~SHFLG_Lookaside;
#ifdef SQLITE_ENABLE_VFSTRACE
    }else if( strcmp(z,"-vfstrace")==0 ){
      extern int vfstrace_register(
         const char *zTraceName,
         const char *zOldVfsName,
         int (*xOut)(const char*,void*),
         void *pOutArg,
         int makeDefault
      );
      vfstrace_register("trace",0,(int(*)(const char*,void*))fputs,stderr,1);
#endif
#ifdef SQLITE_ENABLE_MULTIPLEX
    }else if( strcmp(z,"-multiplex")==0 ){
      extern int sqlite3_multiple_initialize(const char*,int);
      sqlite3_multiplex_initialize(0, 1);
#endif
    }else if( strcmp(z,"-mmap")==0 ){
      sqlite3_int64 sz = integerValue(cmdline_option_value(argc,argv,++i));
      sqlite3_config(SQLITE_CONFIG_MMAP_SIZE, sz, sz);
    }else if( strcmp(z,"-vfs")==0 ){
      sqlite3_vfs *pVfs = sqlite3_vfs_find(cmdline_option_value(argc,argv,++i));
      if( pVfs ){
        sqlite3_vfs_register(pVfs, 1);
      }else{
        utf8_printf(stderr, "no such VFS: \"%s\"\n", argv[i]);
        exit(1);
      }
    }
  }
  if( data.zDbFilename==0 ){
#ifndef SQLITE_OMIT_MEMORYDB
    data.zDbFilename = ":memory:";
    warnInmemoryDb = argc==1;
#else
    utf8_printf(stderr,"%s: Error: no database filename specified\n", Argv0);
    return 1;
#endif
  }
  data.out = stdout;

  /* Go ahead and open the database file if it already exists.  If the
  ** file does not exist, delay opening it.  This prevents empty database
  ** files from being created if a user mistypes the database name argument
  ** to the sqlite command-line tool.
  */
  if( access(data.zDbFilename, 0)==0 ){
    open_db(&data, 0);
  }

  /* Process the initialization file if there is one.  If no -init option
  ** is given on the command line, look for a file named ~/.sqliterc and
  ** try to process it.
  */
  process_sqliterc(&data,zInitFile);

  /* Make a second pass through the command-line argument and set
  ** options.  This second pass is delayed until after the initialization
  ** file is processed so that the command-line arguments will override
  ** settings in the initialization file.
  */
  for(i=1; i<argc; i++){
    char *z = argv[i];
    if( z[0]!='-' ) continue;
    if( z[1]=='-' ){ z++; }
    if( strcmp(z,"-init")==0 ){
      i++;
    }else if( strcmp(z,"-html")==0 ){
      data.mode = MODE_Html;
    }else if( strcmp(z,"-list")==0 ){
      data.mode = MODE_List;
    }else if( strcmp(z,"-quote")==0 ){
      data.mode = MODE_Quote;
    }else if( strcmp(z,"-line")==0 ){
      data.mode = MODE_Line;
    }else if( strcmp(z,"-column")==0 ){
      data.mode = MODE_Column;
    }else if( strcmp(z,"-csv")==0 ){
      data.mode = MODE_Csv;
      memcpy(data.colSeparator,",",2);
    }else if( strcmp(z,"-ascii")==0 ){
      data.mode = MODE_Ascii;
      sqlite3_snprintf(sizeof(data.colSeparator), data.colSeparator,
                       SEP_Unit);
      sqlite3_snprintf(sizeof(data.rowSeparator), data.rowSeparator,
                       SEP_Record);
    }else if( strcmp(z,"-separator")==0 ){
      sqlite3_snprintf(sizeof(data.colSeparator), data.colSeparator,
                       "%s",cmdline_option_value(argc,argv,++i));
    }else if( strcmp(z,"-newline")==0 ){
      sqlite3_snprintf(sizeof(data.rowSeparator), data.rowSeparator,
                       "%s",cmdline_option_value(argc,argv,++i));
    }else if( strcmp(z,"-nullvalue")==0 ){
      sqlite3_snprintf(sizeof(data.nullValue), data.nullValue,
                       "%s",cmdline_option_value(argc,argv,++i));
    }else if( strcmp(z,"-header")==0 ){
      data.showHeader = 1;
    }else if( strcmp(z,"-noheader")==0 ){
      data.showHeader = 0;
    }else if( strcmp(z,"-echo")==0 ){
      ShellSetFlag(&data, SHFLG_Echo);
    }else if( strcmp(z,"-eqp")==0 ){
      data.autoEQP = AUTOEQP_on;
    }else if( strcmp(z,"-eqpfull")==0 ){
      data.autoEQP = AUTOEQP_full;
    }else if( strcmp(z,"-stats")==0 ){
      data.statsOn = 1;
    }else if( strcmp(z,"-scanstats")==0 ){
      data.scanstatsOn = 1;
    }else if( strcmp(z,"-backslash")==0 ){
      /* Undocumented command-line option: -backslash
      ** Causes C-style backslash escapes to be evaluated in SQL statements
      ** prior to sending the SQL into SQLite.  Useful for injecting
      ** crazy bytes in the middle of SQL statements for testing and debugging.
      */
      ShellSetFlag(&data, SHFLG_Backslash);
    }else if( strcmp(z,"-bail")==0 ){
      bail_on_error = 1;
    }else if( strcmp(z,"-version")==0 ){
      printf("%s %s\n", sqlite3_libversion(), sqlite3_sourceid());
      return 0;
    }else if( strcmp(z,"-interactive")==0 ){
      stdin_is_interactive = 1;
    }else if( strcmp(z,"-batch")==0 ){
      stdin_is_interactive = 0;
    }else if( strcmp(z,"-heap")==0 ){
      i++;
    }else if( strcmp(z,"-pagecache")==0 ){
      i+=2;
    }else if( strcmp(z,"-lookaside")==0 ){
      i+=2;
    }else if( strcmp(z,"-mmap")==0 ){
      i++;
    }else if( strcmp(z,"-vfs")==0 ){
      i++;
#ifdef SQLITE_ENABLE_VFSTRACE
    }else if( strcmp(z,"-vfstrace")==0 ){
      i++;
#endif
#ifdef SQLITE_ENABLE_MULTIPLEX
    }else if( strcmp(z,"-multiplex")==0 ){
      i++;
#endif
    }else if( strcmp(z,"-help")==0 ){
      usage(1);
    }else if( strcmp(z,"-cmd")==0 ){
      /* Run commands that follow -cmd first and separately from commands
      ** that simply appear on the command-line.  This seems goofy.  It would
      ** be better if all commands ran in the order that they appear.  But
      ** we retain the goofy behavior for historical compatibility. */
      if( i==argc-1 ) break;
      z = cmdline_option_value(argc,argv,++i);
      if( z[0]=='.' ){
        rc = do_meta_command(z, &data);
        if( rc && bail_on_error ) return rc==2 ? 0 : rc;
      }else{
        open_db(&data, 0);
        rc = shell_exec(data.db, z, shell_callback, &data, &zErrMsg);
        if( zErrMsg!=0 ){
          utf8_printf(stderr,"Error: %s\n", zErrMsg);
          if( bail_on_error ) return rc!=0 ? rc : 1;
        }else if( rc!=0 ){
          utf8_printf(stderr,"Error: unable to process SQL \"%s\"\n", z);
          if( bail_on_error ) return rc;
        }
      }
    }else{
      utf8_printf(stderr,"%s: Error: unknown option: %s\n", Argv0, z);
      raw_printf(stderr,"Use -help for a list of options.\n");
      return 1;
    }
    data.cMode = data.mode;
  }

  if( !readStdin ){
    /* Run all arguments that do not begin with '-' as if they were separate
    ** command-line inputs, except for the argToSkip argument which contains
    ** the database filename.
    */
    for(i=0; i<nCmd; i++){
      if( azCmd[i][0]=='.' ){
        rc = do_meta_command(azCmd[i], &data);
        if( rc ) return rc==2 ? 0 : rc;
      }else{
        open_db(&data, 0);
        rc = shell_exec(data.db, azCmd[i], shell_callback, &data, &zErrMsg);
        if( zErrMsg!=0 ){
          utf8_printf(stderr,"Error: %s\n", zErrMsg);
          return rc!=0 ? rc : 1;
        }else if( rc!=0 ){
          utf8_printf(stderr,"Error: unable to process SQL: %s\n", azCmd[i]);
          return rc;
        }
      }
    }
    free(azCmd);
  }else{
    /* Run commands received from standard input
    */
    if( stdin_is_interactive ){
      char *zHome;
      char *zHistory = 0;
      int nHistory;
      printf(
        "SQLite version %s %.19s\n" /*extra-version-info*/
        "Enter \".help\" for usage hints.\n",
        sqlite3_libversion(), sqlite3_sourceid()
      );
      if( warnInmemoryDb ){
        printf("Connected to a ");
        printBold("transient in-memory database");
        printf(".\nUse \".open FILENAME\" to reopen on a "
               "persistent database.\n");
      }
      zHome = find_home_dir(0);
      if( zHome ){
        nHistory = strlen30(zHome) + 20;
        if( (zHistory = malloc(nHistory))!=0 ){
          sqlite3_snprintf(nHistory, zHistory,"%s/.sqlite_history", zHome);
        }
      }
      if( zHistory ){ shell_read_history(zHistory); }
#if HAVE_READLINE || HAVE_EDITLINE
      rl_attempted_completion_function = readline_completion;
#elif HAVE_LINENOISE
      linenoiseSetCompletionCallback(linenoise_completion);
#endif
      rc = process_input(&data, 0);
      if( zHistory ){
        shell_stifle_history(2000);
        shell_write_history(zHistory);
        free(zHistory);
      }
    }else{
      rc = process_input(&data, stdin);
    }
  }
  set_table_name(&data, 0);
  if( data.db ){
    session_close_all(&data);
    sqlite3_close(data.db);
  }
  sqlite3_free(data.zFreeOnClose);
  find_home_dir(1);
#if !SQLITE_SHELL_IS_UTF8
  for(i=0; i<argc; i++) sqlite3_free(argv[i]);
  sqlite3_free(argv);
#endif
  return rc;
}<|MERGE_RESOLUTION|>--- conflicted
+++ resolved
@@ -796,14 +796,11 @@
 INCLUDE ../ext/misc/shathree.c
 INCLUDE ../ext/misc/fileio.c
 INCLUDE ../ext/misc/completion.c
-<<<<<<< HEAD
 #ifdef SQLITE_HAVE_ZLIB
 INCLUDE ../ext/misc/sqlar.c
 #endif
-=======
 INCLUDE ../ext/expert/sqlite3expert.h
 INCLUDE ../ext/expert/sqlite3expert.c
->>>>>>> 88a921ce
 
 #if defined(SQLITE_ENABLE_SESSION)
 /*
@@ -4178,7 +4175,6 @@
   return SQLITE_ERROR;
 }
 
-<<<<<<< HEAD
 static void shellPrepare(
   sqlite3 *db, 
   int *pRc, 
@@ -4820,7 +4816,12 @@
 
     if( cmd.zFile ){
       sqlite3_close(db);
-=======
+    }
+  }
+
+  return rc;
+}
+
 /*
 ** Implementation of ".expert" dot command.
 */
@@ -4872,17 +4873,12 @@
       sqlite3_expert_config(
           pState->expert.pExpert, EXPERT_CONFIG_SAMPLE, iSample
       );
->>>>>>> 88a921ce
     }
   }
 
   return rc;
 }
 
-<<<<<<< HEAD
-=======
-
->>>>>>> 88a921ce
 
 /*
 ** If an input line begins with "." then invoke this routine to
