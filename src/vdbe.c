/*
** 2001 September 15
**
** The author disclaims copyright to this source code.  In place of
** a legal notice, here is a blessing:
**
**    May you do good and not evil.
**    May you find forgiveness for yourself and forgive others.
**    May you share freely, never taking more than you give.
**
*************************************************************************
** The code in this file implements the function that runs the
** bytecode of a prepared statement.
**
** Various scripts scan this source file in order to generate HTML
** documentation, headers files, or other derived files.  The formatting
** of the code in this file is, therefore, important.  See other comments
** in this file for details.  If in doubt, do not deviate from existing
** commenting and indentation practices when changing or adding code.
*/
#include "sqliteInt.h"
#include "vdbeInt.h"

/*
** Invoke this macro on memory cells just prior to changing the
** value of the cell.  This macro verifies that shallow copies are
** not misused.  A shallow copy of a string or blob just copies a
** pointer to the string or blob, not the content.  If the original
** is changed while the copy is still in use, the string or blob might
** be changed out from under the copy.  This macro verifies that nothing
** like that ever happens.
*/
#ifdef SQLITE_DEBUG
# define memAboutToChange(P,M) sqlite3VdbeMemAboutToChange(P,M)
#else
# define memAboutToChange(P,M)
#endif

/*
** The following global variable is incremented every time a cursor
** moves, either by the OP_SeekXX, OP_Next, or OP_Prev opcodes.  The test
** procedures use this information to make sure that indices are
** working correctly.  This variable has no function other than to
** help verify the correct operation of the library.
*/
#ifdef SQLITE_TEST
int sqlite3_search_count = 0;
#endif

/*
** When this global variable is positive, it gets decremented once before
** each instruction in the VDBE.  When it reaches zero, the u1.isInterrupted
** field of the sqlite3 structure is set in order to simulate an interrupt.
**
** This facility is used for testing purposes only.  It does not function
** in an ordinary build.
*/
#ifdef SQLITE_TEST
int sqlite3_interrupt_count = 0;
#endif

/*
** The next global variable is incremented each type the OP_Sort opcode
** is executed.  The test procedures use this information to make sure that
** sorting is occurring or not occurring at appropriate times.   This variable
** has no function other than to help verify the correct operation of the
** library.
*/
#ifdef SQLITE_TEST
int sqlite3_sort_count = 0;
#endif

/*
** The next global variable records the size of the largest MEM_Blob
** or MEM_Str that has been used by a VDBE opcode.  The test procedures
** use this information to make sure that the zero-blob functionality
** is working correctly.   This variable has no function other than to
** help verify the correct operation of the library.
*/
#ifdef SQLITE_TEST
int sqlite3_max_blobsize = 0;
static void updateMaxBlobsize(Mem *p){
  if( (p->flags & (MEM_Str|MEM_Blob))!=0 && p->n>sqlite3_max_blobsize ){
    sqlite3_max_blobsize = p->n;
  }
}
#endif

/*
** The next global variable is incremented each time the OP_Found opcode
** is executed. This is used to test whether or not the foreign key
** operation implemented using OP_FkIsZero is working. This variable
** has no function other than to help verify the correct operation of the
** library.
*/
#ifdef SQLITE_TEST
int sqlite3_found_count = 0;
#endif

/*
** Test a register to see if it exceeds the current maximum blob size.
** If it does, record the new maximum blob size.
*/
#if defined(SQLITE_TEST) && !defined(SQLITE_OMIT_BUILTIN_TEST)
# define UPDATE_MAX_BLOBSIZE(P)  updateMaxBlobsize(P)
#else
# define UPDATE_MAX_BLOBSIZE(P)
#endif

/*
** Invoke the VDBE coverage callback, if that callback is defined.  This
** feature is used for test suite validation only and does not appear an
** production builds.
**
** M is an integer, 2 or 3, that indices how many different ways the
** branch can go.  It is usually 2.  "I" is the direction the branch
** goes.  0 means falls through.  1 means branch is taken.  2 means the
** second alternative branch is taken.
**
** iSrcLine is the source code line (from the __LINE__ macro) that
** generated the VDBE instruction.  This instrumentation assumes that all
** source code is in a single file (the amalgamation).  Special values 1
** and 2 for the iSrcLine parameter mean that this particular branch is
** always taken or never taken, respectively.
*/
#if !defined(SQLITE_VDBE_COVERAGE)
# define VdbeBranchTaken(I,M)
#else
# define VdbeBranchTaken(I,M) vdbeTakeBranch(pOp->iSrcLine,I,M)
  static void vdbeTakeBranch(int iSrcLine, u8 I, u8 M){
    if( iSrcLine<=2 && ALWAYS(iSrcLine>0) ){
      M = iSrcLine;
      /* Assert the truth of VdbeCoverageAlwaysTaken() and 
      ** VdbeCoverageNeverTaken() */
      assert( (M & I)==I );
    }else{
      if( sqlite3GlobalConfig.xVdbeBranch==0 ) return;  /*NO_TEST*/
      sqlite3GlobalConfig.xVdbeBranch(sqlite3GlobalConfig.pVdbeBranchArg,
                                      iSrcLine,I,M);
    }
  }
#endif

/*
** Convert the given register into a string if it isn't one
** already. Return non-zero if a malloc() fails.
*/
#define Stringify(P, enc) \
   if(((P)->flags&(MEM_Str|MEM_Blob))==0 && sqlite3VdbeMemStringify(P,enc,0)) \
     { goto no_mem; }

/*
** An ephemeral string value (signified by the MEM_Ephem flag) contains
** a pointer to a dynamically allocated string where some other entity
** is responsible for deallocating that string.  Because the register
** does not control the string, it might be deleted without the register
** knowing it.
**
** This routine converts an ephemeral string into a dynamically allocated
** string that the register itself controls.  In other words, it
** converts an MEM_Ephem string into a string with P.z==P.zMalloc.
*/
#define Deephemeralize(P) \
   if( ((P)->flags&MEM_Ephem)!=0 \
       && sqlite3VdbeMemMakeWriteable(P) ){ goto no_mem;}

/* Return true if the cursor was opened using the OP_OpenSorter opcode. */
#define isSorter(x) ((x)->pSorter!=0)

/*
** Allocate VdbeCursor number iCur.  Return a pointer to it.  Return NULL
** if we run out of memory.
*/
static VdbeCursor *allocateCursor(
  Vdbe *p,              /* The virtual machine */
  int iCur,             /* Index of the new VdbeCursor */
  int nField,           /* Number of fields in the table or index */
  int iDb,              /* Database the cursor belongs to, or -1 */
  int isBtreeCursor     /* True for B-Tree.  False for pseudo-table or vtab */
){
  /* Find the memory cell that will be used to store the blob of memory
  ** required for this VdbeCursor structure. It is convenient to use a 
  ** vdbe memory cell to manage the memory allocation required for a
  ** VdbeCursor structure for the following reasons:
  **
  **   * Sometimes cursor numbers are used for a couple of different
  **     purposes in a vdbe program. The different uses might require
  **     different sized allocations. Memory cells provide growable
  **     allocations.
  **
  **   * When using ENABLE_MEMORY_MANAGEMENT, memory cell buffers can
  **     be freed lazily via the sqlite3_release_memory() API. This
  **     minimizes the number of malloc calls made by the system.
  **
  ** Memory cells for cursors are allocated at the top of the address
  ** space. Memory cell (p->nMem) corresponds to cursor 0. Space for
  ** cursor 1 is managed by memory cell (p->nMem-1), etc.
  */
  Mem *pMem = &p->aMem[p->nMem-iCur];

  int nByte;
  VdbeCursor *pCx = 0;
  nByte = 
      ROUND8(sizeof(VdbeCursor)) + 2*sizeof(u32)*nField + 
      (isBtreeCursor?sqlite3BtreeCursorSize():0);

  assert( iCur<p->nCursor );
  if( p->apCsr[iCur] ){
    sqlite3VdbeFreeCursor(p, p->apCsr[iCur]);
    p->apCsr[iCur] = 0;
  }
  if( SQLITE_OK==sqlite3VdbeMemClearAndResize(pMem, nByte) ){
    p->apCsr[iCur] = pCx = (VdbeCursor*)pMem->z;
    memset(pCx, 0, sizeof(VdbeCursor));
    pCx->iDb = iDb;
    pCx->nField = nField;
    pCx->aOffset = &pCx->aType[nField];
    if( isBtreeCursor ){
      pCx->pCursor = (BtCursor*)
          &pMem->z[ROUND8(sizeof(VdbeCursor))+2*sizeof(u32)*nField];
      sqlite3BtreeCursorZero(pCx->pCursor);
    }
  }
  return pCx;
}

/*
** Try to convert a value into a numeric representation if we can
** do so without loss of information.  In other words, if the string
** looks like a number, convert it into a number.  If it does not
** look like a number, leave it alone.
**
** If the bTryForInt flag is true, then extra effort is made to give
** an integer representation.  Strings that look like floating point
** values but which have no fractional component (example: '48.00')
** will have a MEM_Int representation when bTryForInt is true.
**
** If bTryForInt is false, then if the input string contains a decimal
** point or exponential notation, the result is only MEM_Real, even
** if there is an exact integer representation of the quantity.
*/
static void applyNumericAffinity(Mem *pRec, int bTryForInt){
  double rValue;
  i64 iValue;
  u8 enc = pRec->enc;
  assert( (pRec->flags & (MEM_Str|MEM_Int|MEM_Real))==MEM_Str );
  if( sqlite3AtoF(pRec->z, &rValue, pRec->n, enc)==0 ) return;
  if( 0==sqlite3Atoi64(pRec->z, &iValue, pRec->n, enc) ){
    pRec->u.i = iValue;
    pRec->flags |= MEM_Int;
  }else{
    pRec->u.r = rValue;
    pRec->flags |= MEM_Real;
    if( bTryForInt ) sqlite3VdbeIntegerAffinity(pRec);
  }
}

/*
** Processing is determine by the affinity parameter:
**
** SQLITE_AFF_INTEGER:
** SQLITE_AFF_REAL:
** SQLITE_AFF_NUMERIC:
**    Try to convert pRec to an integer representation or a 
**    floating-point representation if an integer representation
**    is not possible.  Note that the integer representation is
**    always preferred, even if the affinity is REAL, because
**    an integer representation is more space efficient on disk.
**
** SQLITE_AFF_TEXT:
**    Convert pRec to a text representation.
**
** SQLITE_AFF_NONE:
**    No-op.  pRec is unchanged.
*/
static void applyAffinity(
  Mem *pRec,          /* The value to apply affinity to */
  char affinity,      /* The affinity to be applied */
  u8 enc              /* Use this text encoding */
){
  if( affinity>=SQLITE_AFF_NUMERIC ){
    assert( affinity==SQLITE_AFF_INTEGER || affinity==SQLITE_AFF_REAL
             || affinity==SQLITE_AFF_NUMERIC );
    if( (pRec->flags & MEM_Int)==0 ){
      if( (pRec->flags & MEM_Real)==0 ){
        if( pRec->flags & MEM_Str ) applyNumericAffinity(pRec,1);
      }else{
        sqlite3VdbeIntegerAffinity(pRec);
      }
    }
  }else if( affinity==SQLITE_AFF_TEXT ){
    /* Only attempt the conversion to TEXT if there is an integer or real
    ** representation (blob and NULL do not get converted) but no string
    ** representation.
    */
    if( 0==(pRec->flags&MEM_Str) && (pRec->flags&(MEM_Real|MEM_Int)) ){
      sqlite3VdbeMemStringify(pRec, enc, 1);
    }
  }
}

/*
** Try to convert the type of a function argument or a result column
** into a numeric representation.  Use either INTEGER or REAL whichever
** is appropriate.  But only do the conversion if it is possible without
** loss of information and return the revised type of the argument.
*/
int sqlite3_value_numeric_type(sqlite3_value *pVal){
  int eType = sqlite3_value_type(pVal);
  if( eType==SQLITE_TEXT ){
    Mem *pMem = (Mem*)pVal;
    applyNumericAffinity(pMem, 0);
    eType = sqlite3_value_type(pVal);
  }
  return eType;
}

/*
** Exported version of applyAffinity(). This one works on sqlite3_value*, 
** not the internal Mem* type.
*/
void sqlite3ValueApplyAffinity(
  sqlite3_value *pVal, 
  u8 affinity, 
  u8 enc
){
  applyAffinity((Mem *)pVal, affinity, enc);
}

/*
** pMem currently only holds a string type (or maybe a BLOB that we can
** interpret as a string if we want to).  Compute its corresponding
** numeric type, if has one.  Set the pMem->u.r and pMem->u.i fields
** accordingly.
*/
static u16 SQLITE_NOINLINE computeNumericType(Mem *pMem){
  assert( (pMem->flags & (MEM_Int|MEM_Real))==0 );
  assert( (pMem->flags & (MEM_Str|MEM_Blob))!=0 );
  if( sqlite3AtoF(pMem->z, &pMem->u.r, pMem->n, pMem->enc)==0 ){
    return 0;
  }
  if( sqlite3Atoi64(pMem->z, &pMem->u.i, pMem->n, pMem->enc)==SQLITE_OK ){
    return MEM_Int;
  }
  return MEM_Real;
}

/*
** Return the numeric type for pMem, either MEM_Int or MEM_Real or both or
** none.  
**
** Unlike applyNumericAffinity(), this routine does not modify pMem->flags.
** But it does set pMem->u.r and pMem->u.i appropriately.
*/
static u16 numericType(Mem *pMem){
  if( pMem->flags & (MEM_Int|MEM_Real) ){
    return pMem->flags & (MEM_Int|MEM_Real);
  }
  if( pMem->flags & (MEM_Str|MEM_Blob) ){
    return computeNumericType(pMem);
  }
  return 0;
}

#ifdef SQLITE_DEBUG
/*
** Write a nice string representation of the contents of cell pMem
** into buffer zBuf, length nBuf.
*/
void sqlite3VdbeMemPrettyPrint(Mem *pMem, char *zBuf){
  char *zCsr = zBuf;
  int f = pMem->flags;

  static const char *const encnames[] = {"(X)", "(8)", "(16LE)", "(16BE)"};

  if( f&MEM_Blob ){
    int i;
    char c;
    if( f & MEM_Dyn ){
      c = 'z';
      assert( (f & (MEM_Static|MEM_Ephem))==0 );
    }else if( f & MEM_Static ){
      c = 't';
      assert( (f & (MEM_Dyn|MEM_Ephem))==0 );
    }else if( f & MEM_Ephem ){
      c = 'e';
      assert( (f & (MEM_Static|MEM_Dyn))==0 );
    }else{
      c = 's';
    }

    sqlite3_snprintf(100, zCsr, "%c", c);
    zCsr += sqlite3Strlen30(zCsr);
    sqlite3_snprintf(100, zCsr, "%d[", pMem->n);
    zCsr += sqlite3Strlen30(zCsr);
    for(i=0; i<16 && i<pMem->n; i++){
      sqlite3_snprintf(100, zCsr, "%02X", ((int)pMem->z[i] & 0xFF));
      zCsr += sqlite3Strlen30(zCsr);
    }
    for(i=0; i<16 && i<pMem->n; i++){
      char z = pMem->z[i];
      if( z<32 || z>126 ) *zCsr++ = '.';
      else *zCsr++ = z;
    }

    sqlite3_snprintf(100, zCsr, "]%s", encnames[pMem->enc]);
    zCsr += sqlite3Strlen30(zCsr);
    if( f & MEM_Zero ){
      sqlite3_snprintf(100, zCsr,"+%dz",pMem->u.nZero);
      zCsr += sqlite3Strlen30(zCsr);
    }
    *zCsr = '\0';
  }else if( f & MEM_Str ){
    int j, k;
    zBuf[0] = ' ';
    if( f & MEM_Dyn ){
      zBuf[1] = 'z';
      assert( (f & (MEM_Static|MEM_Ephem))==0 );
    }else if( f & MEM_Static ){
      zBuf[1] = 't';
      assert( (f & (MEM_Dyn|MEM_Ephem))==0 );
    }else if( f & MEM_Ephem ){
      zBuf[1] = 'e';
      assert( (f & (MEM_Static|MEM_Dyn))==0 );
    }else{
      zBuf[1] = 's';
    }
    k = 2;
    sqlite3_snprintf(100, &zBuf[k], "%d", pMem->n);
    k += sqlite3Strlen30(&zBuf[k]);
    zBuf[k++] = '[';
    for(j=0; j<15 && j<pMem->n; j++){
      u8 c = pMem->z[j];
      if( c>=0x20 && c<0x7f ){
        zBuf[k++] = c;
      }else{
        zBuf[k++] = '.';
      }
    }
    zBuf[k++] = ']';
    sqlite3_snprintf(100,&zBuf[k], encnames[pMem->enc]);
    k += sqlite3Strlen30(&zBuf[k]);
    zBuf[k++] = 0;
  }
}
#endif

#ifdef SQLITE_DEBUG
/*
** Print the value of a register for tracing purposes:
*/
static void memTracePrint(Mem *p){
  if( p->flags & MEM_Undefined ){
    printf(" undefined");
  }else if( p->flags & MEM_Null ){
    printf(" NULL");
  }else if( (p->flags & (MEM_Int|MEM_Str))==(MEM_Int|MEM_Str) ){
    printf(" si:%lld", p->u.i);
  }else if( p->flags & MEM_Int ){
    printf(" i:%lld", p->u.i);
#ifndef SQLITE_OMIT_FLOATING_POINT
  }else if( p->flags & MEM_Real ){
    printf(" r:%g", p->u.r);
#endif
  }else if( p->flags & MEM_RowSet ){
    printf(" (rowset)");
  }else{
    char zBuf[200];
    sqlite3VdbeMemPrettyPrint(p, zBuf);
    printf(" %s", zBuf);
  }
}
static void registerTrace(int iReg, Mem *p){
  printf("REG[%d] = ", iReg);
  memTracePrint(p);
  printf("\n");
}
#endif

#ifdef SQLITE_DEBUG
#  define REGISTER_TRACE(R,M) if(db->flags&SQLITE_VdbeTrace)registerTrace(R,M)
#else
#  define REGISTER_TRACE(R,M)
#endif


#ifdef VDBE_PROFILE

/* 
** hwtime.h contains inline assembler code for implementing 
** high-performance timing routines.
*/
#include "hwtime.h"

#endif

#ifndef NDEBUG
/*
** This function is only called from within an assert() expression. It
** checks that the sqlite3.nTransaction variable is correctly set to
** the number of non-transaction savepoints currently in the 
** linked list starting at sqlite3.pSavepoint.
** 
** Usage:
**
**     assert( checkSavepointCount(db) );
*/
static int checkSavepointCount(sqlite3 *db){
  int n = 0;
  Savepoint *p;
  for(p=db->pSavepoint; p; p=p->pNext) n++;
  assert( n==(db->nSavepoint + db->isTransactionSavepoint) );
  return 1;
}
#endif


/*
** Execute as much of a VDBE program as we can.
** This is the core of sqlite3_step().  
*/
int sqlite3VdbeExec(
  Vdbe *p                    /* The VDBE */
){
  int pc=0;                  /* The program counter */
  Op *aOp = p->aOp;          /* Copy of p->aOp */
  Op *pOp;                   /* Current operation */
  int rc = SQLITE_OK;        /* Value to return */
  sqlite3 *db = p->db;       /* The database */
  u8 resetSchemaOnFault = 0; /* Reset schema after an error if positive */
  u8 encoding = ENC(db);     /* The database encoding */
  int iCompare = 0;          /* Result of last OP_Compare operation */
  unsigned nVmStep = 0;      /* Number of virtual machine steps */
#ifndef SQLITE_OMIT_PROGRESS_CALLBACK
  unsigned nProgressLimit = 0;/* Invoke xProgress() when nVmStep reaches this */
#endif
  Mem *aMem = p->aMem;       /* Copy of p->aMem */
  Mem *pIn1 = 0;             /* 1st input operand */
  Mem *pIn2 = 0;             /* 2nd input operand */
  Mem *pIn3 = 0;             /* 3rd input operand */
  Mem *pOut = 0;             /* Output operand */
  int *aPermute = 0;         /* Permutation of columns for OP_Compare */
  i64 lastRowid = db->lastRowid;  /* Saved value of the last insert ROWID */
#ifdef VDBE_PROFILE
  u64 start;                 /* CPU clock count at start of opcode */
#endif
  /*** INSERT STACK UNION HERE ***/

  assert( p->magic==VDBE_MAGIC_RUN );  /* sqlite3_step() verifies this */
  sqlite3VdbeEnter(p);
  if( p->rc==SQLITE_NOMEM ){
    /* This happens if a malloc() inside a call to sqlite3_column_text() or
    ** sqlite3_column_text16() failed.  */
    goto no_mem;
  }
  assert( p->rc==SQLITE_OK || p->rc==SQLITE_BUSY );
  assert( p->bIsReader || p->readOnly!=0 );
  p->rc = SQLITE_OK;
  p->iCurrentTime = 0;
  assert( p->explain==0 );
  p->pResultSet = 0;
  db->busyHandler.nBusy = 0;
  if( db->u1.isInterrupted ) goto abort_due_to_interrupt;
  sqlite3VdbeIOTraceSql(p);
#ifndef SQLITE_OMIT_PROGRESS_CALLBACK
  if( db->xProgress ){
    assert( 0 < db->nProgressOps );
    nProgressLimit = (unsigned)p->aCounter[SQLITE_STMTSTATUS_VM_STEP];
    if( nProgressLimit==0 ){
      nProgressLimit = db->nProgressOps;
    }else{
      nProgressLimit %= (unsigned)db->nProgressOps;
    }
  }
#endif
#ifdef SQLITE_DEBUG
  sqlite3BeginBenignMalloc();
  if( p->pc==0
   && (p->db->flags & (SQLITE_VdbeListing|SQLITE_VdbeEQP|SQLITE_VdbeTrace))!=0
  ){
    int i;
    int once = 1;
    sqlite3VdbePrintSql(p);
    if( p->db->flags & SQLITE_VdbeListing ){
      printf("VDBE Program Listing:\n");
      for(i=0; i<p->nOp; i++){
        sqlite3VdbePrintOp(stdout, i, &aOp[i]);
      }
    }
    if( p->db->flags & SQLITE_VdbeEQP ){
      for(i=0; i<p->nOp; i++){
        if( aOp[i].opcode==OP_Explain ){
          if( once ) printf("VDBE Query Plan:\n");
          printf("%s\n", aOp[i].p4.z);
          once = 0;
        }
      }
    }
    if( p->db->flags & SQLITE_VdbeTrace )  printf("VDBE Trace:\n");
  }
  sqlite3EndBenignMalloc();
#endif
  for(pc=p->pc; rc==SQLITE_OK; pc++){
    assert( pc>=0 && pc<p->nOp );
    if( db->mallocFailed ) goto no_mem;
#ifdef VDBE_PROFILE
    start = sqlite3Hwtime();
#endif
    nVmStep++;
    pOp = &aOp[pc];
#ifdef SQLITE_ENABLE_STMT_SCANSTATUS
    if( p->anExec ) p->anExec[pc]++;
#endif

    /* Only allow tracing if SQLITE_DEBUG is defined.
    */
#ifdef SQLITE_DEBUG
    if( db->flags & SQLITE_VdbeTrace ){
      sqlite3VdbePrintOp(stdout, pc, pOp);
    }
#endif
      

    /* Check to see if we need to simulate an interrupt.  This only happens
    ** if we have a special test build.
    */
#ifdef SQLITE_TEST
    if( sqlite3_interrupt_count>0 ){
      sqlite3_interrupt_count--;
      if( sqlite3_interrupt_count==0 ){
        sqlite3_interrupt(db);
      }
    }
#endif

    /* On any opcode with the "out2-prerelease" tag, free any
    ** external allocations out of mem[p2] and set mem[p2] to be
    ** an undefined integer.  Opcodes will either fill in the integer
    ** value or convert mem[p2] to a different type.
    */
    assert( pOp->opflags==sqlite3OpcodeProperty[pOp->opcode] );
    if( pOp->opflags & OPFLG_OUT2_PRERELEASE ){
      assert( pOp->p2>0 );
      assert( pOp->p2<=(p->nMem-p->nCursor) );
      pOut = &aMem[pOp->p2];
      memAboutToChange(p, pOut);
      if( VdbeMemDynamic(pOut) ) sqlite3VdbeMemSetNull(pOut);
      pOut->flags = MEM_Int;
    }

    /* Sanity checking on other operands */
#ifdef SQLITE_DEBUG
    if( (pOp->opflags & OPFLG_IN1)!=0 ){
      assert( pOp->p1>0 );
      assert( pOp->p1<=(p->nMem-p->nCursor) );
      assert( memIsValid(&aMem[pOp->p1]) );
      assert( sqlite3VdbeCheckMemInvariants(&aMem[pOp->p1]) );
      REGISTER_TRACE(pOp->p1, &aMem[pOp->p1]);
    }
    if( (pOp->opflags & OPFLG_IN2)!=0 ){
      assert( pOp->p2>0 );
      assert( pOp->p2<=(p->nMem-p->nCursor) );
      assert( memIsValid(&aMem[pOp->p2]) );
      assert( sqlite3VdbeCheckMemInvariants(&aMem[pOp->p2]) );
      REGISTER_TRACE(pOp->p2, &aMem[pOp->p2]);
    }
    if( (pOp->opflags & OPFLG_IN3)!=0 ){
      assert( pOp->p3>0 );
      assert( pOp->p3<=(p->nMem-p->nCursor) );
      assert( memIsValid(&aMem[pOp->p3]) );
      assert( sqlite3VdbeCheckMemInvariants(&aMem[pOp->p3]) );
      REGISTER_TRACE(pOp->p3, &aMem[pOp->p3]);
    }
    if( (pOp->opflags & OPFLG_OUT2)!=0 ){
      assert( pOp->p2>0 );
      assert( pOp->p2<=(p->nMem-p->nCursor) );
      memAboutToChange(p, &aMem[pOp->p2]);
    }
    if( (pOp->opflags & OPFLG_OUT3)!=0 ){
      assert( pOp->p3>0 );
      assert( pOp->p3<=(p->nMem-p->nCursor) );
      memAboutToChange(p, &aMem[pOp->p3]);
    }
#endif
  
    switch( pOp->opcode ){

/*****************************************************************************
** What follows is a massive switch statement where each case implements a
** separate instruction in the virtual machine.  If we follow the usual
** indentation conventions, each case should be indented by 6 spaces.  But
** that is a lot of wasted space on the left margin.  So the code within
** the switch statement will break with convention and be flush-left. Another
** big comment (similar to this one) will mark the point in the code where
** we transition back to normal indentation.
**
** The formatting of each case is important.  The makefile for SQLite
** generates two C files "opcodes.h" and "opcodes.c" by scanning this
** file looking for lines that begin with "case OP_".  The opcodes.h files
** will be filled with #defines that give unique integer values to each
** opcode and the opcodes.c file is filled with an array of strings where
** each string is the symbolic name for the corresponding opcode.  If the
** case statement is followed by a comment of the form "/# same as ... #/"
** that comment is used to determine the particular value of the opcode.
**
** Other keywords in the comment that follows each case are used to
** construct the OPFLG_INITIALIZER value that initializes opcodeProperty[].
** Keywords include: in1, in2, in3, out2_prerelease, out2, out3.  See
** the mkopcodeh.awk script for additional information.
**
** Documentation about VDBE opcodes is generated by scanning this file
** for lines of that contain "Opcode:".  That line and all subsequent
** comment lines are used in the generation of the opcode.html documentation
** file.
**
** SUMMARY:
**
**     Formatting is important to scripts that scan this file.
**     Do not deviate from the formatting style currently in use.
**
*****************************************************************************/

/* Opcode:  Goto * P2 * * *
**
** An unconditional jump to address P2.
** The next instruction executed will be 
** the one at index P2 from the beginning of
** the program.
**
** The P1 parameter is not actually used by this opcode.  However, it
** is sometimes set to 1 instead of 0 as a hint to the command-line shell
** that this Goto is the bottom of a loop and that the lines from P2 down
** to the current line should be indented for EXPLAIN output.
*/
case OP_Goto: {             /* jump */
  pc = pOp->p2 - 1;

  /* Opcodes that are used as the bottom of a loop (OP_Next, OP_Prev,
  ** OP_VNext, OP_RowSetNext, or OP_SorterNext) all jump here upon
  ** completion.  Check to see if sqlite3_interrupt() has been called
  ** or if the progress callback needs to be invoked. 
  **
  ** This code uses unstructured "goto" statements and does not look clean.
  ** But that is not due to sloppy coding habits. The code is written this
  ** way for performance, to avoid having to run the interrupt and progress
  ** checks on every opcode.  This helps sqlite3_step() to run about 1.5%
  ** faster according to "valgrind --tool=cachegrind" */
check_for_interrupt:
  if( db->u1.isInterrupted ) goto abort_due_to_interrupt;
#ifndef SQLITE_OMIT_PROGRESS_CALLBACK
  /* Call the progress callback if it is configured and the required number
  ** of VDBE ops have been executed (either since this invocation of
  ** sqlite3VdbeExec() or since last time the progress callback was called).
  ** If the progress callback returns non-zero, exit the virtual machine with
  ** a return code SQLITE_ABORT.
  */
  if( db->xProgress!=0 && nVmStep>=nProgressLimit ){
    assert( db->nProgressOps!=0 );
    nProgressLimit = nVmStep + db->nProgressOps - (nVmStep%db->nProgressOps);
    if( db->xProgress(db->pProgressArg) ){
      rc = SQLITE_INTERRUPT;
      goto vdbe_error_halt;
    }
  }
#endif
  
  break;
}

/* Opcode:  Gosub P1 P2 * * *
**
** Write the current address onto register P1
** and then jump to address P2.
*/
case OP_Gosub: {            /* jump */
  assert( pOp->p1>0 && pOp->p1<=(p->nMem-p->nCursor) );
  pIn1 = &aMem[pOp->p1];
  assert( VdbeMemDynamic(pIn1)==0 );
  memAboutToChange(p, pIn1);
  pIn1->flags = MEM_Int;
  pIn1->u.i = pc;
  REGISTER_TRACE(pOp->p1, pIn1);
  pc = pOp->p2 - 1;
  break;
}

/* Opcode:  Return P1 * * * *
**
** Jump to the next instruction after the address in register P1.  After
** the jump, register P1 becomes undefined.
*/
case OP_Return: {           /* in1 */
  pIn1 = &aMem[pOp->p1];
  assert( pIn1->flags==MEM_Int );
  pc = (int)pIn1->u.i;
  pIn1->flags = MEM_Undefined;
  break;
}

/* Opcode: InitCoroutine P1 P2 P3 * *
**
** Set up register P1 so that it will Yield to the coroutine
** located at address P3.
**
** If P2!=0 then the coroutine implementation immediately follows
** this opcode.  So jump over the coroutine implementation to
** address P2.
**
** See also: EndCoroutine
*/
case OP_InitCoroutine: {     /* jump */
  assert( pOp->p1>0 &&  pOp->p1<=(p->nMem-p->nCursor) );
  assert( pOp->p2>=0 && pOp->p2<p->nOp );
  assert( pOp->p3>=0 && pOp->p3<p->nOp );
  pOut = &aMem[pOp->p1];
  assert( !VdbeMemDynamic(pOut) );
  pOut->u.i = pOp->p3 - 1;
  pOut->flags = MEM_Int;
  if( pOp->p2 ) pc = pOp->p2 - 1;
  break;
}

/* Opcode:  EndCoroutine P1 * * * *
**
** The instruction at the address in register P1 is a Yield.
** Jump to the P2 parameter of that Yield.
** After the jump, register P1 becomes undefined.
**
** See also: InitCoroutine
*/
case OP_EndCoroutine: {           /* in1 */
  VdbeOp *pCaller;
  pIn1 = &aMem[pOp->p1];
  assert( pIn1->flags==MEM_Int );
  assert( pIn1->u.i>=0 && pIn1->u.i<p->nOp );
  pCaller = &aOp[pIn1->u.i];
  assert( pCaller->opcode==OP_Yield );
  assert( pCaller->p2>=0 && pCaller->p2<p->nOp );
  pc = pCaller->p2 - 1;
  pIn1->flags = MEM_Undefined;
  break;
}

/* Opcode:  Yield P1 P2 * * *
**
** Swap the program counter with the value in register P1.  This
** has the effect of yielding to a coroutine.
**
** If the coroutine that is launched by this instruction ends with
** Yield or Return then continue to the next instruction.  But if
** the coroutine launched by this instruction ends with
** EndCoroutine, then jump to P2 rather than continuing with the
** next instruction.
**
** See also: InitCoroutine
*/
case OP_Yield: {            /* in1, jump */
  int pcDest;
  pIn1 = &aMem[pOp->p1];
  assert( VdbeMemDynamic(pIn1)==0 );
  pIn1->flags = MEM_Int;
  pcDest = (int)pIn1->u.i;
  pIn1->u.i = pc;
  REGISTER_TRACE(pOp->p1, pIn1);
  pc = pcDest;
  break;
}

/* Opcode:  HaltIfNull  P1 P2 P3 P4 P5
** Synopsis:  if r[P3]=null halt
**
** Check the value in register P3.  If it is NULL then Halt using
** parameter P1, P2, and P4 as if this were a Halt instruction.  If the
** value in register P3 is not NULL, then this routine is a no-op.
** The P5 parameter should be 1.
*/
case OP_HaltIfNull: {      /* in3 */
  pIn3 = &aMem[pOp->p3];
  if( (pIn3->flags & MEM_Null)==0 ) break;
  /* Fall through into OP_Halt */
}

/* Opcode:  Halt P1 P2 * P4 P5
**
** Exit immediately.  All open cursors, etc are closed
** automatically.
**
** P1 is the result code returned by sqlite3_exec(), sqlite3_reset(),
** or sqlite3_finalize().  For a normal halt, this should be SQLITE_OK (0).
** For errors, it can be some other value.  If P1!=0 then P2 will determine
** whether or not to rollback the current transaction.  Do not rollback
** if P2==OE_Fail. Do the rollback if P2==OE_Rollback.  If P2==OE_Abort,
** then back out all changes that have occurred during this execution of the
** VDBE, but do not rollback the transaction. 
**
** If P4 is not null then it is an error message string.
**
** P5 is a value between 0 and 4, inclusive, that modifies the P4 string.
**
**    0:  (no change)
**    1:  NOT NULL contraint failed: P4
**    2:  UNIQUE constraint failed: P4
**    3:  CHECK constraint failed: P4
**    4:  FOREIGN KEY constraint failed: P4
**
** If P5 is not zero and P4 is NULL, then everything after the ":" is
** omitted.
**
** There is an implied "Halt 0 0 0" instruction inserted at the very end of
** every program.  So a jump past the last instruction of the program
** is the same as executing Halt.
*/
case OP_Halt: {
  const char *zType;
  const char *zLogFmt;

  if( pOp->p1==SQLITE_OK && p->pFrame ){
    /* Halt the sub-program. Return control to the parent frame. */
    VdbeFrame *pFrame = p->pFrame;
    p->pFrame = pFrame->pParent;
    p->nFrame--;
    sqlite3VdbeSetChanges(db, p->nChange);
    pc = sqlite3VdbeFrameRestore(pFrame);
    lastRowid = db->lastRowid;
    if( pOp->p2==OE_Ignore ){
      /* Instruction pc is the OP_Program that invoked the sub-program 
      ** currently being halted. If the p2 instruction of this OP_Halt
      ** instruction is set to OE_Ignore, then the sub-program is throwing
      ** an IGNORE exception. In this case jump to the address specified
      ** as the p2 of the calling OP_Program.  */
      pc = p->aOp[pc].p2-1;
    }
    aOp = p->aOp;
    aMem = p->aMem;
    break;
  }
  p->rc = pOp->p1;
  p->errorAction = (u8)pOp->p2;
  p->pc = pc;
  if( p->rc ){
    if( pOp->p5 ){
      static const char * const azType[] = { "NOT NULL", "UNIQUE", "CHECK",
                                             "FOREIGN KEY" };
      assert( pOp->p5>=1 && pOp->p5<=4 );
      testcase( pOp->p5==1 );
      testcase( pOp->p5==2 );
      testcase( pOp->p5==3 );
      testcase( pOp->p5==4 );
      zType = azType[pOp->p5-1];
    }else{
      zType = 0;
    }
    assert( zType!=0 || pOp->p4.z!=0 );
    zLogFmt = "abort at %d in [%s]: %s";
    if( zType && pOp->p4.z ){
      sqlite3SetString(&p->zErrMsg, db, "%s constraint failed: %s", 
                       zType, pOp->p4.z);
    }else if( pOp->p4.z ){
      sqlite3SetString(&p->zErrMsg, db, "%s", pOp->p4.z);
    }else{
      sqlite3SetString(&p->zErrMsg, db, "%s constraint failed", zType);
    }
    sqlite3_log(pOp->p1, zLogFmt, pc, p->zSql, p->zErrMsg);
  }
  rc = sqlite3VdbeHalt(p);
  assert( rc==SQLITE_BUSY || rc==SQLITE_OK || rc==SQLITE_ERROR );
  if( rc==SQLITE_BUSY ){
    p->rc = rc = SQLITE_BUSY;
  }else{
    assert( rc==SQLITE_OK || (p->rc&0xff)==SQLITE_CONSTRAINT );
    assert( rc==SQLITE_OK || db->nDeferredCons>0 || db->nDeferredImmCons>0 );
    rc = p->rc ? SQLITE_ERROR : SQLITE_DONE;
  }
  goto vdbe_return;
}

/* Opcode: Integer P1 P2 * * *
** Synopsis: r[P2]=P1
**
** The 32-bit integer value P1 is written into register P2.
*/
case OP_Integer: {         /* out2-prerelease */
  pOut->u.i = pOp->p1;
  break;
}

/* Opcode: Int64 * P2 * P4 *
** Synopsis: r[P2]=P4
**
** P4 is a pointer to a 64-bit integer value.
** Write that value into register P2.
*/
case OP_Int64: {           /* out2-prerelease */
  assert( pOp->p4.pI64!=0 );
  pOut->u.i = *pOp->p4.pI64;
  break;
}

#ifndef SQLITE_OMIT_FLOATING_POINT
/* Opcode: Real * P2 * P4 *
** Synopsis: r[P2]=P4
**
** P4 is a pointer to a 64-bit floating point value.
** Write that value into register P2.
*/
case OP_Real: {            /* same as TK_FLOAT, out2-prerelease */
  pOut->flags = MEM_Real;
  assert( !sqlite3IsNaN(*pOp->p4.pReal) );
  pOut->u.r = *pOp->p4.pReal;
  break;
}
#endif

/* Opcode: String8 * P2 * P4 *
** Synopsis: r[P2]='P4'
**
** P4 points to a nul terminated UTF-8 string. This opcode is transformed 
** into a String before it is executed for the first time.  During
** this transformation, the length of string P4 is computed and stored
** as the P1 parameter.
*/
case OP_String8: {         /* same as TK_STRING, out2-prerelease */
  assert( pOp->p4.z!=0 );
  pOp->opcode = OP_String;
  pOp->p1 = sqlite3Strlen30(pOp->p4.z);

#ifndef SQLITE_OMIT_UTF16
  if( encoding!=SQLITE_UTF8 ){
    rc = sqlite3VdbeMemSetStr(pOut, pOp->p4.z, -1, SQLITE_UTF8, SQLITE_STATIC);
    if( rc==SQLITE_TOOBIG ) goto too_big;
    if( SQLITE_OK!=sqlite3VdbeChangeEncoding(pOut, encoding) ) goto no_mem;
    assert( pOut->szMalloc>0 && pOut->zMalloc==pOut->z );
    assert( VdbeMemDynamic(pOut)==0 );
    pOut->szMalloc = 0;
    pOut->flags |= MEM_Static;
    if( pOp->p4type==P4_DYNAMIC ){
      sqlite3DbFree(db, pOp->p4.z);
    }
    pOp->p4type = P4_DYNAMIC;
    pOp->p4.z = pOut->z;
    pOp->p1 = pOut->n;
  }
#endif
  if( pOp->p1>db->aLimit[SQLITE_LIMIT_LENGTH] ){
    goto too_big;
  }
  /* Fall through to the next case, OP_String */
}
  
/* Opcode: String P1 P2 * P4 *
** Synopsis: r[P2]='P4' (len=P1)
**
** The string value P4 of length P1 (bytes) is stored in register P2.
*/
case OP_String: {          /* out2-prerelease */
  assert( pOp->p4.z!=0 );
  pOut->flags = MEM_Str|MEM_Static|MEM_Term;
  pOut->z = pOp->p4.z;
  pOut->n = pOp->p1;
  pOut->enc = encoding;
  UPDATE_MAX_BLOBSIZE(pOut);
  break;
}

/* Opcode: Null P1 P2 P3 * *
** Synopsis:  r[P2..P3]=NULL
**
** Write a NULL into registers P2.  If P3 greater than P2, then also write
** NULL into register P3 and every register in between P2 and P3.  If P3
** is less than P2 (typically P3 is zero) then only register P2 is
** set to NULL.
**
** If the P1 value is non-zero, then also set the MEM_Cleared flag so that
** NULL values will not compare equal even if SQLITE_NULLEQ is set on
** OP_Ne or OP_Eq.
*/
case OP_Null: {           /* out2-prerelease */
  int cnt;
  u16 nullFlag;
  cnt = pOp->p3-pOp->p2;
  assert( pOp->p3<=(p->nMem-p->nCursor) );
  pOut->flags = nullFlag = pOp->p1 ? (MEM_Null|MEM_Cleared) : MEM_Null;
  while( cnt>0 ){
    pOut++;
    memAboutToChange(p, pOut);
    sqlite3VdbeMemSetNull(pOut);
    pOut->flags = nullFlag;
    cnt--;
  }
  break;
}

/* Opcode: SoftNull P1 * * * *
** Synopsis:  r[P1]=NULL
**
** Set register P1 to have the value NULL as seen by the OP_MakeRecord
** instruction, but do not free any string or blob memory associated with
** the register, so that if the value was a string or blob that was
** previously copied using OP_SCopy, the copies will continue to be valid.
*/
case OP_SoftNull: {
  assert( pOp->p1>0 && pOp->p1<=(p->nMem-p->nCursor) );
  pOut = &aMem[pOp->p1];
  pOut->flags = (pOut->flags|MEM_Null)&~MEM_Undefined;
  break;
}

/* Opcode: Blob P1 P2 * P4 *
** Synopsis: r[P2]=P4 (len=P1)
**
** P4 points to a blob of data P1 bytes long.  Store this
** blob in register P2.
*/
case OP_Blob: {                /* out2-prerelease */
  assert( pOp->p1 <= SQLITE_MAX_LENGTH );
  sqlite3VdbeMemSetStr(pOut, pOp->p4.z, pOp->p1, 0, 0);
  pOut->enc = encoding;
  UPDATE_MAX_BLOBSIZE(pOut);
  break;
}

/* Opcode: Variable P1 P2 * P4 *
** Synopsis: r[P2]=parameter(P1,P4)
**
** Transfer the values of bound parameter P1 into register P2
**
** If the parameter is named, then its name appears in P4.
** The P4 value is used by sqlite3_bind_parameter_name().
*/
case OP_Variable: {            /* out2-prerelease */
  Mem *pVar;       /* Value being transferred */

  assert( pOp->p1>0 && pOp->p1<=p->nVar );
  assert( pOp->p4.z==0 || pOp->p4.z==p->azVar[pOp->p1-1] );
  pVar = &p->aVar[pOp->p1 - 1];
  if( sqlite3VdbeMemTooBig(pVar) ){
    goto too_big;
  }
  sqlite3VdbeMemShallowCopy(pOut, pVar, MEM_Static);
  UPDATE_MAX_BLOBSIZE(pOut);
  break;
}

/* Opcode: Move P1 P2 P3 * *
** Synopsis:  r[P2@P3]=r[P1@P3]
**
** Move the P3 values in register P1..P1+P3-1 over into
** registers P2..P2+P3-1.  Registers P1..P1+P3-1 are
** left holding a NULL.  It is an error for register ranges
** P1..P1+P3-1 and P2..P2+P3-1 to overlap.  It is an error
** for P3 to be less than 1.
*/
case OP_Move: {
  int n;           /* Number of registers left to copy */
  int p1;          /* Register to copy from */
  int p2;          /* Register to copy to */

  n = pOp->p3;
  p1 = pOp->p1;
  p2 = pOp->p2;
  assert( n>0 && p1>0 && p2>0 );
  assert( p1+n<=p2 || p2+n<=p1 );

  pIn1 = &aMem[p1];
  pOut = &aMem[p2];
  do{
    assert( pOut<=&aMem[(p->nMem-p->nCursor)] );
    assert( pIn1<=&aMem[(p->nMem-p->nCursor)] );
    assert( memIsValid(pIn1) );
    memAboutToChange(p, pOut);
    sqlite3VdbeMemMove(pOut, pIn1);
#ifdef SQLITE_DEBUG
    if( pOut->pScopyFrom>=&aMem[p1] && pOut->pScopyFrom<&aMem[p1+pOp->p3] ){
      pOut->pScopyFrom += p1 - pOp->p2;
    }
#endif
    REGISTER_TRACE(p2++, pOut);
    pIn1++;
    pOut++;
  }while( --n );
  break;
}

/* Opcode: Copy P1 P2 P3 * *
** Synopsis: r[P2@P3+1]=r[P1@P3+1]
**
** Make a copy of registers P1..P1+P3 into registers P2..P2+P3.
**
** This instruction makes a deep copy of the value.  A duplicate
** is made of any string or blob constant.  See also OP_SCopy.
*/
case OP_Copy: {
  int n;

  n = pOp->p3;
  pIn1 = &aMem[pOp->p1];
  pOut = &aMem[pOp->p2];
  assert( pOut!=pIn1 );
  while( 1 ){
    sqlite3VdbeMemShallowCopy(pOut, pIn1, MEM_Ephem);
    Deephemeralize(pOut);
#ifdef SQLITE_DEBUG
    pOut->pScopyFrom = 0;
#endif
    REGISTER_TRACE(pOp->p2+pOp->p3-n, pOut);
    if( (n--)==0 ) break;
    pOut++;
    pIn1++;
  }
  break;
}

/* Opcode: SCopy P1 P2 * * *
** Synopsis: r[P2]=r[P1]
**
** Make a shallow copy of register P1 into register P2.
**
** This instruction makes a shallow copy of the value.  If the value
** is a string or blob, then the copy is only a pointer to the
** original and hence if the original changes so will the copy.
** Worse, if the original is deallocated, the copy becomes invalid.
** Thus the program must guarantee that the original will not change
** during the lifetime of the copy.  Use OP_Copy to make a complete
** copy.
*/
case OP_SCopy: {            /* out2 */
  pIn1 = &aMem[pOp->p1];
  pOut = &aMem[pOp->p2];
  assert( pOut!=pIn1 );
  sqlite3VdbeMemShallowCopy(pOut, pIn1, MEM_Ephem);
#ifdef SQLITE_DEBUG
  if( pOut->pScopyFrom==0 ) pOut->pScopyFrom = pIn1;
#endif
  break;
}

/* Opcode: ResultRow P1 P2 * * *
** Synopsis:  output=r[P1@P2]
**
** The registers P1 through P1+P2-1 contain a single row of
** results. This opcode causes the sqlite3_step() call to terminate
** with an SQLITE_ROW return code and it sets up the sqlite3_stmt
** structure to provide access to the r(P1)..r(P1+P2-1) values as
** the result row.
*/
case OP_ResultRow: {
  Mem *pMem;
  int i;
  assert( p->nResColumn==pOp->p2 );
  assert( pOp->p1>0 );
  assert( pOp->p1+pOp->p2<=(p->nMem-p->nCursor)+1 );

#ifndef SQLITE_OMIT_PROGRESS_CALLBACK
  /* Run the progress counter just before returning.
  */
  if( db->xProgress!=0
   && nVmStep>=nProgressLimit
   && db->xProgress(db->pProgressArg)!=0
  ){
    rc = SQLITE_INTERRUPT;
    goto vdbe_error_halt;
  }
#endif

  /* If this statement has violated immediate foreign key constraints, do
  ** not return the number of rows modified. And do not RELEASE the statement
  ** transaction. It needs to be rolled back.  */
  if( SQLITE_OK!=(rc = sqlite3VdbeCheckFk(p, 0)) ){
    assert( db->flags&SQLITE_CountRows );
    assert( p->usesStmtJournal );
    break;
  }

  /* If the SQLITE_CountRows flag is set in sqlite3.flags mask, then 
  ** DML statements invoke this opcode to return the number of rows 
  ** modified to the user. This is the only way that a VM that
  ** opens a statement transaction may invoke this opcode.
  **
  ** In case this is such a statement, close any statement transaction
  ** opened by this VM before returning control to the user. This is to
  ** ensure that statement-transactions are always nested, not overlapping.
  ** If the open statement-transaction is not closed here, then the user
  ** may step another VM that opens its own statement transaction. This
  ** may lead to overlapping statement transactions.
  **
  ** The statement transaction is never a top-level transaction.  Hence
  ** the RELEASE call below can never fail.
  */
  assert( p->iStatement==0 || db->flags&SQLITE_CountRows );
  rc = sqlite3VdbeCloseStatement(p, SAVEPOINT_RELEASE);
  if( NEVER(rc!=SQLITE_OK) ){
    break;
  }

  /* Invalidate all ephemeral cursor row caches */
  p->cacheCtr = (p->cacheCtr + 2)|1;

  /* Make sure the results of the current row are \000 terminated
  ** and have an assigned type.  The results are de-ephemeralized as
  ** a side effect.
  */
  pMem = p->pResultSet = &aMem[pOp->p1];
  for(i=0; i<pOp->p2; i++){
    assert( memIsValid(&pMem[i]) );
    Deephemeralize(&pMem[i]);
    assert( (pMem[i].flags & MEM_Ephem)==0
            || (pMem[i].flags & (MEM_Str|MEM_Blob))==0 );
    sqlite3VdbeMemNulTerminate(&pMem[i]);
    REGISTER_TRACE(pOp->p1+i, &pMem[i]);
  }
  if( db->mallocFailed ) goto no_mem;

  /* Return SQLITE_ROW
  */
  p->pc = pc + 1;
  rc = SQLITE_ROW;
  goto vdbe_return;
}

/* Opcode: Concat P1 P2 P3 * *
** Synopsis: r[P3]=r[P2]+r[P1]
**
** Add the text in register P1 onto the end of the text in
** register P2 and store the result in register P3.
** If either the P1 or P2 text are NULL then store NULL in P3.
**
**   P3 = P2 || P1
**
** It is illegal for P1 and P3 to be the same register. Sometimes,
** if P3 is the same register as P2, the implementation is able
** to avoid a memcpy().
*/
case OP_Concat: {           /* same as TK_CONCAT, in1, in2, out3 */
  i64 nByte;

  pIn1 = &aMem[pOp->p1];
  pIn2 = &aMem[pOp->p2];
  pOut = &aMem[pOp->p3];
  assert( pIn1!=pOut );
  if( (pIn1->flags | pIn2->flags) & MEM_Null ){
    sqlite3VdbeMemSetNull(pOut);
    break;
  }
  if( ExpandBlob(pIn1) || ExpandBlob(pIn2) ) goto no_mem;
  Stringify(pIn1, encoding);
  Stringify(pIn2, encoding);
  nByte = pIn1->n + pIn2->n;
  if( nByte>db->aLimit[SQLITE_LIMIT_LENGTH] ){
    goto too_big;
  }
  if( sqlite3VdbeMemGrow(pOut, (int)nByte+2, pOut==pIn2) ){
    goto no_mem;
  }
  MemSetTypeFlag(pOut, MEM_Str);
  if( pOut!=pIn2 ){
    memcpy(pOut->z, pIn2->z, pIn2->n);
  }
  memcpy(&pOut->z[pIn2->n], pIn1->z, pIn1->n);
  pOut->z[nByte]=0;
  pOut->z[nByte+1] = 0;
  pOut->flags |= MEM_Term;
  pOut->n = (int)nByte;
  pOut->enc = encoding;
  UPDATE_MAX_BLOBSIZE(pOut);
  break;
}

/* Opcode: Add P1 P2 P3 * *
** Synopsis:  r[P3]=r[P1]+r[P2]
**
** Add the value in register P1 to the value in register P2
** and store the result in register P3.
** If either input is NULL, the result is NULL.
*/
/* Opcode: Multiply P1 P2 P3 * *
** Synopsis:  r[P3]=r[P1]*r[P2]
**
**
** Multiply the value in register P1 by the value in register P2
** and store the result in register P3.
** If either input is NULL, the result is NULL.
*/
/* Opcode: Subtract P1 P2 P3 * *
** Synopsis:  r[P3]=r[P2]-r[P1]
**
** Subtract the value in register P1 from the value in register P2
** and store the result in register P3.
** If either input is NULL, the result is NULL.
*/
/* Opcode: Divide P1 P2 P3 * *
** Synopsis:  r[P3]=r[P2]/r[P1]
**
** Divide the value in register P1 by the value in register P2
** and store the result in register P3 (P3=P2/P1). If the value in 
** register P1 is zero, then the result is NULL. If either input is 
** NULL, the result is NULL.
*/
/* Opcode: Remainder P1 P2 P3 * *
** Synopsis:  r[P3]=r[P2]%r[P1]
**
** Compute the remainder after integer register P2 is divided by 
** register P1 and store the result in register P3. 
** If the value in register P1 is zero the result is NULL.
** If either operand is NULL, the result is NULL.
*/
case OP_Add:                   /* same as TK_PLUS, in1, in2, out3 */
case OP_Subtract:              /* same as TK_MINUS, in1, in2, out3 */
case OP_Multiply:              /* same as TK_STAR, in1, in2, out3 */
case OP_Divide:                /* same as TK_SLASH, in1, in2, out3 */
case OP_Remainder: {           /* same as TK_REM, in1, in2, out3 */
  char bIntint;   /* Started out as two integer operands */
  u16 flags;      /* Combined MEM_* flags from both inputs */
  u16 type1;      /* Numeric type of left operand */
  u16 type2;      /* Numeric type of right operand */
  i64 iA;         /* Integer value of left operand */
  i64 iB;         /* Integer value of right operand */
  double rA;      /* Real value of left operand */
  double rB;      /* Real value of right operand */

  pIn1 = &aMem[pOp->p1];
  type1 = numericType(pIn1);
  pIn2 = &aMem[pOp->p2];
  type2 = numericType(pIn2);
  pOut = &aMem[pOp->p3];
  flags = pIn1->flags | pIn2->flags;
  if( (flags & MEM_Null)!=0 ) goto arithmetic_result_is_null;
  if( (type1 & type2 & MEM_Int)!=0 ){
    iA = pIn1->u.i;
    iB = pIn2->u.i;
    bIntint = 1;
    switch( pOp->opcode ){
      case OP_Add:       if( sqlite3AddInt64(&iB,iA) ) goto fp_math;  break;
      case OP_Subtract:  if( sqlite3SubInt64(&iB,iA) ) goto fp_math;  break;
      case OP_Multiply:  if( sqlite3MulInt64(&iB,iA) ) goto fp_math;  break;
      case OP_Divide: {
        if( iA==0 ) goto arithmetic_result_is_null;
        if( iA==-1 && iB==SMALLEST_INT64 ) goto fp_math;
        iB /= iA;
        break;
      }
      default: {
        if( iA==0 ) goto arithmetic_result_is_null;
        if( iA==-1 ) iA = 1;
        iB %= iA;
        break;
      }
    }
    pOut->u.i = iB;
    MemSetTypeFlag(pOut, MEM_Int);
  }else{
    bIntint = 0;
fp_math:
    rA = sqlite3VdbeRealValue(pIn1);
    rB = sqlite3VdbeRealValue(pIn2);
    switch( pOp->opcode ){
      case OP_Add:         rB += rA;       break;
      case OP_Subtract:    rB -= rA;       break;
      case OP_Multiply:    rB *= rA;       break;
      case OP_Divide: {
        /* (double)0 In case of SQLITE_OMIT_FLOATING_POINT... */
        if( rA==(double)0 ) goto arithmetic_result_is_null;
        rB /= rA;
        break;
      }
      default: {
        iA = (i64)rA;
        iB = (i64)rB;
        if( iA==0 ) goto arithmetic_result_is_null;
        if( iA==-1 ) iA = 1;
        rB = (double)(iB % iA);
        break;
      }
    }
#ifdef SQLITE_OMIT_FLOATING_POINT
    pOut->u.i = rB;
    MemSetTypeFlag(pOut, MEM_Int);
#else
    if( sqlite3IsNaN(rB) ){
      goto arithmetic_result_is_null;
    }
    pOut->u.r = rB;
    MemSetTypeFlag(pOut, MEM_Real);
    if( ((type1|type2)&MEM_Real)==0 && !bIntint ){
      sqlite3VdbeIntegerAffinity(pOut);
    }
#endif
  }
  break;

arithmetic_result_is_null:
  sqlite3VdbeMemSetNull(pOut);
  break;
}

/* Opcode: CollSeq P1 * * P4
**
** P4 is a pointer to a CollSeq struct. If the next call to a user function
** or aggregate calls sqlite3GetFuncCollSeq(), this collation sequence will
** be returned. This is used by the built-in min(), max() and nullif()
** functions.
**
** If P1 is not zero, then it is a register that a subsequent min() or
** max() aggregate will set to 1 if the current row is not the minimum or
** maximum.  The P1 register is initialized to 0 by this instruction.
**
** The interface used by the implementation of the aforementioned functions
** to retrieve the collation sequence set by this opcode is not available
** publicly, only to user functions defined in func.c.
*/
case OP_CollSeq: {
  assert( pOp->p4type==P4_COLLSEQ );
  if( pOp->p1 ){
    sqlite3VdbeMemSetInt64(&aMem[pOp->p1], 0);
  }
  break;
}

/* Opcode: Function P1 P2 P3 P4 P5
** Synopsis: r[P3]=func(r[P2@P5])
**
** Invoke a user function (P4 is a pointer to a Function structure that
** defines the function) with P5 arguments taken from register P2 and
** successors.  The result of the function is stored in register P3.
** Register P3 must not be one of the function inputs.
**
** P1 is a 32-bit bitmask indicating whether or not each argument to the 
** function was determined to be constant at compile time. If the first
** argument was constant then bit 0 of P1 is set. This is used to determine
** whether meta data associated with a user function argument using the
** sqlite3_set_auxdata() API may be safely retained until the next
** invocation of this opcode.
**
** See also: AggStep and AggFinal
*/
case OP_Function: {
  int i;
  Mem *pArg;
  sqlite3_context ctx;
  sqlite3_value **apVal;
  int n;

  n = pOp->p5;
  apVal = p->apArg;
  assert( apVal || n==0 );
  assert( pOp->p3>0 && pOp->p3<=(p->nMem-p->nCursor) );
  ctx.pOut = &aMem[pOp->p3];
  memAboutToChange(p, ctx.pOut);

  assert( n==0 || (pOp->p2>0 && pOp->p2+n<=(p->nMem-p->nCursor)+1) );
  assert( pOp->p3<pOp->p2 || pOp->p3>=pOp->p2+n );
  pArg = &aMem[pOp->p2];
  for(i=0; i<n; i++, pArg++){
    assert( memIsValid(pArg) );
    apVal[i] = pArg;
    Deephemeralize(pArg);
    REGISTER_TRACE(pOp->p2+i, pArg);
  }

  assert( pOp->p4type==P4_FUNCDEF );
  ctx.pFunc = pOp->p4.pFunc;
  ctx.iOp = pc;
  ctx.pVdbe = p;
  MemSetTypeFlag(ctx.pOut, MEM_Null);
  ctx.fErrorOrAux = 0;
  db->lastRowid = lastRowid;
  (*ctx.pFunc->xFunc)(&ctx, n, apVal); /* IMP: R-24505-23230 */
  lastRowid = db->lastRowid;  /* Remember rowid changes made by xFunc */

  /* If the function returned an error, throw an exception */
  if( ctx.fErrorOrAux ){
    if( ctx.isError ){
      sqlite3SetString(&p->zErrMsg, db, "%s", sqlite3_value_text(ctx.pOut));
      rc = ctx.isError;
    }
    sqlite3VdbeDeleteAuxData(p, pc, pOp->p1);
  }

  /* Copy the result of the function into register P3 */
  sqlite3VdbeChangeEncoding(ctx.pOut, encoding);
  if( sqlite3VdbeMemTooBig(ctx.pOut) ){
    goto too_big;
  }

  REGISTER_TRACE(pOp->p3, ctx.pOut);
  UPDATE_MAX_BLOBSIZE(ctx.pOut);
  break;
}

/* Opcode: BitAnd P1 P2 P3 * *
** Synopsis:  r[P3]=r[P1]&r[P2]
**
** Take the bit-wise AND of the values in register P1 and P2 and
** store the result in register P3.
** If either input is NULL, the result is NULL.
*/
/* Opcode: BitOr P1 P2 P3 * *
** Synopsis:  r[P3]=r[P1]|r[P2]
**
** Take the bit-wise OR of the values in register P1 and P2 and
** store the result in register P3.
** If either input is NULL, the result is NULL.
*/
/* Opcode: ShiftLeft P1 P2 P3 * *
** Synopsis:  r[P3]=r[P2]<<r[P1]
**
** Shift the integer value in register P2 to the left by the
** number of bits specified by the integer in register P1.
** Store the result in register P3.
** If either input is NULL, the result is NULL.
*/
/* Opcode: ShiftRight P1 P2 P3 * *
** Synopsis:  r[P3]=r[P2]>>r[P1]
**
** Shift the integer value in register P2 to the right by the
** number of bits specified by the integer in register P1.
** Store the result in register P3.
** If either input is NULL, the result is NULL.
*/
case OP_BitAnd:                 /* same as TK_BITAND, in1, in2, out3 */
case OP_BitOr:                  /* same as TK_BITOR, in1, in2, out3 */
case OP_ShiftLeft:              /* same as TK_LSHIFT, in1, in2, out3 */
case OP_ShiftRight: {           /* same as TK_RSHIFT, in1, in2, out3 */
  i64 iA;
  u64 uA;
  i64 iB;
  u8 op;

  pIn1 = &aMem[pOp->p1];
  pIn2 = &aMem[pOp->p2];
  pOut = &aMem[pOp->p3];
  if( (pIn1->flags | pIn2->flags) & MEM_Null ){
    sqlite3VdbeMemSetNull(pOut);
    break;
  }
  iA = sqlite3VdbeIntValue(pIn2);
  iB = sqlite3VdbeIntValue(pIn1);
  op = pOp->opcode;
  if( op==OP_BitAnd ){
    iA &= iB;
  }else if( op==OP_BitOr ){
    iA |= iB;
  }else if( iB!=0 ){
    assert( op==OP_ShiftRight || op==OP_ShiftLeft );

    /* If shifting by a negative amount, shift in the other direction */
    if( iB<0 ){
      assert( OP_ShiftRight==OP_ShiftLeft+1 );
      op = 2*OP_ShiftLeft + 1 - op;
      iB = iB>(-64) ? -iB : 64;
    }

    if( iB>=64 ){
      iA = (iA>=0 || op==OP_ShiftLeft) ? 0 : -1;
    }else{
      memcpy(&uA, &iA, sizeof(uA));
      if( op==OP_ShiftLeft ){
        uA <<= iB;
      }else{
        uA >>= iB;
        /* Sign-extend on a right shift of a negative number */
        if( iA<0 ) uA |= ((((u64)0xffffffff)<<32)|0xffffffff) << (64-iB);
      }
      memcpy(&iA, &uA, sizeof(iA));
    }
  }
  pOut->u.i = iA;
  MemSetTypeFlag(pOut, MEM_Int);
  break;
}

/* Opcode: AddImm  P1 P2 * * *
** Synopsis:  r[P1]=r[P1]+P2
** 
** Add the constant P2 to the value in register P1.
** The result is always an integer.
**
** To force any register to be an integer, just add 0.
*/
case OP_AddImm: {            /* in1 */
  pIn1 = &aMem[pOp->p1];
  memAboutToChange(p, pIn1);
  sqlite3VdbeMemIntegerify(pIn1);
  pIn1->u.i += pOp->p2;
  break;
}

/* Opcode: MustBeInt P1 P2 * * *
** 
** Force the value in register P1 to be an integer.  If the value
** in P1 is not an integer and cannot be converted into an integer
** without data loss, then jump immediately to P2, or if P2==0
** raise an SQLITE_MISMATCH exception.
*/
case OP_MustBeInt: {            /* jump, in1 */
  pIn1 = &aMem[pOp->p1];
  if( (pIn1->flags & MEM_Int)==0 ){
    applyAffinity(pIn1, SQLITE_AFF_NUMERIC, encoding);
    VdbeBranchTaken((pIn1->flags&MEM_Int)==0, 2);
    if( (pIn1->flags & MEM_Int)==0 ){
      if( pOp->p2==0 ){
        rc = SQLITE_MISMATCH;
        goto abort_due_to_error;
      }else{
        pc = pOp->p2 - 1;
        break;
      }
    }
  }
  MemSetTypeFlag(pIn1, MEM_Int);
  break;
}

#ifndef SQLITE_OMIT_FLOATING_POINT
/* Opcode: RealAffinity P1 * * * *
**
** If register P1 holds an integer convert it to a real value.
**
** This opcode is used when extracting information from a column that
** has REAL affinity.  Such column values may still be stored as
** integers, for space efficiency, but after extraction we want them
** to have only a real value.
*/
case OP_RealAffinity: {                  /* in1 */
  pIn1 = &aMem[pOp->p1];
  if( pIn1->flags & MEM_Int ){
    sqlite3VdbeMemRealify(pIn1);
  }
  break;
}
#endif

#ifndef SQLITE_OMIT_CAST
/* Opcode: Cast P1 P2 * * *
** Synopsis: affinity(r[P1])
**
** Force the value in register P1 to be the type defined by P2.
** 
** <ul>
** <li value="97"> TEXT
** <li value="98"> BLOB
** <li value="99"> NUMERIC
** <li value="100"> INTEGER
** <li value="101"> REAL
** </ul>
**
** A NULL value is not changed by this routine.  It remains NULL.
*/
case OP_Cast: {                  /* in1 */
  assert( pOp->p2>=SQLITE_AFF_NONE && pOp->p2<=SQLITE_AFF_REAL );
  testcase( pOp->p2==SQLITE_AFF_TEXT );
  testcase( pOp->p2==SQLITE_AFF_NONE );
  testcase( pOp->p2==SQLITE_AFF_NUMERIC );
  testcase( pOp->p2==SQLITE_AFF_INTEGER );
  testcase( pOp->p2==SQLITE_AFF_REAL );
  pIn1 = &aMem[pOp->p1];
  memAboutToChange(p, pIn1);
  rc = ExpandBlob(pIn1);
  sqlite3VdbeMemCast(pIn1, pOp->p2, encoding);
  UPDATE_MAX_BLOBSIZE(pIn1);
  break;
}
#endif /* SQLITE_OMIT_CAST */

/* Opcode: Lt P1 P2 P3 P4 P5
** Synopsis: if r[P1]<r[P3] goto P2
**
** Compare the values in register P1 and P3.  If reg(P3)<reg(P1) then
** jump to address P2.  
**
** If the SQLITE_JUMPIFNULL bit of P5 is set and either reg(P1) or
** reg(P3) is NULL then take the jump.  If the SQLITE_JUMPIFNULL 
** bit is clear then fall through if either operand is NULL.
**
** The SQLITE_AFF_MASK portion of P5 must be an affinity character -
** SQLITE_AFF_TEXT, SQLITE_AFF_INTEGER, and so forth. An attempt is made 
** to coerce both inputs according to this affinity before the
** comparison is made. If the SQLITE_AFF_MASK is 0x00, then numeric
** affinity is used. Note that the affinity conversions are stored
** back into the input registers P1 and P3.  So this opcode can cause
** persistent changes to registers P1 and P3.
**
** Once any conversions have taken place, and neither value is NULL, 
** the values are compared. If both values are blobs then memcmp() is
** used to determine the results of the comparison.  If both values
** are text, then the appropriate collating function specified in
** P4 is  used to do the comparison.  If P4 is not specified then
** memcmp() is used to compare text string.  If both values are
** numeric, then a numeric comparison is used. If the two values
** are of different types, then numbers are considered less than
** strings and strings are considered less than blobs.
**
** If the SQLITE_STOREP2 bit of P5 is set, then do not jump.  Instead,
** store a boolean result (either 0, or 1, or NULL) in register P2.
**
** If the SQLITE_NULLEQ bit is set in P5, then NULL values are considered
** equal to one another, provided that they do not have their MEM_Cleared
** bit set.
*/
/* Opcode: Ne P1 P2 P3 P4 P5
** Synopsis: if r[P1]!=r[P3] goto P2
**
** This works just like the Lt opcode except that the jump is taken if
** the operands in registers P1 and P3 are not equal.  See the Lt opcode for
** additional information.
**
** If SQLITE_NULLEQ is set in P5 then the result of comparison is always either
** true or false and is never NULL.  If both operands are NULL then the result
** of comparison is false.  If either operand is NULL then the result is true.
** If neither operand is NULL the result is the same as it would be if
** the SQLITE_NULLEQ flag were omitted from P5.
*/
/* Opcode: Eq P1 P2 P3 P4 P5
** Synopsis: if r[P1]==r[P3] goto P2
**
** This works just like the Lt opcode except that the jump is taken if
** the operands in registers P1 and P3 are equal.
** See the Lt opcode for additional information.
**
** If SQLITE_NULLEQ is set in P5 then the result of comparison is always either
** true or false and is never NULL.  If both operands are NULL then the result
** of comparison is true.  If either operand is NULL then the result is false.
** If neither operand is NULL the result is the same as it would be if
** the SQLITE_NULLEQ flag were omitted from P5.
*/
/* Opcode: Le P1 P2 P3 P4 P5
** Synopsis: if r[P1]<=r[P3] goto P2
**
** This works just like the Lt opcode except that the jump is taken if
** the content of register P3 is less than or equal to the content of
** register P1.  See the Lt opcode for additional information.
*/
/* Opcode: Gt P1 P2 P3 P4 P5
** Synopsis: if r[P1]>r[P3] goto P2
**
** This works just like the Lt opcode except that the jump is taken if
** the content of register P3 is greater than the content of
** register P1.  See the Lt opcode for additional information.
*/
/* Opcode: Ge P1 P2 P3 P4 P5
** Synopsis: if r[P1]>=r[P3] goto P2
**
** This works just like the Lt opcode except that the jump is taken if
** the content of register P3 is greater than or equal to the content of
** register P1.  See the Lt opcode for additional information.
*/
case OP_Eq:               /* same as TK_EQ, jump, in1, in3 */
case OP_Ne:               /* same as TK_NE, jump, in1, in3 */
case OP_Lt:               /* same as TK_LT, jump, in1, in3 */
case OP_Le:               /* same as TK_LE, jump, in1, in3 */
case OP_Gt:               /* same as TK_GT, jump, in1, in3 */
case OP_Ge: {             /* same as TK_GE, jump, in1, in3 */
  int res;            /* Result of the comparison of pIn1 against pIn3 */
  char affinity;      /* Affinity to use for comparison */
  u16 flags1;         /* Copy of initial value of pIn1->flags */
  u16 flags3;         /* Copy of initial value of pIn3->flags */

  pIn1 = &aMem[pOp->p1];
  pIn3 = &aMem[pOp->p3];
  flags1 = pIn1->flags;
  flags3 = pIn3->flags;
  if( (flags1 | flags3)&MEM_Null ){
    /* One or both operands are NULL */
    if( pOp->p5 & SQLITE_NULLEQ ){
      /* If SQLITE_NULLEQ is set (which will only happen if the operator is
      ** OP_Eq or OP_Ne) then take the jump or not depending on whether
      ** or not both operands are null.
      */
      assert( pOp->opcode==OP_Eq || pOp->opcode==OP_Ne );
      assert( (flags1 & MEM_Cleared)==0 );
      assert( (pOp->p5 & SQLITE_JUMPIFNULL)==0 );
      if( (flags1&MEM_Null)!=0
       && (flags3&MEM_Null)!=0
       && (flags3&MEM_Cleared)==0
      ){
        res = 0;  /* Results are equal */
      }else{
        res = 1;  /* Results are not equal */
      }
    }else{
      /* SQLITE_NULLEQ is clear and at least one operand is NULL,
      ** then the result is always NULL.
      ** The jump is taken if the SQLITE_JUMPIFNULL bit is set.
      */
      if( pOp->p5 & SQLITE_STOREP2 ){
        pOut = &aMem[pOp->p2];
        MemSetTypeFlag(pOut, MEM_Null);
        REGISTER_TRACE(pOp->p2, pOut);
      }else{
        VdbeBranchTaken(2,3);
        if( pOp->p5 & SQLITE_JUMPIFNULL ){
          pc = pOp->p2-1;
        }
      }
      break;
    }
  }else{
    /* Neither operand is NULL.  Do a comparison. */
    affinity = pOp->p5 & SQLITE_AFF_MASK;
    if( affinity>=SQLITE_AFF_NUMERIC ){
      if( (pIn1->flags & (MEM_Int|MEM_Real|MEM_Str))==MEM_Str ){
        applyNumericAffinity(pIn1,0);
      }
      if( (pIn3->flags & (MEM_Int|MEM_Real|MEM_Str))==MEM_Str ){
        applyNumericAffinity(pIn3,0);
      }
    }else if( affinity==SQLITE_AFF_TEXT ){
      if( (pIn1->flags & MEM_Str)==0 && (pIn1->flags & (MEM_Int|MEM_Real))!=0 ){
        testcase( pIn1->flags & MEM_Int );
        testcase( pIn1->flags & MEM_Real );
        sqlite3VdbeMemStringify(pIn1, encoding, 1);
      }
      if( (pIn3->flags & MEM_Str)==0 && (pIn3->flags & (MEM_Int|MEM_Real))!=0 ){
        testcase( pIn3->flags & MEM_Int );
        testcase( pIn3->flags & MEM_Real );
        sqlite3VdbeMemStringify(pIn3, encoding, 1);
      }
    }
    assert( pOp->p4type==P4_COLLSEQ || pOp->p4.pColl==0 );
    if( pIn1->flags & MEM_Zero ){
      sqlite3VdbeMemExpandBlob(pIn1);
      flags1 &= ~MEM_Zero;
    }
    if( pIn3->flags & MEM_Zero ){
      sqlite3VdbeMemExpandBlob(pIn3);
      flags3 &= ~MEM_Zero;
    }
    if( db->mallocFailed ) goto no_mem;
    res = sqlite3MemCompare(pIn3, pIn1, pOp->p4.pColl);
  }
  switch( pOp->opcode ){
    case OP_Eq:    res = res==0;     break;
    case OP_Ne:    res = res!=0;     break;
    case OP_Lt:    res = res<0;      break;
    case OP_Le:    res = res<=0;     break;
    case OP_Gt:    res = res>0;      break;
    default:       res = res>=0;     break;
  }

  if( pOp->p5 & SQLITE_STOREP2 ){
    pOut = &aMem[pOp->p2];
    memAboutToChange(p, pOut);
    MemSetTypeFlag(pOut, MEM_Int);
    pOut->u.i = res;
    REGISTER_TRACE(pOp->p2, pOut);
  }else{
    VdbeBranchTaken(res!=0, (pOp->p5 & SQLITE_NULLEQ)?2:3);
    if( res ){
      pc = pOp->p2-1;
    }
  }
  /* Undo any changes made by applyAffinity() to the input registers. */
  pIn1->flags = flags1;
  pIn3->flags = flags3;
  break;
}

/* Opcode: Permutation * * * P4 *
**
** Set the permutation used by the OP_Compare operator to be the array
** of integers in P4.
**
** The permutation is only valid until the next OP_Compare that has
** the OPFLAG_PERMUTE bit set in P5. Typically the OP_Permutation should 
** occur immediately prior to the OP_Compare.
*/
case OP_Permutation: {
  assert( pOp->p4type==P4_INTARRAY );
  assert( pOp->p4.ai );
  aPermute = pOp->p4.ai;
  break;
}

/* Opcode: Compare P1 P2 P3 P4 P5
** Synopsis: r[P1@P3] <-> r[P2@P3]
**
** Compare two vectors of registers in reg(P1)..reg(P1+P3-1) (call this
** vector "A") and in reg(P2)..reg(P2+P3-1) ("B").  Save the result of
** the comparison for use by the next OP_Jump instruct.
**
** If P5 has the OPFLAG_PERMUTE bit set, then the order of comparison is
** determined by the most recent OP_Permutation operator.  If the
** OPFLAG_PERMUTE bit is clear, then register are compared in sequential
** order.
**
** P4 is a KeyInfo structure that defines collating sequences and sort
** orders for the comparison.  The permutation applies to registers
** only.  The KeyInfo elements are used sequentially.
**
** The comparison is a sort comparison, so NULLs compare equal,
** NULLs are less than numbers, numbers are less than strings,
** and strings are less than blobs.
*/
case OP_Compare: {
  int n;
  int i;
  int p1;
  int p2;
  const KeyInfo *pKeyInfo;
  int idx;
  CollSeq *pColl;    /* Collating sequence to use on this term */
  int bRev;          /* True for DESCENDING sort order */

  if( (pOp->p5 & OPFLAG_PERMUTE)==0 ) aPermute = 0;
  n = pOp->p3;
  pKeyInfo = pOp->p4.pKeyInfo;
  assert( n>0 );
  assert( pKeyInfo!=0 );
  p1 = pOp->p1;
  p2 = pOp->p2;
#if SQLITE_DEBUG
  if( aPermute ){
    int k, mx = 0;
    for(k=0; k<n; k++) if( aPermute[k]>mx ) mx = aPermute[k];
    assert( p1>0 && p1+mx<=(p->nMem-p->nCursor)+1 );
    assert( p2>0 && p2+mx<=(p->nMem-p->nCursor)+1 );
  }else{
    assert( p1>0 && p1+n<=(p->nMem-p->nCursor)+1 );
    assert( p2>0 && p2+n<=(p->nMem-p->nCursor)+1 );
  }
#endif /* SQLITE_DEBUG */
  for(i=0; i<n; i++){
    idx = aPermute ? aPermute[i] : i;
    assert( memIsValid(&aMem[p1+idx]) );
    assert( memIsValid(&aMem[p2+idx]) );
    REGISTER_TRACE(p1+idx, &aMem[p1+idx]);
    REGISTER_TRACE(p2+idx, &aMem[p2+idx]);
    assert( i<pKeyInfo->nField );
    pColl = pKeyInfo->aColl[i];
    bRev = pKeyInfo->aSortOrder[i];
    iCompare = sqlite3MemCompare(&aMem[p1+idx], &aMem[p2+idx], pColl);
    if( iCompare ){
      if( bRev ) iCompare = -iCompare;
      break;
    }
  }
  aPermute = 0;
  break;
}

/* Opcode: Jump P1 P2 P3 * *
**
** Jump to the instruction at address P1, P2, or P3 depending on whether
** in the most recent OP_Compare instruction the P1 vector was less than
** equal to, or greater than the P2 vector, respectively.
*/
case OP_Jump: {             /* jump */
  if( iCompare<0 ){
    pc = pOp->p1 - 1;  VdbeBranchTaken(0,3);
  }else if( iCompare==0 ){
    pc = pOp->p2 - 1;  VdbeBranchTaken(1,3);
  }else{
    pc = pOp->p3 - 1;  VdbeBranchTaken(2,3);
  }
  break;
}

/* Opcode: And P1 P2 P3 * *
** Synopsis: r[P3]=(r[P1] && r[P2])
**
** Take the logical AND of the values in registers P1 and P2 and
** write the result into register P3.
**
** If either P1 or P2 is 0 (false) then the result is 0 even if
** the other input is NULL.  A NULL and true or two NULLs give
** a NULL output.
*/
/* Opcode: Or P1 P2 P3 * *
** Synopsis: r[P3]=(r[P1] || r[P2])
**
** Take the logical OR of the values in register P1 and P2 and
** store the answer in register P3.
**
** If either P1 or P2 is nonzero (true) then the result is 1 (true)
** even if the other input is NULL.  A NULL and false or two NULLs
** give a NULL output.
*/
case OP_And:              /* same as TK_AND, in1, in2, out3 */
case OP_Or: {             /* same as TK_OR, in1, in2, out3 */
  int v1;    /* Left operand:  0==FALSE, 1==TRUE, 2==UNKNOWN or NULL */
  int v2;    /* Right operand: 0==FALSE, 1==TRUE, 2==UNKNOWN or NULL */

  pIn1 = &aMem[pOp->p1];
  if( pIn1->flags & MEM_Null ){
    v1 = 2;
  }else{
    v1 = sqlite3VdbeIntValue(pIn1)!=0;
  }
  pIn2 = &aMem[pOp->p2];
  if( pIn2->flags & MEM_Null ){
    v2 = 2;
  }else{
    v2 = sqlite3VdbeIntValue(pIn2)!=0;
  }
  if( pOp->opcode==OP_And ){
    static const unsigned char and_logic[] = { 0, 0, 0, 0, 1, 2, 0, 2, 2 };
    v1 = and_logic[v1*3+v2];
  }else{
    static const unsigned char or_logic[] = { 0, 1, 2, 1, 1, 1, 2, 1, 2 };
    v1 = or_logic[v1*3+v2];
  }
  pOut = &aMem[pOp->p3];
  if( v1==2 ){
    MemSetTypeFlag(pOut, MEM_Null);
  }else{
    pOut->u.i = v1;
    MemSetTypeFlag(pOut, MEM_Int);
  }
  break;
}

/* Opcode: Not P1 P2 * * *
** Synopsis: r[P2]= !r[P1]
**
** Interpret the value in register P1 as a boolean value.  Store the
** boolean complement in register P2.  If the value in register P1 is 
** NULL, then a NULL is stored in P2.
*/
case OP_Not: {                /* same as TK_NOT, in1, out2 */
  pIn1 = &aMem[pOp->p1];
  pOut = &aMem[pOp->p2];
  sqlite3VdbeMemSetNull(pOut);
  if( (pIn1->flags & MEM_Null)==0 ){
    pOut->flags = MEM_Int;
    pOut->u.i = !sqlite3VdbeIntValue(pIn1);
  }
  break;
}

/* Opcode: BitNot P1 P2 * * *
** Synopsis: r[P1]= ~r[P1]
**
** Interpret the content of register P1 as an integer.  Store the
** ones-complement of the P1 value into register P2.  If P1 holds
** a NULL then store a NULL in P2.
*/
case OP_BitNot: {             /* same as TK_BITNOT, in1, out2 */
  pIn1 = &aMem[pOp->p1];
  pOut = &aMem[pOp->p2];
  sqlite3VdbeMemSetNull(pOut);
  if( (pIn1->flags & MEM_Null)==0 ){
    pOut->flags = MEM_Int;
    pOut->u.i = ~sqlite3VdbeIntValue(pIn1);
  }
  break;
}

/* Opcode: Once P1 P2 * * *
**
** Check the "once" flag number P1. If it is set, jump to instruction P2. 
** Otherwise, set the flag and fall through to the next instruction.
** In other words, this opcode causes all following opcodes up through P2
** (but not including P2) to run just once and to be skipped on subsequent
** times through the loop.
**
** All "once" flags are initially cleared whenever a prepared statement
** first begins to run.
*/
case OP_Once: {             /* jump */
  assert( pOp->p1<p->nOnceFlag );
  VdbeBranchTaken(p->aOnceFlag[pOp->p1]!=0, 2);
  if( p->aOnceFlag[pOp->p1] ){
    pc = pOp->p2-1;
  }else{
    p->aOnceFlag[pOp->p1] = 1;
  }
  break;
}

/* Opcode: If P1 P2 P3 * *
**
** Jump to P2 if the value in register P1 is true.  The value
** is considered true if it is numeric and non-zero.  If the value
** in P1 is NULL then take the jump if and only if P3 is non-zero.
*/
/* Opcode: IfNot P1 P2 P3 * *
**
** Jump to P2 if the value in register P1 is False.  The value
** is considered false if it has a numeric value of zero.  If the value
** in P1 is NULL then take the jump if and only if P3 is non-zero.
*/
case OP_If:                 /* jump, in1 */
case OP_IfNot: {            /* jump, in1 */
  int c;
  pIn1 = &aMem[pOp->p1];
  if( pIn1->flags & MEM_Null ){
    c = pOp->p3;
  }else{
#ifdef SQLITE_OMIT_FLOATING_POINT
    c = sqlite3VdbeIntValue(pIn1)!=0;
#else
    c = sqlite3VdbeRealValue(pIn1)!=0.0;
#endif
    if( pOp->opcode==OP_IfNot ) c = !c;
  }
  VdbeBranchTaken(c!=0, 2);
  if( c ){
    pc = pOp->p2-1;
  }
  break;
}

/* Opcode: IsNull P1 P2 * * *
** Synopsis:  if r[P1]==NULL goto P2
**
** Jump to P2 if the value in register P1 is NULL.
*/
case OP_IsNull: {            /* same as TK_ISNULL, jump, in1 */
  pIn1 = &aMem[pOp->p1];
  VdbeBranchTaken( (pIn1->flags & MEM_Null)!=0, 2);
  if( (pIn1->flags & MEM_Null)!=0 ){
    pc = pOp->p2 - 1;
  }
  break;
}

/* Opcode: NotNull P1 P2 * * *
** Synopsis: if r[P1]!=NULL goto P2
**
** Jump to P2 if the value in register P1 is not NULL.  
*/
case OP_NotNull: {            /* same as TK_NOTNULL, jump, in1 */
  pIn1 = &aMem[pOp->p1];
  VdbeBranchTaken( (pIn1->flags & MEM_Null)==0, 2);
  if( (pIn1->flags & MEM_Null)==0 ){
    pc = pOp->p2 - 1;
  }
  break;
}

/* Opcode: Column P1 P2 P3 P4 P5
** Synopsis:  r[P3]=PX
**
** Interpret the data that cursor P1 points to as a structure built using
** the MakeRecord instruction.  (See the MakeRecord opcode for additional
** information about the format of the data.)  Extract the P2-th column
** from this record.  If there are less that (P2+1) 
** values in the record, extract a NULL.
**
** The value extracted is stored in register P3.
**
** If the column contains fewer than P2 fields, then extract a NULL.  Or,
** if the P4 argument is a P4_MEM use the value of the P4 argument as
** the result.
**
** If the OPFLAG_CLEARCACHE bit is set on P5 and P1 is a pseudo-table cursor,
** then the cache of the cursor is reset prior to extracting the column.
** The first OP_Column against a pseudo-table after the value of the content
** register has changed should have this bit set.
**
** If the OPFLAG_LENGTHARG and OPFLAG_TYPEOFARG bits are set on P5 when
** the result is guaranteed to only be used as the argument of a length()
** or typeof() function, respectively.  The loading of large blobs can be
** skipped for length() and all content loading can be skipped for typeof().
*/
case OP_Column: {
  i64 payloadSize64; /* Number of bytes in the record */
  int p2;            /* column number to retrieve */
  VdbeCursor *pC;    /* The VDBE cursor */
  BtCursor *pCrsr;   /* The BTree cursor */
  u32 *aOffset;      /* aOffset[i] is offset to start of data for i-th column */
  int len;           /* The length of the serialized data for the column */
  int i;             /* Loop counter */
  Mem *pDest;        /* Where to write the extracted value */
  Mem sMem;          /* For storing the record being decoded */
  const u8 *zData;   /* Part of the record being decoded */
  const u8 *zHdr;    /* Next unparsed byte of the header */
  const u8 *zEndHdr; /* Pointer to first byte after the header */
  u32 offset;        /* Offset into the data */
  u32 szField;       /* Number of bytes in the content of a field */
  u32 avail;         /* Number of bytes of available data */
  u32 t;             /* A type code from the record header */
  u16 fx;            /* pDest->flags value */
  Mem *pReg;         /* PseudoTable input register */

  p2 = pOp->p2;
  assert( pOp->p3>0 && pOp->p3<=(p->nMem-p->nCursor) );
  pDest = &aMem[pOp->p3];
  memAboutToChange(p, pDest);
  assert( pOp->p1>=0 && pOp->p1<p->nCursor );
  pC = p->apCsr[pOp->p1];
  assert( pC!=0 );
  assert( p2<pC->nField );
  aOffset = pC->aOffset;
#ifndef SQLITE_OMIT_VIRTUALTABLE
  assert( pC->pVtabCursor==0 ); /* OP_Column never called on virtual table */
#endif
  pCrsr = pC->pCursor;
  assert( pCrsr!=0 || pC->pseudoTableReg>0 ); /* pCrsr NULL on PseudoTables */
  assert( pCrsr!=0 || pC->nullRow );          /* pC->nullRow on PseudoTables */

  /* If the cursor cache is stale, bring it up-to-date */
  rc = sqlite3VdbeCursorMoveto(pC);
  if( rc ) goto abort_due_to_error;
  if( pC->cacheStatus!=p->cacheCtr ){
    if( pC->nullRow ){
      if( pCrsr==0 ){
        assert( pC->pseudoTableReg>0 );
        pReg = &aMem[pC->pseudoTableReg];
        assert( pReg->flags & MEM_Blob );
        assert( memIsValid(pReg) );
        pC->payloadSize = pC->szRow = avail = pReg->n;
        pC->aRow = (u8*)pReg->z;
      }else{
        sqlite3VdbeMemSetNull(pDest);
        goto op_column_out;
      }
    }else{
      assert( pCrsr );
      if( pC->isTable==0 ){
        assert( sqlite3BtreeCursorIsValid(pCrsr) );
        VVA_ONLY(rc =) sqlite3BtreeKeySize(pCrsr, &payloadSize64);
        assert( rc==SQLITE_OK ); /* True because of CursorMoveto() call above */
        /* sqlite3BtreeParseCellPtr() uses getVarint32() to extract the
        ** payload size, so it is impossible for payloadSize64 to be
        ** larger than 32 bits. */
        assert( (payloadSize64 & SQLITE_MAX_U32)==(u64)payloadSize64 );
        pC->aRow = sqlite3BtreeKeyFetch(pCrsr, &avail);
        pC->payloadSize = (u32)payloadSize64;
      }else{
        assert( sqlite3BtreeCursorIsValid(pCrsr) );
        VVA_ONLY(rc =) sqlite3BtreeDataSize(pCrsr, &pC->payloadSize);
        assert( rc==SQLITE_OK );   /* DataSize() cannot fail */
        pC->aRow = sqlite3BtreeDataFetch(pCrsr, &avail);
      }
      assert( avail<=65536 );  /* Maximum page size is 64KiB */
      if( pC->payloadSize <= (u32)avail ){
        pC->szRow = pC->payloadSize;
      }else{
        pC->szRow = avail;
      }
      if( pC->payloadSize > (u32)db->aLimit[SQLITE_LIMIT_LENGTH] ){
        goto too_big;
      }
    }
    pC->cacheStatus = p->cacheCtr;
    pC->iHdrOffset = getVarint32(pC->aRow, offset);
    pC->nHdrParsed = 0;
    aOffset[0] = offset;

    /* Make sure a corrupt database has not given us an oversize header.
    ** Do this now to avoid an oversize memory allocation.
    **
    ** Type entries can be between 1 and 5 bytes each.  But 4 and 5 byte
    ** types use so much data space that there can only be 4096 and 32 of
    ** them, respectively.  So the maximum header length results from a
    ** 3-byte type for each of the maximum of 32768 columns plus three
    ** extra bytes for the header length itself.  32768*3 + 3 = 98307.
    */
    if( offset > 98307 || offset > pC->payloadSize ){
      rc = SQLITE_CORRUPT_BKPT;
      goto op_column_error;
    }

    if( avail<offset ){
      /* pC->aRow does not have to hold the entire row, but it does at least
      ** need to cover the header of the record.  If pC->aRow does not contain
      ** the complete header, then set it to zero, forcing the header to be
      ** dynamically allocated. */
      pC->aRow = 0;
      pC->szRow = 0;
    }

    /* The following goto is an optimization.  It can be omitted and
    ** everything will still work.  But OP_Column is measurably faster
    ** by skipping the subsequent conditional, which is always true.
    */
    assert( pC->nHdrParsed<=p2 );         /* Conditional skipped */
    goto op_column_read_header;
  }

  /* Make sure at least the first p2+1 entries of the header have been
  ** parsed and valid information is in aOffset[] and pC->aType[].
  */
  if( pC->nHdrParsed<=p2 ){
    /* If there is more header available for parsing in the record, try
    ** to extract additional fields up through the p2+1-th field 
    */
    op_column_read_header:
    if( pC->iHdrOffset<aOffset[0] ){
      /* Make sure zData points to enough of the record to cover the header. */
      if( pC->aRow==0 ){
        memset(&sMem, 0, sizeof(sMem));
        rc = sqlite3VdbeMemFromBtree(pCrsr, 0, aOffset[0], 
                                     !pC->isTable, &sMem);
        if( rc!=SQLITE_OK ){
          goto op_column_error;
        }
        zData = (u8*)sMem.z;
      }else{
        zData = pC->aRow;
      }
  
      /* Fill in pC->aType[i] and aOffset[i] values through the p2-th field. */
      i = pC->nHdrParsed;
      offset = aOffset[i];
      zHdr = zData + pC->iHdrOffset;
      zEndHdr = zData + aOffset[0];
      assert( i<=p2 && zHdr<zEndHdr );
      do{
        if( zHdr[0]<0x80 ){
          t = zHdr[0];
          zHdr++;
        }else{
          zHdr += sqlite3GetVarint32(zHdr, &t);
        }
        pC->aType[i] = t;
        szField = sqlite3VdbeSerialTypeLen(t);
        offset += szField;
        if( offset<szField ){  /* True if offset overflows */
          zHdr = &zEndHdr[1];  /* Forces SQLITE_CORRUPT return below */
          break;
        }
        i++;
        aOffset[i] = offset;
      }while( i<=p2 && zHdr<zEndHdr );
      pC->nHdrParsed = i;
      pC->iHdrOffset = (u32)(zHdr - zData);
      if( pC->aRow==0 ){
        sqlite3VdbeMemRelease(&sMem);
        sMem.flags = MEM_Null;
      }
  
      /* The record is corrupt if any of the following are true:
      ** (1) the bytes of the header extend past the declared header size
      **          (zHdr>zEndHdr)
      ** (2) the entire header was used but not all data was used
      **          (zHdr==zEndHdr && offset!=pC->payloadSize)
      ** (3) the end of the data extends beyond the end of the record.
      **          (offset > pC->payloadSize)
      */
      if( (zHdr>=zEndHdr && (zHdr>zEndHdr || offset!=pC->payloadSize))
       || (offset > pC->payloadSize)
      ){
        rc = SQLITE_CORRUPT_BKPT;
        goto op_column_error;
      }
    }

    /* If after trying to extra new entries from the header, nHdrParsed is
    ** still not up to p2, that means that the record has fewer than p2
    ** columns.  So the result will be either the default value or a NULL.
    */
    if( pC->nHdrParsed<=p2 ){
      if( pOp->p4type==P4_MEM ){
        sqlite3VdbeMemShallowCopy(pDest, pOp->p4.pMem, MEM_Static);
      }else{
        sqlite3VdbeMemSetNull(pDest);
      }
      goto op_column_out;
    }
  }

  /* Extract the content for the p2+1-th column.  Control can only
  ** reach this point if aOffset[p2], aOffset[p2+1], and pC->aType[p2] are
  ** all valid.
  */
  assert( p2<pC->nHdrParsed );
  assert( rc==SQLITE_OK );
  assert( sqlite3VdbeCheckMemInvariants(pDest) );
  if( VdbeMemDynamic(pDest) ) sqlite3VdbeMemSetNull(pDest);
  t = pC->aType[p2];
  if( pC->szRow>=aOffset[p2+1] ){
    /* This is the common case where the desired content fits on the original
    ** page - where the content is not on an overflow page */
    sqlite3VdbeSerialGet(pC->aRow+aOffset[p2], t, pDest);
  }else{
    /* This branch happens only when content is on overflow pages */
    if( ((pOp->p5 & (OPFLAG_LENGTHARG|OPFLAG_TYPEOFARG))!=0
          && ((t>=12 && (t&1)==0) || (pOp->p5 & OPFLAG_TYPEOFARG)!=0))
     || (len = sqlite3VdbeSerialTypeLen(t))==0
    ){
      /* Content is irrelevant for
      **    1. the typeof() function,
      **    2. the length(X) function if X is a blob, and
      **    3. if the content length is zero.
      ** So we might as well use bogus content rather than reading
      ** content from disk.  NULL will work for the value for strings
      ** and blobs and whatever is in the payloadSize64 variable
      ** will work for everything else. */
      sqlite3VdbeSerialGet(t<=13 ? (u8*)&payloadSize64 : 0, t, pDest);
    }else{
      rc = sqlite3VdbeMemFromBtree(pCrsr, aOffset[p2], len, !pC->isTable,
                                   pDest);
      if( rc!=SQLITE_OK ){
        goto op_column_error;
      }
      sqlite3VdbeSerialGet((const u8*)pDest->z, t, pDest);
      pDest->flags &= ~MEM_Ephem;
    }
  }
  pDest->enc = encoding;

op_column_out:
  /* If the column value is an ephemeral string, go ahead and persist
  ** that string in case the cursor moves before the column value is
  ** used.  The following code does the equivalent of Deephemeralize()
  ** but does it faster. */
  if( (pDest->flags & MEM_Ephem)!=0 && pDest->z ){
    fx = pDest->flags & (MEM_Str|MEM_Blob);
    assert( fx!=0 );
    zData = (const u8*)pDest->z;
    len = pDest->n;
    if( sqlite3VdbeMemClearAndResize(pDest, len+2) ) goto no_mem;
    memcpy(pDest->z, zData, len);
    pDest->z[len] = 0;
    pDest->z[len+1] = 0;
    pDest->flags = fx|MEM_Term;
  }
op_column_error:
  UPDATE_MAX_BLOBSIZE(pDest);
  REGISTER_TRACE(pOp->p3, pDest);
  break;
}

/* Opcode: Affinity P1 P2 * P4 *
** Synopsis: affinity(r[P1@P2])
**
** Apply affinities to a range of P2 registers starting with P1.
**
** P4 is a string that is P2 characters long. The nth character of the
** string indicates the column affinity that should be used for the nth
** memory cell in the range.
*/
case OP_Affinity: {
  const char *zAffinity;   /* The affinity to be applied */
  char cAff;               /* A single character of affinity */

  zAffinity = pOp->p4.z;
  assert( zAffinity!=0 );
  assert( zAffinity[pOp->p2]==0 );
  pIn1 = &aMem[pOp->p1];
  while( (cAff = *(zAffinity++))!=0 ){
    assert( pIn1 <= &p->aMem[(p->nMem-p->nCursor)] );
    assert( memIsValid(pIn1) );
    applyAffinity(pIn1, cAff, encoding);
    pIn1++;
  }
  break;
}

/* Opcode: MakeRecord P1 P2 P3 P4 *
** Synopsis: r[P3]=mkrec(r[P1@P2])
**
** Convert P2 registers beginning with P1 into the [record format]
** use as a data record in a database table or as a key
** in an index.  The OP_Column opcode can decode the record later.
**
** P4 may be a string that is P2 characters long.  The nth character of the
** string indicates the column affinity that should be used for the nth
** field of the index key.
**
** The mapping from character to affinity is given by the SQLITE_AFF_
** macros defined in sqliteInt.h.
**
** If P4 is NULL then all index fields have the affinity NONE.
*/
case OP_MakeRecord: {
  u8 *zNewRecord;        /* A buffer to hold the data for the new record */
  Mem *pRec;             /* The new record */
  u64 nData;             /* Number of bytes of data space */
  int nHdr;              /* Number of bytes of header space */
  i64 nByte;             /* Data space required for this record */
  int nZero;             /* Number of zero bytes at the end of the record */
  int nVarint;           /* Number of bytes in a varint */
  u32 serial_type;       /* Type field */
  Mem *pData0;           /* First field to be combined into the record */
  Mem *pLast;            /* Last field of the record */
  int nField;            /* Number of fields in the record */
  char *zAffinity;       /* The affinity string for the record */
  int file_format;       /* File format to use for encoding */
  int i;                 /* Space used in zNewRecord[] header */
  int j;                 /* Space used in zNewRecord[] content */
  int len;               /* Length of a field */

  /* Assuming the record contains N fields, the record format looks
  ** like this:
  **
  ** ------------------------------------------------------------------------
  ** | hdr-size | type 0 | type 1 | ... | type N-1 | data0 | ... | data N-1 | 
  ** ------------------------------------------------------------------------
  **
  ** Data(0) is taken from register P1.  Data(1) comes from register P1+1
  ** and so forth.
  **
  ** Each type field is a varint representing the serial type of the 
  ** corresponding data element (see sqlite3VdbeSerialType()). The
  ** hdr-size field is also a varint which is the offset from the beginning
  ** of the record to data0.
  */
  nData = 0;         /* Number of bytes of data space */
  nHdr = 0;          /* Number of bytes of header space */
  nZero = 0;         /* Number of zero bytes at the end of the record */
  nField = pOp->p1;
  zAffinity = pOp->p4.z;
  assert( nField>0 && pOp->p2>0 && pOp->p2+nField<=(p->nMem-p->nCursor)+1 );
  pData0 = &aMem[nField];
  nField = pOp->p2;
  pLast = &pData0[nField-1];
  file_format = p->minWriteFileFormat;

  /* Identify the output register */
  assert( pOp->p3<pOp->p1 || pOp->p3>=pOp->p1+pOp->p2 );
  pOut = &aMem[pOp->p3];
  memAboutToChange(p, pOut);

  /* Apply the requested affinity to all inputs
  */
  assert( pData0<=pLast );
  if( zAffinity ){
    pRec = pData0;
    do{
      applyAffinity(pRec++, *(zAffinity++), encoding);
      assert( zAffinity[0]==0 || pRec<=pLast );
    }while( zAffinity[0] );
  }

  /* Loop through the elements that will make up the record to figure
  ** out how much space is required for the new record.
  */
  pRec = pLast;
  do{
    assert( memIsValid(pRec) );
    pRec->uTemp = serial_type = sqlite3VdbeSerialType(pRec, file_format);
    len = sqlite3VdbeSerialTypeLen(serial_type);
    if( pRec->flags & MEM_Zero ){
      if( nData ){
        sqlite3VdbeMemExpandBlob(pRec);
      }else{
        nZero += pRec->u.nZero;
        len -= pRec->u.nZero;
      }
    }
    nData += len;
    testcase( serial_type==127 );
    testcase( serial_type==128 );
    nHdr += serial_type<=127 ? 1 : sqlite3VarintLen(serial_type);
  }while( (--pRec)>=pData0 );

  /* Add the initial header varint and total the size */
  testcase( nHdr==126 );
  testcase( nHdr==127 );
  if( nHdr<=126 ){
    /* The common case */
    nHdr += 1;
  }else{
    /* Rare case of a really large header */
    nVarint = sqlite3VarintLen(nHdr);
    nHdr += nVarint;
    if( nVarint<sqlite3VarintLen(nHdr) ) nHdr++;
  }
  nByte = nHdr+nData;
  if( nByte>db->aLimit[SQLITE_LIMIT_LENGTH] ){
    goto too_big;
  }

  /* Make sure the output register has a buffer large enough to store 
  ** the new record. The output register (pOp->p3) is not allowed to
  ** be one of the input registers (because the following call to
  ** sqlite3VdbeMemClearAndResize() could clobber the value before it is used).
  */
  if( sqlite3VdbeMemClearAndResize(pOut, (int)nByte) ){
    goto no_mem;
  }
  zNewRecord = (u8 *)pOut->z;

  /* Write the record */
  i = putVarint32(zNewRecord, nHdr);
  j = nHdr;
  assert( pData0<=pLast );
  pRec = pData0;
  do{
    serial_type = pRec->uTemp;
    i += putVarint32(&zNewRecord[i], serial_type);            /* serial type */
    j += sqlite3VdbeSerialPut(&zNewRecord[j], pRec, serial_type); /* content */
  }while( (++pRec)<=pLast );
  assert( i==nHdr );
  assert( j==nByte );

  assert( pOp->p3>0 && pOp->p3<=(p->nMem-p->nCursor) );
  pOut->n = (int)nByte;
  pOut->flags = MEM_Blob;
  if( nZero ){
    pOut->u.nZero = nZero;
    pOut->flags |= MEM_Zero;
  }
  pOut->enc = SQLITE_UTF8;  /* In case the blob is ever converted to text */
  REGISTER_TRACE(pOp->p3, pOut);
  UPDATE_MAX_BLOBSIZE(pOut);
  break;
}

/* Opcode: Count P1 P2 * * *
** Synopsis: r[P2]=count()
**
** Store the number of entries (an integer value) in the table or index 
** opened by cursor P1 in register P2
*/
#ifndef SQLITE_OMIT_BTREECOUNT
case OP_Count: {         /* out2-prerelease */
  i64 nEntry;
  BtCursor *pCrsr;

  pCrsr = p->apCsr[pOp->p1]->pCursor;
  assert( pCrsr );
  nEntry = 0;  /* Not needed.  Only used to silence a warning. */
  rc = sqlite3BtreeCount(pCrsr, &nEntry);
  pOut->u.i = nEntry;
  break;
}
#endif

/* Opcode: Savepoint P1 * * P4 *
**
** Open, release or rollback the savepoint named by parameter P4, depending
** on the value of P1. To open a new savepoint, P1==0. To release (commit) an
** existing savepoint, P1==1, or to rollback an existing savepoint P1==2.
*/
case OP_Savepoint: {
  int p1;                         /* Value of P1 operand */
  char *zName;                    /* Name of savepoint */
  int nName;
  Savepoint *pNew;
  Savepoint *pSavepoint;
  Savepoint *pTmp;
  int iSavepoint;
  int ii;

  p1 = pOp->p1;
  zName = pOp->p4.z;

  /* Assert that the p1 parameter is valid. Also that if there is no open
  ** transaction, then there cannot be any savepoints. 
  */
  assert( db->pSavepoint==0 || db->autoCommit==0 );
  assert( p1==SAVEPOINT_BEGIN||p1==SAVEPOINT_RELEASE||p1==SAVEPOINT_ROLLBACK );
  assert( db->pSavepoint || db->isTransactionSavepoint==0 );
  assert( checkSavepointCount(db) );
  assert( p->bIsReader );

  if( p1==SAVEPOINT_BEGIN ){
    if( db->nVdbeWrite>0 ){
      /* A new savepoint cannot be created if there are active write 
      ** statements (i.e. open read/write incremental blob handles).
      */
      sqlite3SetString(&p->zErrMsg, db, "cannot open savepoint - "
        "SQL statements in progress");
      rc = SQLITE_BUSY;
    }else{
      nName = sqlite3Strlen30(zName);

#ifndef SQLITE_OMIT_VIRTUALTABLE
      /* This call is Ok even if this savepoint is actually a transaction
      ** savepoint (and therefore should not prompt xSavepoint()) callbacks.
      ** If this is a transaction savepoint being opened, it is guaranteed
      ** that the db->aVTrans[] array is empty.  */
      assert( db->autoCommit==0 || db->nVTrans==0 );
      rc = sqlite3VtabSavepoint(db, SAVEPOINT_BEGIN,
                                db->nStatement+db->nSavepoint);
      if( rc!=SQLITE_OK ) goto abort_due_to_error;
#endif

      /* Create a new savepoint structure. */
      pNew = sqlite3DbMallocRaw(db, sizeof(Savepoint)+nName+1);
      if( pNew ){
        pNew->zName = (char *)&pNew[1];
        memcpy(pNew->zName, zName, nName+1);
    
        /* If there is no open transaction, then mark this as a special
        ** "transaction savepoint". */
        if( db->autoCommit ){
          db->autoCommit = 0;
          db->isTransactionSavepoint = 1;
        }else{
          db->nSavepoint++;
        }
    
        /* Link the new savepoint into the database handle's list. */
        pNew->pNext = db->pSavepoint;
        db->pSavepoint = pNew;
        pNew->nDeferredCons = db->nDeferredCons;
        pNew->nDeferredImmCons = db->nDeferredImmCons;
      }
    }
  }else{
    iSavepoint = 0;

    /* Find the named savepoint. If there is no such savepoint, then an
    ** an error is returned to the user.  */
    for(
      pSavepoint = db->pSavepoint; 
      pSavepoint && sqlite3StrICmp(pSavepoint->zName, zName);
      pSavepoint = pSavepoint->pNext
    ){
      iSavepoint++;
    }
    if( !pSavepoint ){
      sqlite3SetString(&p->zErrMsg, db, "no such savepoint: %s", zName);
      rc = SQLITE_ERROR;
    }else if( db->nVdbeWrite>0 && p1==SAVEPOINT_RELEASE ){
      /* It is not possible to release (commit) a savepoint if there are 
      ** active write statements.
      */
      sqlite3SetString(&p->zErrMsg, db, 
        "cannot release savepoint - SQL statements in progress"
      );
      rc = SQLITE_BUSY;
    }else{

      /* Determine whether or not this is a transaction savepoint. If so,
      ** and this is a RELEASE command, then the current transaction 
      ** is committed. 
      */
      int isTransaction = pSavepoint->pNext==0 && db->isTransactionSavepoint;
      if( isTransaction && p1==SAVEPOINT_RELEASE ){
        if( (rc = sqlite3VdbeCheckFk(p, 1))!=SQLITE_OK ){
          goto vdbe_return;
        }
        db->autoCommit = 1;
        if( sqlite3VdbeHalt(p)==SQLITE_BUSY ){
          p->pc = pc;
          db->autoCommit = 0;
          p->rc = rc = SQLITE_BUSY;
          goto vdbe_return;
        }
        db->isTransactionSavepoint = 0;
        rc = p->rc;
      }else{
        int isSchemaChange;
        iSavepoint = db->nSavepoint - iSavepoint - 1;
        if( p1==SAVEPOINT_ROLLBACK ){
          isSchemaChange = (db->flags & SQLITE_InternChanges)!=0;
          for(ii=0; ii<db->nDb; ii++){
<<<<<<< HEAD
            rc = sqlite3BtreeTripAllCursors(db->aDb[ii].pBt, SQLITE_ABORT,
=======
            rc = sqlite3BtreeTripAllCursors(db->aDb[ii].pBt,
                                       SQLITE_ABORT_ROLLBACK,
>>>>>>> bb8f9252
                                       isSchemaChange==0);
            if( rc!=SQLITE_OK ) goto abort_due_to_error;
          }
        }else{
          isSchemaChange = 0;
        }
        for(ii=0; ii<db->nDb; ii++){
          rc = sqlite3BtreeSavepoint(db->aDb[ii].pBt, p1, iSavepoint);
          if( rc!=SQLITE_OK ){
            goto abort_due_to_error;
          }
        }
        if( isSchemaChange ){
          sqlite3ExpirePreparedStatements(db);
          sqlite3ResetAllSchemasOfConnection(db);
          db->flags = (db->flags | SQLITE_InternChanges);
        }
      }
  
      /* Regardless of whether this is a RELEASE or ROLLBACK, destroy all 
      ** savepoints nested inside of the savepoint being operated on. */
      while( db->pSavepoint!=pSavepoint ){
        pTmp = db->pSavepoint;
        db->pSavepoint = pTmp->pNext;
        sqlite3DbFree(db, pTmp);
        db->nSavepoint--;
      }

      /* If it is a RELEASE, then destroy the savepoint being operated on 
      ** too. If it is a ROLLBACK TO, then set the number of deferred 
      ** constraint violations present in the database to the value stored
      ** when the savepoint was created.  */
      if( p1==SAVEPOINT_RELEASE ){
        assert( pSavepoint==db->pSavepoint );
        db->pSavepoint = pSavepoint->pNext;
        sqlite3DbFree(db, pSavepoint);
        if( !isTransaction ){
          db->nSavepoint--;
        }
      }else{
        db->nDeferredCons = pSavepoint->nDeferredCons;
        db->nDeferredImmCons = pSavepoint->nDeferredImmCons;
      }

      if( !isTransaction ){
        rc = sqlite3VtabSavepoint(db, p1, iSavepoint);
        if( rc!=SQLITE_OK ) goto abort_due_to_error;
      }
    }
  }

  break;
}

/* Opcode: AutoCommit P1 P2 * * *
**
** Set the database auto-commit flag to P1 (1 or 0). If P2 is true, roll
** back any currently active btree transactions. If there are any active
** VMs (apart from this one), then a ROLLBACK fails.  A COMMIT fails if
** there are active writing VMs or active VMs that use shared cache.
**
** This instruction causes the VM to halt.
*/
case OP_AutoCommit: {
  int desiredAutoCommit;
  int iRollback;
  int turnOnAC;

  desiredAutoCommit = pOp->p1;
  iRollback = pOp->p2;
  turnOnAC = desiredAutoCommit && !db->autoCommit;
  assert( desiredAutoCommit==1 || desiredAutoCommit==0 );
  assert( desiredAutoCommit==1 || iRollback==0 );
  assert( db->nVdbeActive>0 );  /* At least this one VM is active */
  assert( p->bIsReader );

#if 0
  if( turnOnAC && iRollback && db->nVdbeActive>1 ){
    /* If this instruction implements a ROLLBACK and other VMs are
    ** still running, and a transaction is active, return an error indicating
    ** that the other VMs must complete first. 
    */
    sqlite3SetString(&p->zErrMsg, db, "cannot rollback transaction - "
        "SQL statements in progress");
    rc = SQLITE_BUSY;
  }else
#endif
  if( turnOnAC && !iRollback && db->nVdbeWrite>0 ){
    /* If this instruction implements a COMMIT and other VMs are writing
    ** return an error indicating that the other VMs must complete first. 
    */
    sqlite3SetString(&p->zErrMsg, db, "cannot commit transaction - "
        "SQL statements in progress");
    rc = SQLITE_BUSY;
  }else if( desiredAutoCommit!=db->autoCommit ){
    if( iRollback ){
      assert( desiredAutoCommit==1 );
      sqlite3RollbackAll(db, SQLITE_ABORT_ROLLBACK);
      db->autoCommit = 1;
    }else if( (rc = sqlite3VdbeCheckFk(p, 1))!=SQLITE_OK ){
      goto vdbe_return;
    }else{
      db->autoCommit = (u8)desiredAutoCommit;
      if( sqlite3VdbeHalt(p)==SQLITE_BUSY ){
        p->pc = pc;
        db->autoCommit = (u8)(1-desiredAutoCommit);
        p->rc = rc = SQLITE_BUSY;
        goto vdbe_return;
      }
    }
    assert( db->nStatement==0 );
    sqlite3CloseSavepoints(db);
    if( p->rc==SQLITE_OK ){
      rc = SQLITE_DONE;
    }else{
      rc = SQLITE_ERROR;
    }
    goto vdbe_return;
  }else{
    sqlite3SetString(&p->zErrMsg, db,
        (!desiredAutoCommit)?"cannot start a transaction within a transaction":(
        (iRollback)?"cannot rollback - no transaction is active":
                   "cannot commit - no transaction is active"));
         
    rc = SQLITE_ERROR;
  }
  break;
}

/* Opcode: Transaction P1 P2 P3 P4 P5
**
** Begin a transaction on database P1 if a transaction is not already
** active.
** If P2 is non-zero, then a write-transaction is started, or if a 
** read-transaction is already active, it is upgraded to a write-transaction.
** If P2 is zero, then a read-transaction is started.
**
** P1 is the index of the database file on which the transaction is
** started.  Index 0 is the main database file and index 1 is the
** file used for temporary tables.  Indices of 2 or more are used for
** attached databases.
**
** If a write-transaction is started and the Vdbe.usesStmtJournal flag is
** true (this flag is set if the Vdbe may modify more than one row and may
** throw an ABORT exception), a statement transaction may also be opened.
** More specifically, a statement transaction is opened iff the database
** connection is currently not in autocommit mode, or if there are other
** active statements. A statement transaction allows the changes made by this
** VDBE to be rolled back after an error without having to roll back the
** entire transaction. If no error is encountered, the statement transaction
** will automatically commit when the VDBE halts.
**
** If P5!=0 then this opcode also checks the schema cookie against P3
** and the schema generation counter against P4.
** The cookie changes its value whenever the database schema changes.
** This operation is used to detect when that the cookie has changed
** and that the current process needs to reread the schema.  If the schema
** cookie in P3 differs from the schema cookie in the database header or
** if the schema generation counter in P4 differs from the current
** generation counter, then an SQLITE_SCHEMA error is raised and execution
** halts.  The sqlite3_step() wrapper function might then reprepare the
** statement and rerun it from the beginning.
*/
case OP_Transaction: {
  Btree *pBt;
  int iMeta;
  int iGen;

  assert( p->bIsReader );
  assert( p->readOnly==0 || pOp->p2==0 );
  assert( pOp->p1>=0 && pOp->p1<db->nDb );
  assert( DbMaskTest(p->btreeMask, pOp->p1) );
  if( pOp->p2 && (db->flags & SQLITE_QueryOnly)!=0 ){
    rc = SQLITE_READONLY;
    goto abort_due_to_error;
  }
  pBt = db->aDb[pOp->p1].pBt;

  if( pBt ){
    rc = sqlite3BtreeBeginTrans(pBt, pOp->p2);
    if( rc==SQLITE_BUSY ){
      p->pc = pc;
      p->rc = rc = SQLITE_BUSY;
      goto vdbe_return;
    }
    if( rc!=SQLITE_OK ){
      goto abort_due_to_error;
    }

    if( pOp->p2 && p->usesStmtJournal 
     && (db->autoCommit==0 || db->nVdbeRead>1) 
    ){
      assert( sqlite3BtreeIsInTrans(pBt) );
      if( p->iStatement==0 ){
        assert( db->nStatement>=0 && db->nSavepoint>=0 );
        db->nStatement++; 
        p->iStatement = db->nSavepoint + db->nStatement;
      }

      rc = sqlite3VtabSavepoint(db, SAVEPOINT_BEGIN, p->iStatement-1);
      if( rc==SQLITE_OK ){
        rc = sqlite3BtreeBeginStmt(pBt, p->iStatement);
      }

      /* Store the current value of the database handles deferred constraint
      ** counter. If the statement transaction needs to be rolled back,
      ** the value of this counter needs to be restored too.  */
      p->nStmtDefCons = db->nDeferredCons;
      p->nStmtDefImmCons = db->nDeferredImmCons;
    }

    /* Gather the schema version number for checking */
    sqlite3BtreeGetMeta(pBt, BTREE_SCHEMA_VERSION, (u32 *)&iMeta);
    iGen = db->aDb[pOp->p1].pSchema->iGeneration;
  }else{
    iGen = iMeta = 0;
  }
  assert( pOp->p5==0 || pOp->p4type==P4_INT32 );
  if( pOp->p5 && (iMeta!=pOp->p3 || iGen!=pOp->p4.i) ){
    sqlite3DbFree(db, p->zErrMsg);
    p->zErrMsg = sqlite3DbStrDup(db, "database schema has changed");
    /* If the schema-cookie from the database file matches the cookie 
    ** stored with the in-memory representation of the schema, do
    ** not reload the schema from the database file.
    **
    ** If virtual-tables are in use, this is not just an optimization.
    ** Often, v-tables store their data in other SQLite tables, which
    ** are queried from within xNext() and other v-table methods using
    ** prepared queries. If such a query is out-of-date, we do not want to
    ** discard the database schema, as the user code implementing the
    ** v-table would have to be ready for the sqlite3_vtab structure itself
    ** to be invalidated whenever sqlite3_step() is called from within 
    ** a v-table method.
    */
    if( db->aDb[pOp->p1].pSchema->schema_cookie!=iMeta ){
      sqlite3ResetOneSchema(db, pOp->p1);
    }
    p->expired = 1;
    rc = SQLITE_SCHEMA;
  }
  break;
}

/* Opcode: ReadCookie P1 P2 P3 * *
**
** Read cookie number P3 from database P1 and write it into register P2.
** P3==1 is the schema version.  P3==2 is the database format.
** P3==3 is the recommended pager cache size, and so forth.  P1==0 is
** the main database file and P1==1 is the database file used to store
** temporary tables.
**
** There must be a read-lock on the database (either a transaction
** must be started or there must be an open cursor) before
** executing this instruction.
*/
case OP_ReadCookie: {               /* out2-prerelease */
  int iMeta;
  int iDb;
  int iCookie;

  assert( p->bIsReader );
  iDb = pOp->p1;
  iCookie = pOp->p3;
  assert( pOp->p3<SQLITE_N_BTREE_META );
  assert( iDb>=0 && iDb<db->nDb );
  assert( db->aDb[iDb].pBt!=0 );
  assert( DbMaskTest(p->btreeMask, iDb) );

  sqlite3BtreeGetMeta(db->aDb[iDb].pBt, iCookie, (u32 *)&iMeta);
  pOut->u.i = iMeta;
  break;
}

/* Opcode: SetCookie P1 P2 P3 * *
**
** Write the content of register P3 (interpreted as an integer)
** into cookie number P2 of database P1.  P2==1 is the schema version.  
** P2==2 is the database format. P2==3 is the recommended pager cache 
** size, and so forth.  P1==0 is the main database file and P1==1 is the 
** database file used to store temporary tables.
**
** A transaction must be started before executing this opcode.
*/
case OP_SetCookie: {       /* in3 */
  Db *pDb;
  assert( pOp->p2<SQLITE_N_BTREE_META );
  assert( pOp->p1>=0 && pOp->p1<db->nDb );
  assert( DbMaskTest(p->btreeMask, pOp->p1) );
  assert( p->readOnly==0 );
  pDb = &db->aDb[pOp->p1];
  assert( pDb->pBt!=0 );
  assert( sqlite3SchemaMutexHeld(db, pOp->p1, 0) );
  pIn3 = &aMem[pOp->p3];
  sqlite3VdbeMemIntegerify(pIn3);
  /* See note about index shifting on OP_ReadCookie */
  rc = sqlite3BtreeUpdateMeta(pDb->pBt, pOp->p2, (int)pIn3->u.i);
  if( pOp->p2==BTREE_SCHEMA_VERSION ){
    /* When the schema cookie changes, record the new cookie internally */
    pDb->pSchema->schema_cookie = (int)pIn3->u.i;
    db->flags |= SQLITE_InternChanges;
  }else if( pOp->p2==BTREE_FILE_FORMAT ){
    /* Record changes in the file format */
    pDb->pSchema->file_format = (u8)pIn3->u.i;
  }
  if( pOp->p1==1 ){
    /* Invalidate all prepared statements whenever the TEMP database
    ** schema is changed.  Ticket #1644 */
    sqlite3ExpirePreparedStatements(db);
    p->expired = 0;
  }
  break;
}

/* Opcode: OpenRead P1 P2 P3 P4 P5
** Synopsis: root=P2 iDb=P3
**
** Open a read-only cursor for the database table whose root page is
** P2 in a database file.  The database file is determined by P3. 
** P3==0 means the main database, P3==1 means the database used for 
** temporary tables, and P3>1 means used the corresponding attached
** database.  Give the new cursor an identifier of P1.  The P1
** values need not be contiguous but all P1 values should be small integers.
** It is an error for P1 to be negative.
**
** If P5!=0 then use the content of register P2 as the root page, not
** the value of P2 itself.
**
** There will be a read lock on the database whenever there is an
** open cursor.  If the database was unlocked prior to this instruction
** then a read lock is acquired as part of this instruction.  A read
** lock allows other processes to read the database but prohibits
** any other process from modifying the database.  The read lock is
** released when all cursors are closed.  If this instruction attempts
** to get a read lock but fails, the script terminates with an
** SQLITE_BUSY error code.
**
** The P4 value may be either an integer (P4_INT32) or a pointer to
** a KeyInfo structure (P4_KEYINFO). If it is a pointer to a KeyInfo 
** structure, then said structure defines the content and collating 
** sequence of the index being opened. Otherwise, if P4 is an integer 
** value, it is set to the number of columns in the table.
**
** See also: OpenWrite, ReopenIdx
*/
/* Opcode: ReopenIdx P1 P2 P3 P4 P5
** Synopsis: root=P2 iDb=P3
**
** The ReopenIdx opcode works exactly like ReadOpen except that it first
** checks to see if the cursor on P1 is already open with a root page
** number of P2 and if it is this opcode becomes a no-op.  In other words,
** if the cursor is already open, do not reopen it.
**
** The ReopenIdx opcode may only be used with P5==0 and with P4 being
** a P4_KEYINFO object.  Furthermore, the P3 value must be the same as
** every other ReopenIdx or OpenRead for the same cursor number.
**
** See the OpenRead opcode documentation for additional information.
*/
/* Opcode: OpenWrite P1 P2 P3 P4 P5
** Synopsis: root=P2 iDb=P3
**
** Open a read/write cursor named P1 on the table or index whose root
** page is P2.  Or if P5!=0 use the content of register P2 to find the
** root page.
**
** The P4 value may be either an integer (P4_INT32) or a pointer to
** a KeyInfo structure (P4_KEYINFO). If it is a pointer to a KeyInfo 
** structure, then said structure defines the content and collating 
** sequence of the index being opened. Otherwise, if P4 is an integer 
** value, it is set to the number of columns in the table, or to the
** largest index of any column of the table that is actually used.
**
** This instruction works just like OpenRead except that it opens the cursor
** in read/write mode.  For a given table, there can be one or more read-only
** cursors or a single read/write cursor but not both.
**
** See also OpenRead.
*/
case OP_ReopenIdx: {
  VdbeCursor *pCur;

  assert( pOp->p5==0 );
  assert( pOp->p4type==P4_KEYINFO );
  pCur = p->apCsr[pOp->p1];
  if( pCur && pCur->pgnoRoot==(u32)pOp->p2 ){
    assert( pCur->iDb==pOp->p3 );      /* Guaranteed by the code generator */
    break;
  }
  /* If the cursor is not currently open or is open on a different
  ** index, then fall through into OP_OpenRead to force a reopen */
}
case OP_OpenRead:
case OP_OpenWrite: {
  int nField;
  KeyInfo *pKeyInfo;
  int p2;
  int iDb;
  int wrFlag;
  Btree *pX;
  VdbeCursor *pCur;
  Db *pDb;

  assert( (pOp->p5&(OPFLAG_P2ISREG|OPFLAG_BULKCSR))==pOp->p5 );
  assert( pOp->opcode==OP_OpenWrite || pOp->p5==0 );
  assert( p->bIsReader );
  assert( pOp->opcode==OP_OpenRead || pOp->opcode==OP_ReopenIdx
          || p->readOnly==0 );

  if( p->expired ){
    rc = SQLITE_ABORT_ROLLBACK;
    break;
  }

  nField = 0;
  pKeyInfo = 0;
  p2 = pOp->p2;
  iDb = pOp->p3;
  assert( iDb>=0 && iDb<db->nDb );
  assert( DbMaskTest(p->btreeMask, iDb) );
  pDb = &db->aDb[iDb];
  pX = pDb->pBt;
  assert( pX!=0 );
  if( pOp->opcode==OP_OpenWrite ){
    wrFlag = 1;
    assert( sqlite3SchemaMutexHeld(db, iDb, 0) );
    if( pDb->pSchema->file_format < p->minWriteFileFormat ){
      p->minWriteFileFormat = pDb->pSchema->file_format;
    }
  }else{
    wrFlag = 0;
  }
  if( pOp->p5 & OPFLAG_P2ISREG ){
    assert( p2>0 );
    assert( p2<=(p->nMem-p->nCursor) );
    pIn2 = &aMem[p2];
    assert( memIsValid(pIn2) );
    assert( (pIn2->flags & MEM_Int)!=0 );
    sqlite3VdbeMemIntegerify(pIn2);
    p2 = (int)pIn2->u.i;
    /* The p2 value always comes from a prior OP_CreateTable opcode and
    ** that opcode will always set the p2 value to 2 or more or else fail.
    ** If there were a failure, the prepared statement would have halted
    ** before reaching this instruction. */
    if( NEVER(p2<2) ) {
      rc = SQLITE_CORRUPT_BKPT;
      goto abort_due_to_error;
    }
  }
  if( pOp->p4type==P4_KEYINFO ){
    pKeyInfo = pOp->p4.pKeyInfo;
    assert( pKeyInfo->enc==ENC(db) );
    assert( pKeyInfo->db==db );
    nField = pKeyInfo->nField+pKeyInfo->nXField;
  }else if( pOp->p4type==P4_INT32 ){
    nField = pOp->p4.i;
  }
  assert( pOp->p1>=0 );
  assert( nField>=0 );
  testcase( nField==0 );  /* Table with INTEGER PRIMARY KEY and nothing else */
  pCur = allocateCursor(p, pOp->p1, nField, iDb, 1);
  if( pCur==0 ) goto no_mem;
  pCur->nullRow = 1;
  pCur->isOrdered = 1;
  pCur->pgnoRoot = p2;
  rc = sqlite3BtreeCursor(pX, p2, wrFlag, pKeyInfo, pCur->pCursor);
  pCur->pKeyInfo = pKeyInfo;
  assert( OPFLAG_BULKCSR==BTREE_BULKLOAD );
  sqlite3BtreeCursorHints(pCur->pCursor, (pOp->p5 & OPFLAG_BULKCSR));

  /* Set the VdbeCursor.isTable variable. Previous versions of
  ** SQLite used to check if the root-page flags were sane at this point
  ** and report database corruption if they were not, but this check has
  ** since moved into the btree layer.  */  
  pCur->isTable = pOp->p4type!=P4_KEYINFO;
  break;
}

/* Opcode: OpenEphemeral P1 P2 * P4 P5
** Synopsis: nColumn=P2
**
** Open a new cursor P1 to a transient table.
** The cursor is always opened read/write even if 
** the main database is read-only.  The ephemeral
** table is deleted automatically when the cursor is closed.
**
** P2 is the number of columns in the ephemeral table.
** The cursor points to a BTree table if P4==0 and to a BTree index
** if P4 is not 0.  If P4 is not NULL, it points to a KeyInfo structure
** that defines the format of keys in the index.
**
** The P5 parameter can be a mask of the BTREE_* flags defined
** in btree.h.  These flags control aspects of the operation of
** the btree.  The BTREE_OMIT_JOURNAL and BTREE_SINGLE flags are
** added automatically.
*/
/* Opcode: OpenAutoindex P1 P2 * P4 *
** Synopsis: nColumn=P2
**
** This opcode works the same as OP_OpenEphemeral.  It has a
** different name to distinguish its use.  Tables created using
** by this opcode will be used for automatically created transient
** indices in joins.
*/
case OP_OpenAutoindex: 
case OP_OpenEphemeral: {
  VdbeCursor *pCx;
  KeyInfo *pKeyInfo;

  static const int vfsFlags = 
      SQLITE_OPEN_READWRITE |
      SQLITE_OPEN_CREATE |
      SQLITE_OPEN_EXCLUSIVE |
      SQLITE_OPEN_DELETEONCLOSE |
      SQLITE_OPEN_TRANSIENT_DB;
  assert( pOp->p1>=0 );
  assert( pOp->p2>=0 );
  pCx = allocateCursor(p, pOp->p1, pOp->p2, -1, 1);
  if( pCx==0 ) goto no_mem;
  pCx->nullRow = 1;
  pCx->isEphemeral = 1;
  rc = sqlite3BtreeOpen(db->pVfs, 0, db, &pCx->pBt, 
                        BTREE_OMIT_JOURNAL | BTREE_SINGLE | pOp->p5, vfsFlags);
  if( rc==SQLITE_OK ){
    rc = sqlite3BtreeBeginTrans(pCx->pBt, 1);
  }
  if( rc==SQLITE_OK ){
    /* If a transient index is required, create it by calling
    ** sqlite3BtreeCreateTable() with the BTREE_BLOBKEY flag before
    ** opening it. If a transient table is required, just use the
    ** automatically created table with root-page 1 (an BLOB_INTKEY table).
    */
    if( (pKeyInfo = pOp->p4.pKeyInfo)!=0 ){
      int pgno;
      assert( pOp->p4type==P4_KEYINFO );
      rc = sqlite3BtreeCreateTable(pCx->pBt, &pgno, BTREE_BLOBKEY | pOp->p5); 
      if( rc==SQLITE_OK ){
        assert( pgno==MASTER_ROOT+1 );
        assert( pKeyInfo->db==db );
        assert( pKeyInfo->enc==ENC(db) );
        pCx->pKeyInfo = pKeyInfo;
        rc = sqlite3BtreeCursor(pCx->pBt, pgno, 1, pKeyInfo, pCx->pCursor);
      }
      pCx->isTable = 0;
    }else{
      rc = sqlite3BtreeCursor(pCx->pBt, MASTER_ROOT, 1, 0, pCx->pCursor);
      pCx->isTable = 1;
    }
  }
  pCx->isOrdered = (pOp->p5!=BTREE_UNORDERED);
  break;
}

/* Opcode: SorterOpen P1 P2 P3 P4 *
**
** This opcode works like OP_OpenEphemeral except that it opens
** a transient index that is specifically designed to sort large
** tables using an external merge-sort algorithm.
**
** If argument P3 is non-zero, then it indicates that the sorter may
** assume that a stable sort considering the first P3 fields of each
** key is sufficient to produce the required results.
*/
case OP_SorterOpen: {
  VdbeCursor *pCx;

  assert( pOp->p1>=0 );
  assert( pOp->p2>=0 );
  pCx = allocateCursor(p, pOp->p1, pOp->p2, -1, 1);
  if( pCx==0 ) goto no_mem;
  pCx->pKeyInfo = pOp->p4.pKeyInfo;
  assert( pCx->pKeyInfo->db==db );
  assert( pCx->pKeyInfo->enc==ENC(db) );
  rc = sqlite3VdbeSorterInit(db, pOp->p3, pCx);
  break;
}

/* Opcode: SequenceTest P1 P2 * * *
** Synopsis: if( cursor[P1].ctr++ ) pc = P2
**
** P1 is a sorter cursor. If the sequence counter is currently zero, jump
** to P2. Regardless of whether or not the jump is taken, increment the
** the sequence value.
*/
case OP_SequenceTest: {
  VdbeCursor *pC;
  assert( pOp->p1>=0 && pOp->p1<p->nCursor );
  pC = p->apCsr[pOp->p1];
  assert( pC->pSorter );
  if( (pC->seqCount++)==0 ){
    pc = pOp->p2 - 1;
  }
  break;
}

/* Opcode: OpenPseudo P1 P2 P3 * *
** Synopsis: P3 columns in r[P2]
**
** Open a new cursor that points to a fake table that contains a single
** row of data.  The content of that one row is the content of memory
** register P2.  In other words, cursor P1 becomes an alias for the 
** MEM_Blob content contained in register P2.
**
** A pseudo-table created by this opcode is used to hold a single
** row output from the sorter so that the row can be decomposed into
** individual columns using the OP_Column opcode.  The OP_Column opcode
** is the only cursor opcode that works with a pseudo-table.
**
** P3 is the number of fields in the records that will be stored by
** the pseudo-table.
*/
case OP_OpenPseudo: {
  VdbeCursor *pCx;

  assert( pOp->p1>=0 );
  assert( pOp->p3>=0 );
  pCx = allocateCursor(p, pOp->p1, pOp->p3, -1, 0);
  if( pCx==0 ) goto no_mem;
  pCx->nullRow = 1;
  pCx->pseudoTableReg = pOp->p2;
  pCx->isTable = 1;
  assert( pOp->p5==0 );
  break;
}

/* Opcode: Close P1 * * * *
**
** Close a cursor previously opened as P1.  If P1 is not
** currently open, this instruction is a no-op.
*/
case OP_Close: {
  assert( pOp->p1>=0 && pOp->p1<p->nCursor );
  sqlite3VdbeFreeCursor(p, p->apCsr[pOp->p1]);
  p->apCsr[pOp->p1] = 0;
  break;
}

/* Opcode: SeekGE P1 P2 P3 P4 *
** Synopsis: key=r[P3@P4]
**
** If cursor P1 refers to an SQL table (B-Tree that uses integer keys), 
** use the value in register P3 as the key.  If cursor P1 refers 
** to an SQL index, then P3 is the first in an array of P4 registers 
** that are used as an unpacked index key. 
**
** Reposition cursor P1 so that  it points to the smallest entry that 
** is greater than or equal to the key value. If there are no records 
** greater than or equal to the key and P2 is not zero, then jump to P2.
**
** This opcode leaves the cursor configured to move in forward order,
** from the beginning toward the end.  In other words, the cursor is
** configured to use Next, not Prev.
**
** See also: Found, NotFound, SeekLt, SeekGt, SeekLe
*/
/* Opcode: SeekGT P1 P2 P3 P4 *
** Synopsis: key=r[P3@P4]
**
** If cursor P1 refers to an SQL table (B-Tree that uses integer keys), 
** use the value in register P3 as a key. If cursor P1 refers 
** to an SQL index, then P3 is the first in an array of P4 registers 
** that are used as an unpacked index key. 
**
** Reposition cursor P1 so that  it points to the smallest entry that 
** is greater than the key value. If there are no records greater than 
** the key and P2 is not zero, then jump to P2.
**
** This opcode leaves the cursor configured to move in forward order,
** from the beginning toward the end.  In other words, the cursor is
** configured to use Next, not Prev.
**
** See also: Found, NotFound, SeekLt, SeekGe, SeekLe
*/
/* Opcode: SeekLT P1 P2 P3 P4 * 
** Synopsis: key=r[P3@P4]
**
** If cursor P1 refers to an SQL table (B-Tree that uses integer keys), 
** use the value in register P3 as a key. If cursor P1 refers 
** to an SQL index, then P3 is the first in an array of P4 registers 
** that are used as an unpacked index key. 
**
** Reposition cursor P1 so that  it points to the largest entry that 
** is less than the key value. If there are no records less than 
** the key and P2 is not zero, then jump to P2.
**
** This opcode leaves the cursor configured to move in reverse order,
** from the end toward the beginning.  In other words, the cursor is
** configured to use Prev, not Next.
**
** See also: Found, NotFound, SeekGt, SeekGe, SeekLe
*/
/* Opcode: SeekLE P1 P2 P3 P4 *
** Synopsis: key=r[P3@P4]
**
** If cursor P1 refers to an SQL table (B-Tree that uses integer keys), 
** use the value in register P3 as a key. If cursor P1 refers 
** to an SQL index, then P3 is the first in an array of P4 registers 
** that are used as an unpacked index key. 
**
** Reposition cursor P1 so that it points to the largest entry that 
** is less than or equal to the key value. If there are no records 
** less than or equal to the key and P2 is not zero, then jump to P2.
**
** This opcode leaves the cursor configured to move in reverse order,
** from the end toward the beginning.  In other words, the cursor is
** configured to use Prev, not Next.
**
** See also: Found, NotFound, SeekGt, SeekGe, SeekLt
*/
case OP_SeekLT:         /* jump, in3 */
case OP_SeekLE:         /* jump, in3 */
case OP_SeekGE:         /* jump, in3 */
case OP_SeekGT: {       /* jump, in3 */
  int res;
  int oc;
  VdbeCursor *pC;
  UnpackedRecord r;
  int nField;
  i64 iKey;      /* The rowid we are to seek to */

  assert( pOp->p1>=0 && pOp->p1<p->nCursor );
  assert( pOp->p2!=0 );
  pC = p->apCsr[pOp->p1];
  assert( pC!=0 );
  assert( pC->pseudoTableReg==0 );
  assert( OP_SeekLE == OP_SeekLT+1 );
  assert( OP_SeekGE == OP_SeekLT+2 );
  assert( OP_SeekGT == OP_SeekLT+3 );
  assert( pC->isOrdered );
  assert( pC->pCursor!=0 );
  oc = pOp->opcode;
  pC->nullRow = 0;
#ifdef SQLITE_DEBUG
  pC->seekOp = pOp->opcode;
#endif
  if( pC->isTable ){
    /* The input value in P3 might be of any type: integer, real, string,
    ** blob, or NULL.  But it needs to be an integer before we can do
    ** the seek, so convert it. */
    pIn3 = &aMem[pOp->p3];
    if( (pIn3->flags & (MEM_Int|MEM_Real|MEM_Str))==MEM_Str ){
      applyNumericAffinity(pIn3, 0);
    }
    iKey = sqlite3VdbeIntValue(pIn3);

    /* If the P3 value could not be converted into an integer without
    ** loss of information, then special processing is required... */
    if( (pIn3->flags & MEM_Int)==0 ){
      if( (pIn3->flags & MEM_Real)==0 ){
        /* If the P3 value cannot be converted into any kind of a number,
        ** then the seek is not possible, so jump to P2 */
        pc = pOp->p2 - 1;  VdbeBranchTaken(1,2);
        break;
      }

      /* If the approximation iKey is larger than the actual real search
      ** term, substitute >= for > and < for <=. e.g. if the search term
      ** is 4.9 and the integer approximation 5:
      **
      **        (x >  4.9)    ->     (x >= 5)
      **        (x <= 4.9)    ->     (x <  5)
      */
      if( pIn3->u.r<(double)iKey ){
        assert( OP_SeekGE==(OP_SeekGT-1) );
        assert( OP_SeekLT==(OP_SeekLE-1) );
        assert( (OP_SeekLE & 0x0001)==(OP_SeekGT & 0x0001) );
        if( (oc & 0x0001)==(OP_SeekGT & 0x0001) ) oc--;
      }

      /* If the approximation iKey is smaller than the actual real search
      ** term, substitute <= for < and > for >=.  */
      else if( pIn3->u.r>(double)iKey ){
        assert( OP_SeekLE==(OP_SeekLT+1) );
        assert( OP_SeekGT==(OP_SeekGE+1) );
        assert( (OP_SeekLT & 0x0001)==(OP_SeekGE & 0x0001) );
        if( (oc & 0x0001)==(OP_SeekLT & 0x0001) ) oc++;
      }
    } 
    rc = sqlite3BtreeMovetoUnpacked(pC->pCursor, 0, (u64)iKey, 0, &res);
    pC->movetoTarget = iKey;  /* Used by OP_Delete */
    if( rc!=SQLITE_OK ){
      goto abort_due_to_error;
    }
  }else{
    nField = pOp->p4.i;
    assert( pOp->p4type==P4_INT32 );
    assert( nField>0 );
    r.pKeyInfo = pC->pKeyInfo;
    r.nField = (u16)nField;

    /* The next line of code computes as follows, only faster:
    **   if( oc==OP_SeekGT || oc==OP_SeekLE ){
    **     r.default_rc = -1;
    **   }else{
    **     r.default_rc = +1;
    **   }
    */
    r.default_rc = ((1 & (oc - OP_SeekLT)) ? -1 : +1);
    assert( oc!=OP_SeekGT || r.default_rc==-1 );
    assert( oc!=OP_SeekLE || r.default_rc==-1 );
    assert( oc!=OP_SeekGE || r.default_rc==+1 );
    assert( oc!=OP_SeekLT || r.default_rc==+1 );

    r.aMem = &aMem[pOp->p3];
#ifdef SQLITE_DEBUG
    { int i; for(i=0; i<r.nField; i++) assert( memIsValid(&r.aMem[i]) ); }
#endif
    ExpandBlob(r.aMem);
    rc = sqlite3BtreeMovetoUnpacked(pC->pCursor, &r, 0, 0, &res);
    if( rc!=SQLITE_OK ){
      goto abort_due_to_error;
    }
  }
  pC->deferredMoveto = 0;
  pC->cacheStatus = CACHE_STALE;
#ifdef SQLITE_TEST
  sqlite3_search_count++;
#endif
  if( oc>=OP_SeekGE ){  assert( oc==OP_SeekGE || oc==OP_SeekGT );
    if( res<0 || (res==0 && oc==OP_SeekGT) ){
      res = 0;
      rc = sqlite3BtreeNext(pC->pCursor, &res);
      if( rc!=SQLITE_OK ) goto abort_due_to_error;
    }else{
      res = 0;
    }
  }else{
    assert( oc==OP_SeekLT || oc==OP_SeekLE );
    if( res>0 || (res==0 && oc==OP_SeekLT) ){
      res = 0;
      rc = sqlite3BtreePrevious(pC->pCursor, &res);
      if( rc!=SQLITE_OK ) goto abort_due_to_error;
    }else{
      /* res might be negative because the table is empty.  Check to
      ** see if this is the case.
      */
      res = sqlite3BtreeEof(pC->pCursor);
    }
  }
  assert( pOp->p2>0 );
  VdbeBranchTaken(res!=0,2);
  if( res ){
    pc = pOp->p2 - 1;
  }
  break;
}

/* Opcode: Seek P1 P2 * * *
** Synopsis:  intkey=r[P2]
**
** P1 is an open table cursor and P2 is a rowid integer.  Arrange
** for P1 to move so that it points to the rowid given by P2.
**
** This is actually a deferred seek.  Nothing actually happens until
** the cursor is used to read a record.  That way, if no reads
** occur, no unnecessary I/O happens.
*/
case OP_Seek: {    /* in2 */
  VdbeCursor *pC;

  assert( pOp->p1>=0 && pOp->p1<p->nCursor );
  pC = p->apCsr[pOp->p1];
  assert( pC!=0 );
  assert( pC->pCursor!=0 );
  assert( pC->isTable );
  pC->nullRow = 0;
  pIn2 = &aMem[pOp->p2];
  pC->movetoTarget = sqlite3VdbeIntValue(pIn2);
  pC->deferredMoveto = 1;
  break;
}
  

/* Opcode: Found P1 P2 P3 P4 *
** Synopsis: key=r[P3@P4]
**
** If P4==0 then register P3 holds a blob constructed by MakeRecord.  If
** P4>0 then register P3 is the first of P4 registers that form an unpacked
** record.
**
** Cursor P1 is on an index btree.  If the record identified by P3 and P4
** is a prefix of any entry in P1 then a jump is made to P2 and
** P1 is left pointing at the matching entry.
**
** This operation leaves the cursor in a state where it can be
** advanced in the forward direction.  The Next instruction will work,
** but not the Prev instruction.
**
** See also: NotFound, NoConflict, NotExists. SeekGe
*/
/* Opcode: NotFound P1 P2 P3 P4 *
** Synopsis: key=r[P3@P4]
**
** If P4==0 then register P3 holds a blob constructed by MakeRecord.  If
** P4>0 then register P3 is the first of P4 registers that form an unpacked
** record.
** 
** Cursor P1 is on an index btree.  If the record identified by P3 and P4
** is not the prefix of any entry in P1 then a jump is made to P2.  If P1 
** does contain an entry whose prefix matches the P3/P4 record then control
** falls through to the next instruction and P1 is left pointing at the
** matching entry.
**
** This operation leaves the cursor in a state where it cannot be
** advanced in either direction.  In other words, the Next and Prev
** opcodes do not work after this operation.
**
** See also: Found, NotExists, NoConflict
*/
/* Opcode: NoConflict P1 P2 P3 P4 *
** Synopsis: key=r[P3@P4]
**
** If P4==0 then register P3 holds a blob constructed by MakeRecord.  If
** P4>0 then register P3 is the first of P4 registers that form an unpacked
** record.
** 
** Cursor P1 is on an index btree.  If the record identified by P3 and P4
** contains any NULL value, jump immediately to P2.  If all terms of the
** record are not-NULL then a check is done to determine if any row in the
** P1 index btree has a matching key prefix.  If there are no matches, jump
** immediately to P2.  If there is a match, fall through and leave the P1
** cursor pointing to the matching row.
**
** This opcode is similar to OP_NotFound with the exceptions that the
** branch is always taken if any part of the search key input is NULL.
**
** This operation leaves the cursor in a state where it cannot be
** advanced in either direction.  In other words, the Next and Prev
** opcodes do not work after this operation.
**
** See also: NotFound, Found, NotExists
*/
case OP_NoConflict:     /* jump, in3 */
case OP_NotFound:       /* jump, in3 */
case OP_Found: {        /* jump, in3 */
  int alreadyExists;
  int ii;
  VdbeCursor *pC;
  int res;
  char *pFree;
  UnpackedRecord *pIdxKey;
  UnpackedRecord r;
  char aTempRec[ROUND8(sizeof(UnpackedRecord)) + sizeof(Mem)*4 + 7];

#ifdef SQLITE_TEST
  if( pOp->opcode!=OP_NoConflict ) sqlite3_found_count++;
#endif

  assert( pOp->p1>=0 && pOp->p1<p->nCursor );
  assert( pOp->p4type==P4_INT32 );
  pC = p->apCsr[pOp->p1];
  assert( pC!=0 );
#ifdef SQLITE_DEBUG
  pC->seekOp = pOp->opcode;
#endif
  pIn3 = &aMem[pOp->p3];
  assert( pC->pCursor!=0 );
  assert( pC->isTable==0 );
  pFree = 0;  /* Not needed.  Only used to suppress a compiler warning. */
  if( pOp->p4.i>0 ){
    r.pKeyInfo = pC->pKeyInfo;
    r.nField = (u16)pOp->p4.i;
    r.aMem = pIn3;
    for(ii=0; ii<r.nField; ii++){
      assert( memIsValid(&r.aMem[ii]) );
      ExpandBlob(&r.aMem[ii]);
#ifdef SQLITE_DEBUG
      if( ii ) REGISTER_TRACE(pOp->p3+ii, &r.aMem[ii]);
#endif
    }
    pIdxKey = &r;
  }else{
    pIdxKey = sqlite3VdbeAllocUnpackedRecord(
        pC->pKeyInfo, aTempRec, sizeof(aTempRec), &pFree
    );
    if( pIdxKey==0 ) goto no_mem;
    assert( pIn3->flags & MEM_Blob );
    /* assert( (pIn3->flags & MEM_Zero)==0 ); // zeroblobs already expanded */
    ExpandBlob(pIn3);
    sqlite3VdbeRecordUnpack(pC->pKeyInfo, pIn3->n, pIn3->z, pIdxKey);
  }
  pIdxKey->default_rc = 0;
  if( pOp->opcode==OP_NoConflict ){
    /* For the OP_NoConflict opcode, take the jump if any of the
    ** input fields are NULL, since any key with a NULL will not
    ** conflict */
    for(ii=0; ii<r.nField; ii++){
      if( r.aMem[ii].flags & MEM_Null ){
        pc = pOp->p2 - 1; VdbeBranchTaken(1,2);
        break;
      }
    }
  }
  rc = sqlite3BtreeMovetoUnpacked(pC->pCursor, pIdxKey, 0, 0, &res);
  if( pOp->p4.i==0 ){
    sqlite3DbFree(db, pFree);
  }
  if( rc!=SQLITE_OK ){
    break;
  }
  pC->seekResult = res;
  alreadyExists = (res==0);
  pC->nullRow = 1-alreadyExists;
  pC->deferredMoveto = 0;
  pC->cacheStatus = CACHE_STALE;
  if( pOp->opcode==OP_Found ){
    VdbeBranchTaken(alreadyExists!=0,2);
    if( alreadyExists ) pc = pOp->p2 - 1;
  }else{
    VdbeBranchTaken(alreadyExists==0,2);
    if( !alreadyExists ) pc = pOp->p2 - 1;
  }
  break;
}

/* Opcode: NotExists P1 P2 P3 * *
** Synopsis: intkey=r[P3]
**
** P1 is the index of a cursor open on an SQL table btree (with integer
** keys).  P3 is an integer rowid.  If P1 does not contain a record with
** rowid P3 then jump immediately to P2.  If P1 does contain a record
** with rowid P3 then leave the cursor pointing at that record and fall
** through to the next instruction.
**
** The OP_NotFound opcode performs the same operation on index btrees
** (with arbitrary multi-value keys).
**
** This opcode leaves the cursor in a state where it cannot be advanced
** in either direction.  In other words, the Next and Prev opcodes will
** not work following this opcode.
**
** See also: Found, NotFound, NoConflict
*/
case OP_NotExists: {        /* jump, in3 */
  VdbeCursor *pC;
  BtCursor *pCrsr;
  int res;
  u64 iKey;

  pIn3 = &aMem[pOp->p3];
  assert( pIn3->flags & MEM_Int );
  assert( pOp->p1>=0 && pOp->p1<p->nCursor );
  pC = p->apCsr[pOp->p1];
  assert( pC!=0 );
#ifdef SQLITE_DEBUG
  pC->seekOp = 0;
#endif
  assert( pC->isTable );
  assert( pC->pseudoTableReg==0 );
  pCrsr = pC->pCursor;
  assert( pCrsr!=0 );
  res = 0;
  iKey = pIn3->u.i;
  rc = sqlite3BtreeMovetoUnpacked(pCrsr, 0, iKey, 0, &res);
  pC->movetoTarget = iKey;  /* Used by OP_Delete */
  pC->nullRow = 0;
  pC->cacheStatus = CACHE_STALE;
  pC->deferredMoveto = 0;
  VdbeBranchTaken(res!=0,2);
  if( res!=0 ){
    pc = pOp->p2 - 1;
  }
  pC->seekResult = res;
  break;
}

/* Opcode: Sequence P1 P2 * * *
** Synopsis: r[P2]=cursor[P1].ctr++
**
** Find the next available sequence number for cursor P1.
** Write the sequence number into register P2.
** The sequence number on the cursor is incremented after this
** instruction.  
*/
case OP_Sequence: {           /* out2-prerelease */
  assert( pOp->p1>=0 && pOp->p1<p->nCursor );
  assert( p->apCsr[pOp->p1]!=0 );
  pOut->u.i = p->apCsr[pOp->p1]->seqCount++;
  break;
}


/* Opcode: NewRowid P1 P2 P3 * *
** Synopsis: r[P2]=rowid
**
** Get a new integer record number (a.k.a "rowid") used as the key to a table.
** The record number is not previously used as a key in the database
** table that cursor P1 points to.  The new record number is written
** written to register P2.
**
** If P3>0 then P3 is a register in the root frame of this VDBE that holds 
** the largest previously generated record number. No new record numbers are
** allowed to be less than this value. When this value reaches its maximum, 
** an SQLITE_FULL error is generated. The P3 register is updated with the '
** generated record number. This P3 mechanism is used to help implement the
** AUTOINCREMENT feature.
*/
case OP_NewRowid: {           /* out2-prerelease */
  i64 v;                 /* The new rowid */
  VdbeCursor *pC;        /* Cursor of table to get the new rowid */
  int res;               /* Result of an sqlite3BtreeLast() */
  int cnt;               /* Counter to limit the number of searches */
  Mem *pMem;             /* Register holding largest rowid for AUTOINCREMENT */
  VdbeFrame *pFrame;     /* Root frame of VDBE */

  v = 0;
  res = 0;
  assert( pOp->p1>=0 && pOp->p1<p->nCursor );
  pC = p->apCsr[pOp->p1];
  assert( pC!=0 );
  if( NEVER(pC->pCursor==0) ){
    /* The zero initialization above is all that is needed */
  }else{
    /* The next rowid or record number (different terms for the same
    ** thing) is obtained in a two-step algorithm.
    **
    ** First we attempt to find the largest existing rowid and add one
    ** to that.  But if the largest existing rowid is already the maximum
    ** positive integer, we have to fall through to the second
    ** probabilistic algorithm
    **
    ** The second algorithm is to select a rowid at random and see if
    ** it already exists in the table.  If it does not exist, we have
    ** succeeded.  If the random rowid does exist, we select a new one
    ** and try again, up to 100 times.
    */
    assert( pC->isTable );

#ifdef SQLITE_32BIT_ROWID
#   define MAX_ROWID 0x7fffffff
#else
    /* Some compilers complain about constants of the form 0x7fffffffffffffff.
    ** Others complain about 0x7ffffffffffffffffLL.  The following macro seems
    ** to provide the constant while making all compilers happy.
    */
#   define MAX_ROWID  (i64)( (((u64)0x7fffffff)<<32) | (u64)0xffffffff )
#endif

    if( !pC->useRandomRowid ){
      rc = sqlite3BtreeLast(pC->pCursor, &res);
      if( rc!=SQLITE_OK ){
        goto abort_due_to_error;
      }
      if( res ){
        v = 1;   /* IMP: R-61914-48074 */
      }else{
        assert( sqlite3BtreeCursorIsValid(pC->pCursor) );
        rc = sqlite3BtreeKeySize(pC->pCursor, &v);
        assert( rc==SQLITE_OK );   /* Cannot fail following BtreeLast() */
        if( v>=MAX_ROWID ){
          pC->useRandomRowid = 1;
        }else{
          v++;   /* IMP: R-29538-34987 */
        }
      }
    }

#ifndef SQLITE_OMIT_AUTOINCREMENT
    if( pOp->p3 ){
      /* Assert that P3 is a valid memory cell. */
      assert( pOp->p3>0 );
      if( p->pFrame ){
        for(pFrame=p->pFrame; pFrame->pParent; pFrame=pFrame->pParent);
        /* Assert that P3 is a valid memory cell. */
        assert( pOp->p3<=pFrame->nMem );
        pMem = &pFrame->aMem[pOp->p3];
      }else{
        /* Assert that P3 is a valid memory cell. */
        assert( pOp->p3<=(p->nMem-p->nCursor) );
        pMem = &aMem[pOp->p3];
        memAboutToChange(p, pMem);
      }
      assert( memIsValid(pMem) );

      REGISTER_TRACE(pOp->p3, pMem);
      sqlite3VdbeMemIntegerify(pMem);
      assert( (pMem->flags & MEM_Int)!=0 );  /* mem(P3) holds an integer */
      if( pMem->u.i==MAX_ROWID || pC->useRandomRowid ){
        rc = SQLITE_FULL;   /* IMP: R-12275-61338 */
        goto abort_due_to_error;
      }
      if( v<pMem->u.i+1 ){
        v = pMem->u.i + 1;
      }
      pMem->u.i = v;
    }
#endif
    if( pC->useRandomRowid ){
      /* IMPLEMENTATION-OF: R-07677-41881 If the largest ROWID is equal to the
      ** largest possible integer (9223372036854775807) then the database
      ** engine starts picking positive candidate ROWIDs at random until
      ** it finds one that is not previously used. */
      assert( pOp->p3==0 );  /* We cannot be in random rowid mode if this is
                             ** an AUTOINCREMENT table. */
      cnt = 0;
      do{
        sqlite3_randomness(sizeof(v), &v);
        v &= (MAX_ROWID>>1); v++;  /* Ensure that v is greater than zero */
      }while(  ((rc = sqlite3BtreeMovetoUnpacked(pC->pCursor, 0, (u64)v,
                                                 0, &res))==SQLITE_OK)
            && (res==0)
            && (++cnt<100));
      if( rc==SQLITE_OK && res==0 ){
        rc = SQLITE_FULL;   /* IMP: R-38219-53002 */
        goto abort_due_to_error;
      }
      assert( v>0 );  /* EV: R-40812-03570 */
    }
    pC->deferredMoveto = 0;
    pC->cacheStatus = CACHE_STALE;
  }
  pOut->u.i = v;
  break;
}

/* Opcode: Insert P1 P2 P3 P4 P5
** Synopsis: intkey=r[P3] data=r[P2]
**
** Write an entry into the table of cursor P1.  A new entry is
** created if it doesn't already exist or the data for an existing
** entry is overwritten.  The data is the value MEM_Blob stored in register
** number P2. The key is stored in register P3. The key must
** be a MEM_Int.
**
** If the OPFLAG_NCHANGE flag of P5 is set, then the row change count is
** incremented (otherwise not).  If the OPFLAG_LASTROWID flag of P5 is set,
** then rowid is stored for subsequent return by the
** sqlite3_last_insert_rowid() function (otherwise it is unmodified).
**
** If the OPFLAG_USESEEKRESULT flag of P5 is set and if the result of
** the last seek operation (OP_NotExists) was a success, then this
** operation will not attempt to find the appropriate row before doing
** the insert but will instead overwrite the row that the cursor is
** currently pointing to.  Presumably, the prior OP_NotExists opcode
** has already positioned the cursor correctly.  This is an optimization
** that boosts performance by avoiding redundant seeks.
**
** If the OPFLAG_ISUPDATE flag is set, then this opcode is part of an
** UPDATE operation.  Otherwise (if the flag is clear) then this opcode
** is part of an INSERT operation.  The difference is only important to
** the update hook.
**
** Parameter P4 may point to a string containing the table-name, or
** may be NULL. If it is not NULL, then the update-hook 
** (sqlite3.xUpdateCallback) is invoked following a successful insert.
**
** (WARNING/TODO: If P1 is a pseudo-cursor and P2 is dynamically
** allocated, then ownership of P2 is transferred to the pseudo-cursor
** and register P2 becomes ephemeral.  If the cursor is changed, the
** value of register P2 will then change.  Make sure this does not
** cause any problems.)
**
** This instruction only works on tables.  The equivalent instruction
** for indices is OP_IdxInsert.
*/
/* Opcode: InsertInt P1 P2 P3 P4 P5
** Synopsis:  intkey=P3 data=r[P2]
**
** This works exactly like OP_Insert except that the key is the
** integer value P3, not the value of the integer stored in register P3.
*/
case OP_Insert: 
case OP_InsertInt: {
  Mem *pData;       /* MEM cell holding data for the record to be inserted */
  Mem *pKey;        /* MEM cell holding key  for the record */
  i64 iKey;         /* The integer ROWID or key for the record to be inserted */
  VdbeCursor *pC;   /* Cursor to table into which insert is written */
  int nZero;        /* Number of zero-bytes to append */
  int seekResult;   /* Result of prior seek or 0 if no USESEEKRESULT flag */
  const char *zDb;  /* database name - used by the update hook */
  const char *zTbl; /* Table name - used by the opdate hook */
  int op;           /* Opcode for update hook: SQLITE_UPDATE or SQLITE_INSERT */

  pData = &aMem[pOp->p2];
  assert( pOp->p1>=0 && pOp->p1<p->nCursor );
  assert( memIsValid(pData) );
  pC = p->apCsr[pOp->p1];
  assert( pC!=0 );
  assert( pC->pCursor!=0 );
  assert( pC->pseudoTableReg==0 );
  assert( pC->isTable );
  REGISTER_TRACE(pOp->p2, pData);

  if( pOp->opcode==OP_Insert ){
    pKey = &aMem[pOp->p3];
    assert( pKey->flags & MEM_Int );
    assert( memIsValid(pKey) );
    REGISTER_TRACE(pOp->p3, pKey);
    iKey = pKey->u.i;
  }else{
    assert( pOp->opcode==OP_InsertInt );
    iKey = pOp->p3;
  }

  if( pOp->p5 & OPFLAG_NCHANGE ) p->nChange++;
  if( pOp->p5 & OPFLAG_LASTROWID ) db->lastRowid = lastRowid = iKey;
  if( pData->flags & MEM_Null ){
    pData->z = 0;
    pData->n = 0;
  }else{
    assert( pData->flags & (MEM_Blob|MEM_Str) );
  }
  seekResult = ((pOp->p5 & OPFLAG_USESEEKRESULT) ? pC->seekResult : 0);
  if( pData->flags & MEM_Zero ){
    nZero = pData->u.nZero;
  }else{
    nZero = 0;
  }
  rc = sqlite3BtreeInsert(pC->pCursor, 0, iKey,
                          pData->z, pData->n, nZero,
                          (pOp->p5 & OPFLAG_APPEND)!=0, seekResult
  );
  pC->deferredMoveto = 0;
  pC->cacheStatus = CACHE_STALE;

  /* Invoke the update-hook if required. */
  if( rc==SQLITE_OK && db->xUpdateCallback && pOp->p4.z ){
    zDb = db->aDb[pC->iDb].zName;
    zTbl = pOp->p4.z;
    op = ((pOp->p5 & OPFLAG_ISUPDATE) ? SQLITE_UPDATE : SQLITE_INSERT);
    assert( pC->isTable );
    db->xUpdateCallback(db->pUpdateArg, op, zDb, zTbl, iKey);
    assert( pC->iDb>=0 );
  }
  break;
}

/* Opcode: Delete P1 P2 * P4 *
**
** Delete the record at which the P1 cursor is currently pointing.
**
** The cursor will be left pointing at either the next or the previous
** record in the table. If it is left pointing at the next record, then
** the next Next instruction will be a no-op.  Hence it is OK to delete
** a record from within a Next loop.
**
** If the OPFLAG_NCHANGE flag of P2 is set, then the row change count is
** incremented (otherwise not).
**
** P1 must not be pseudo-table.  It has to be a real table with
** multiple rows.
**
** If P4 is not NULL, then it is the name of the table that P1 is
** pointing to.  The update hook will be invoked, if it exists.
** If P4 is not NULL then the P1 cursor must have been positioned
** using OP_NotFound prior to invoking this opcode.
*/
case OP_Delete: {
  VdbeCursor *pC;

  assert( pOp->p1>=0 && pOp->p1<p->nCursor );
  pC = p->apCsr[pOp->p1];
  assert( pC!=0 );
  assert( pC->pCursor!=0 );  /* Only valid for real tables, no pseudotables */
  assert( pC->deferredMoveto==0 );

#ifdef SQLITE_DEBUG
  /* The seek operation that positioned the cursor prior to OP_Delete will
  ** have also set the pC->movetoTarget field to the rowid of the row that
  ** is being deleted */
  if( pOp->p4.z && pC->isTable ){
    i64 iKey = 0;
    sqlite3BtreeKeySize(pC->pCursor, &iKey);
    assert( pC->movetoTarget==iKey ); 
  }
#endif
 
  rc = sqlite3BtreeDelete(pC->pCursor);
  pC->cacheStatus = CACHE_STALE;

  /* Invoke the update-hook if required. */
  if( rc==SQLITE_OK && db->xUpdateCallback && pOp->p4.z && pC->isTable ){
    db->xUpdateCallback(db->pUpdateArg, SQLITE_DELETE,
                        db->aDb[pC->iDb].zName, pOp->p4.z, pC->movetoTarget);
    assert( pC->iDb>=0 );
  }
  if( pOp->p2 & OPFLAG_NCHANGE ) p->nChange++;
  break;
}
/* Opcode: ResetCount * * * * *
**
** The value of the change counter is copied to the database handle
** change counter (returned by subsequent calls to sqlite3_changes()).
** Then the VMs internal change counter resets to 0.
** This is used by trigger programs.
*/
case OP_ResetCount: {
  sqlite3VdbeSetChanges(db, p->nChange);
  p->nChange = 0;
  break;
}

/* Opcode: SorterCompare P1 P2 P3 P4
** Synopsis:  if key(P1)!=trim(r[P3],P4) goto P2
**
** P1 is a sorter cursor. This instruction compares a prefix of the
** record blob in register P3 against a prefix of the entry that 
** the sorter cursor currently points to.  Only the first P4 fields
** of r[P3] and the sorter record are compared.
**
** If either P3 or the sorter contains a NULL in one of their significant
** fields (not counting the P4 fields at the end which are ignored) then
** the comparison is assumed to be equal.
**
** Fall through to next instruction if the two records compare equal to
** each other.  Jump to P2 if they are different.
*/
case OP_SorterCompare: {
  VdbeCursor *pC;
  int res;
  int nKeyCol;

  pC = p->apCsr[pOp->p1];
  assert( isSorter(pC) );
  assert( pOp->p4type==P4_INT32 );
  pIn3 = &aMem[pOp->p3];
  nKeyCol = pOp->p4.i;
  res = 0;
  rc = sqlite3VdbeSorterCompare(pC, pIn3, nKeyCol, &res);
  VdbeBranchTaken(res!=0,2);
  if( res ){
    pc = pOp->p2-1;
  }
  break;
};

/* Opcode: SorterData P1 P2 P3 * *
** Synopsis: r[P2]=data
**
** Write into register P2 the current sorter data for sorter cursor P1.
** Then clear the column header cache on cursor P3.
**
** This opcode is normally use to move a record out of the sorter and into
** a register that is the source for a pseudo-table cursor created using
** OpenPseudo.  That pseudo-table cursor is the one that is identified by
** parameter P3.  Clearing the P3 column cache as part of this opcode saves
** us from having to issue a separate NullRow instruction to clear that cache.
*/
case OP_SorterData: {
  VdbeCursor *pC;

  pOut = &aMem[pOp->p2];
  pC = p->apCsr[pOp->p1];
  assert( isSorter(pC) );
  rc = sqlite3VdbeSorterRowkey(pC, pOut);
  assert( rc!=SQLITE_OK || (pOut->flags & MEM_Blob) );
  assert( pOp->p1>=0 && pOp->p1<p->nCursor );
  p->apCsr[pOp->p3]->cacheStatus = CACHE_STALE;
  break;
}

/* Opcode: RowData P1 P2 * * *
** Synopsis: r[P2]=data
**
** Write into register P2 the complete row data for cursor P1.
** There is no interpretation of the data.  
** It is just copied onto the P2 register exactly as 
** it is found in the database file.
**
** If the P1 cursor must be pointing to a valid row (not a NULL row)
** of a real table, not a pseudo-table.
*/
/* Opcode: RowKey P1 P2 * * *
** Synopsis: r[P2]=key
**
** Write into register P2 the complete row key for cursor P1.
** There is no interpretation of the data.  
** The key is copied onto the P2 register exactly as 
** it is found in the database file.
**
** If the P1 cursor must be pointing to a valid row (not a NULL row)
** of a real table, not a pseudo-table.
*/
case OP_RowKey:
case OP_RowData: {
  VdbeCursor *pC;
  BtCursor *pCrsr;
  u32 n;
  i64 n64;

  pOut = &aMem[pOp->p2];
  memAboutToChange(p, pOut);

  /* Note that RowKey and RowData are really exactly the same instruction */
  assert( pOp->p1>=0 && pOp->p1<p->nCursor );
  pC = p->apCsr[pOp->p1];
  assert( isSorter(pC)==0 );
  assert( pC->isTable || pOp->opcode!=OP_RowData );
  assert( pC->isTable==0 || pOp->opcode==OP_RowData );
  assert( pC!=0 );
  assert( pC->nullRow==0 );
  assert( pC->pseudoTableReg==0 );
  assert( pC->pCursor!=0 );
  pCrsr = pC->pCursor;

  /* The OP_RowKey and OP_RowData opcodes always follow OP_NotExists or
  ** OP_Rewind/Op_Next with no intervening instructions that might invalidate
  ** the cursor.  If this where not the case, on of the following assert()s
  ** would fail.  Should this ever change (because of changes in the code
  ** generator) then the fix would be to insert a call to
  ** sqlite3VdbeCursorMoveto().
  */
  assert( pC->deferredMoveto==0 );
  assert( sqlite3BtreeCursorIsValid(pCrsr) );
#if 0  /* Not required due to the previous to assert() statements */
  rc = sqlite3VdbeCursorMoveto(pC);
  if( rc!=SQLITE_OK ) goto abort_due_to_error;
#endif

  if( pC->isTable==0 ){
    assert( !pC->isTable );
    VVA_ONLY(rc =) sqlite3BtreeKeySize(pCrsr, &n64);
    assert( rc==SQLITE_OK );    /* True because of CursorMoveto() call above */
    if( n64>db->aLimit[SQLITE_LIMIT_LENGTH] ){
      goto too_big;
    }
    n = (u32)n64;
  }else{
    VVA_ONLY(rc =) sqlite3BtreeDataSize(pCrsr, &n);
    assert( rc==SQLITE_OK );    /* DataSize() cannot fail */
    if( n>(u32)db->aLimit[SQLITE_LIMIT_LENGTH] ){
      goto too_big;
    }
  }
  testcase( n==0 );
  if( sqlite3VdbeMemClearAndResize(pOut, MAX(n,32)) ){
    goto no_mem;
  }
  pOut->n = n;
  MemSetTypeFlag(pOut, MEM_Blob);
  if( pC->isTable==0 ){
    rc = sqlite3BtreeKey(pCrsr, 0, n, pOut->z);
  }else{
    rc = sqlite3BtreeData(pCrsr, 0, n, pOut->z);
  }
  pOut->enc = SQLITE_UTF8;  /* In case the blob is ever cast to text */
  UPDATE_MAX_BLOBSIZE(pOut);
  REGISTER_TRACE(pOp->p2, pOut);
  break;
}

/* Opcode: Rowid P1 P2 * * *
** Synopsis: r[P2]=rowid
**
** Store in register P2 an integer which is the key of the table entry that
** P1 is currently point to.
**
** P1 can be either an ordinary table or a virtual table.  There used to
** be a separate OP_VRowid opcode for use with virtual tables, but this
** one opcode now works for both table types.
*/
case OP_Rowid: {                 /* out2-prerelease */
  VdbeCursor *pC;
  i64 v;
  sqlite3_vtab *pVtab;
  const sqlite3_module *pModule;

  assert( pOp->p1>=0 && pOp->p1<p->nCursor );
  pC = p->apCsr[pOp->p1];
  assert( pC!=0 );
  assert( pC->pseudoTableReg==0 || pC->nullRow );
  if( pC->nullRow ){
    pOut->flags = MEM_Null;
    break;
  }else if( pC->deferredMoveto ){
    v = pC->movetoTarget;
#ifndef SQLITE_OMIT_VIRTUALTABLE
  }else if( pC->pVtabCursor ){
    pVtab = pC->pVtabCursor->pVtab;
    pModule = pVtab->pModule;
    assert( pModule->xRowid );
    rc = pModule->xRowid(pC->pVtabCursor, &v);
    sqlite3VtabImportErrmsg(p, pVtab);
#endif /* SQLITE_OMIT_VIRTUALTABLE */
  }else{
    assert( pC->pCursor!=0 );
    rc = sqlite3VdbeCursorRestore(pC);
    if( rc ) goto abort_due_to_error;
    if( pC->nullRow ){
      pOut->flags = MEM_Null;
      break;
    }
    rc = sqlite3BtreeKeySize(pC->pCursor, &v);
    assert( rc==SQLITE_OK );  /* Always so because of CursorRestore() above */
  }
  pOut->u.i = v;
  break;
}

/* Opcode: NullRow P1 * * * *
**
** Move the cursor P1 to a null row.  Any OP_Column operations
** that occur while the cursor is on the null row will always
** write a NULL.
*/
case OP_NullRow: {
  VdbeCursor *pC;

  assert( pOp->p1>=0 && pOp->p1<p->nCursor );
  pC = p->apCsr[pOp->p1];
  assert( pC!=0 );
  pC->nullRow = 1;
  pC->cacheStatus = CACHE_STALE;
  if( pC->pCursor ){
    sqlite3BtreeClearCursor(pC->pCursor);
  }
  break;
}

/* Opcode: Last P1 P2 * * *
**
** The next use of the Rowid or Column or Prev instruction for P1 
** will refer to the last entry in the database table or index.
** If the table or index is empty and P2>0, then jump immediately to P2.
** If P2 is 0 or if the table or index is not empty, fall through
** to the following instruction.
**
** This opcode leaves the cursor configured to move in reverse order,
** from the end toward the beginning.  In other words, the cursor is
** configured to use Prev, not Next.
*/
case OP_Last: {        /* jump */
  VdbeCursor *pC;
  BtCursor *pCrsr;
  int res;

  assert( pOp->p1>=0 && pOp->p1<p->nCursor );
  pC = p->apCsr[pOp->p1];
  assert( pC!=0 );
  pCrsr = pC->pCursor;
  res = 0;
  assert( pCrsr!=0 );
  rc = sqlite3BtreeLast(pCrsr, &res);
  pC->nullRow = (u8)res;
  pC->deferredMoveto = 0;
  pC->cacheStatus = CACHE_STALE;
#ifdef SQLITE_DEBUG
  pC->seekOp = OP_Last;
#endif
  if( pOp->p2>0 ){
    VdbeBranchTaken(res!=0,2);
    if( res ) pc = pOp->p2 - 1;
  }
  break;
}


/* Opcode: Sort P1 P2 * * *
**
** This opcode does exactly the same thing as OP_Rewind except that
** it increments an undocumented global variable used for testing.
**
** Sorting is accomplished by writing records into a sorting index,
** then rewinding that index and playing it back from beginning to
** end.  We use the OP_Sort opcode instead of OP_Rewind to do the
** rewinding so that the global variable will be incremented and
** regression tests can determine whether or not the optimizer is
** correctly optimizing out sorts.
*/
case OP_SorterSort:    /* jump */
case OP_Sort: {        /* jump */
#ifdef SQLITE_TEST
  sqlite3_sort_count++;
  sqlite3_search_count--;
#endif
  p->aCounter[SQLITE_STMTSTATUS_SORT]++;
  /* Fall through into OP_Rewind */
}
/* Opcode: Rewind P1 P2 * * *
**
** The next use of the Rowid or Column or Next instruction for P1 
** will refer to the first entry in the database table or index.
** If the table or index is empty, jump immediately to P2.
** If the table or index is not empty, fall through to the following 
** instruction.
**
** This opcode leaves the cursor configured to move in forward order,
** from the beginning toward the end.  In other words, the cursor is
** configured to use Next, not Prev.
*/
case OP_Rewind: {        /* jump */
  VdbeCursor *pC;
  BtCursor *pCrsr;
  int res;

  assert( pOp->p1>=0 && pOp->p1<p->nCursor );
  pC = p->apCsr[pOp->p1];
  assert( pC!=0 );
  assert( isSorter(pC)==(pOp->opcode==OP_SorterSort) );
  res = 1;
#ifdef SQLITE_DEBUG
  pC->seekOp = OP_Rewind;
#endif
  if( isSorter(pC) ){
    rc = sqlite3VdbeSorterRewind(pC, &res);
  }else{
    pCrsr = pC->pCursor;
    assert( pCrsr );
    rc = sqlite3BtreeFirst(pCrsr, &res);
    pC->deferredMoveto = 0;
    pC->cacheStatus = CACHE_STALE;
  }
  pC->nullRow = (u8)res;
  assert( pOp->p2>0 && pOp->p2<p->nOp );
  VdbeBranchTaken(res!=0,2);
  if( res ){
    pc = pOp->p2 - 1;
  }
  break;
}

/* Opcode: Next P1 P2 P3 P4 P5
**
** Advance cursor P1 so that it points to the next key/data pair in its
** table or index.  If there are no more key/value pairs then fall through
** to the following instruction.  But if the cursor advance was successful,
** jump immediately to P2.
**
** The Next opcode is only valid following an SeekGT, SeekGE, or
** OP_Rewind opcode used to position the cursor.  Next is not allowed
** to follow SeekLT, SeekLE, or OP_Last.
**
** The P1 cursor must be for a real table, not a pseudo-table.  P1 must have
** been opened prior to this opcode or the program will segfault.
**
** The P3 value is a hint to the btree implementation. If P3==1, that
** means P1 is an SQL index and that this instruction could have been
** omitted if that index had been unique.  P3 is usually 0.  P3 is
** always either 0 or 1.
**
** P4 is always of type P4_ADVANCE. The function pointer points to
** sqlite3BtreeNext().
**
** If P5 is positive and the jump is taken, then event counter
** number P5-1 in the prepared statement is incremented.
**
** See also: Prev, NextIfOpen
*/
/* Opcode: NextIfOpen P1 P2 P3 P4 P5
**
** This opcode works just like Next except that if cursor P1 is not
** open it behaves a no-op.
*/
/* Opcode: Prev P1 P2 P3 P4 P5
**
** Back up cursor P1 so that it points to the previous key/data pair in its
** table or index.  If there is no previous key/value pairs then fall through
** to the following instruction.  But if the cursor backup was successful,
** jump immediately to P2.
**
**
** The Prev opcode is only valid following an SeekLT, SeekLE, or
** OP_Last opcode used to position the cursor.  Prev is not allowed
** to follow SeekGT, SeekGE, or OP_Rewind.
**
** The P1 cursor must be for a real table, not a pseudo-table.  If P1 is
** not open then the behavior is undefined.
**
** The P3 value is a hint to the btree implementation. If P3==1, that
** means P1 is an SQL index and that this instruction could have been
** omitted if that index had been unique.  P3 is usually 0.  P3 is
** always either 0 or 1.
**
** P4 is always of type P4_ADVANCE. The function pointer points to
** sqlite3BtreePrevious().
**
** If P5 is positive and the jump is taken, then event counter
** number P5-1 in the prepared statement is incremented.
*/
/* Opcode: PrevIfOpen P1 P2 P3 P4 P5
**
** This opcode works just like Prev except that if cursor P1 is not
** open it behaves a no-op.
*/
case OP_SorterNext: {  /* jump */
  VdbeCursor *pC;
  int res;

  pC = p->apCsr[pOp->p1];
  assert( isSorter(pC) );
  res = 0;
  rc = sqlite3VdbeSorterNext(db, pC, &res);
  goto next_tail;
case OP_PrevIfOpen:    /* jump */
case OP_NextIfOpen:    /* jump */
  if( p->apCsr[pOp->p1]==0 ) break;
  /* Fall through */
case OP_Prev:          /* jump */
case OP_Next:          /* jump */
  assert( pOp->p1>=0 && pOp->p1<p->nCursor );
  assert( pOp->p5<ArraySize(p->aCounter) );
  pC = p->apCsr[pOp->p1];
  res = pOp->p3;
  assert( pC!=0 );
  assert( pC->deferredMoveto==0 );
  assert( pC->pCursor );
  assert( res==0 || (res==1 && pC->isTable==0) );
  testcase( res==1 );
  assert( pOp->opcode!=OP_Next || pOp->p4.xAdvance==sqlite3BtreeNext );
  assert( pOp->opcode!=OP_Prev || pOp->p4.xAdvance==sqlite3BtreePrevious );
  assert( pOp->opcode!=OP_NextIfOpen || pOp->p4.xAdvance==sqlite3BtreeNext );
  assert( pOp->opcode!=OP_PrevIfOpen || pOp->p4.xAdvance==sqlite3BtreePrevious);

  /* The Next opcode is only used after SeekGT, SeekGE, and Rewind.
  ** The Prev opcode is only used after SeekLT, SeekLE, and Last. */
  assert( pOp->opcode!=OP_Next || pOp->opcode!=OP_NextIfOpen
       || pC->seekOp==OP_SeekGT || pC->seekOp==OP_SeekGE
       || pC->seekOp==OP_Rewind || pC->seekOp==OP_Found);
  assert( pOp->opcode!=OP_Prev || pOp->opcode!=OP_PrevIfOpen
       || pC->seekOp==OP_SeekLT || pC->seekOp==OP_SeekLE
       || pC->seekOp==OP_Last );

  rc = pOp->p4.xAdvance(pC->pCursor, &res);
next_tail:
  pC->cacheStatus = CACHE_STALE;
  VdbeBranchTaken(res==0,2);
  if( res==0 ){
    pC->nullRow = 0;
    pc = pOp->p2 - 1;
    p->aCounter[pOp->p5]++;
#ifdef SQLITE_TEST
    sqlite3_search_count++;
#endif
  }else{
    pC->nullRow = 1;
  }
  goto check_for_interrupt;
}

/* Opcode: IdxInsert P1 P2 P3 * P5
** Synopsis: key=r[P2]
**
** Register P2 holds an SQL index key made using the
** MakeRecord instructions.  This opcode writes that key
** into the index P1.  Data for the entry is nil.
**
** P3 is a flag that provides a hint to the b-tree layer that this
** insert is likely to be an append.
**
** If P5 has the OPFLAG_NCHANGE bit set, then the change counter is
** incremented by this instruction.  If the OPFLAG_NCHANGE bit is clear,
** then the change counter is unchanged.
**
** If P5 has the OPFLAG_USESEEKRESULT bit set, then the cursor must have
** just done a seek to the spot where the new entry is to be inserted.
** This flag avoids doing an extra seek.
**
** This instruction only works for indices.  The equivalent instruction
** for tables is OP_Insert.
*/
case OP_SorterInsert:       /* in2 */
case OP_IdxInsert: {        /* in2 */
  VdbeCursor *pC;
  BtCursor *pCrsr;
  int nKey;
  const char *zKey;

  assert( pOp->p1>=0 && pOp->p1<p->nCursor );
  pC = p->apCsr[pOp->p1];
  assert( pC!=0 );
  assert( isSorter(pC)==(pOp->opcode==OP_SorterInsert) );
  pIn2 = &aMem[pOp->p2];
  assert( pIn2->flags & MEM_Blob );
  pCrsr = pC->pCursor;
  if( pOp->p5 & OPFLAG_NCHANGE ) p->nChange++;
  assert( pCrsr!=0 );
  assert( pC->isTable==0 );
  rc = ExpandBlob(pIn2);
  if( rc==SQLITE_OK ){
    if( isSorter(pC) ){
      rc = sqlite3VdbeSorterWrite(pC, pIn2);
    }else{
      nKey = pIn2->n;
      zKey = pIn2->z;
      rc = sqlite3BtreeInsert(pCrsr, zKey, nKey, "", 0, 0, pOp->p3, 
          ((pOp->p5 & OPFLAG_USESEEKRESULT) ? pC->seekResult : 0)
          );
      assert( pC->deferredMoveto==0 );
      pC->cacheStatus = CACHE_STALE;
    }
  }
  break;
}

/* Opcode: IdxDelete P1 P2 P3 * *
** Synopsis: key=r[P2@P3]
**
** The content of P3 registers starting at register P2 form
** an unpacked index key. This opcode removes that entry from the 
** index opened by cursor P1.
*/
case OP_IdxDelete: {
  VdbeCursor *pC;
  BtCursor *pCrsr;
  int res;
  UnpackedRecord r;

  assert( pOp->p3>0 );
  assert( pOp->p2>0 && pOp->p2+pOp->p3<=(p->nMem-p->nCursor)+1 );
  assert( pOp->p1>=0 && pOp->p1<p->nCursor );
  pC = p->apCsr[pOp->p1];
  assert( pC!=0 );
  pCrsr = pC->pCursor;
  assert( pCrsr!=0 );
  assert( pOp->p5==0 );
  r.pKeyInfo = pC->pKeyInfo;
  r.nField = (u16)pOp->p3;
  r.default_rc = 0;
  r.aMem = &aMem[pOp->p2];
#ifdef SQLITE_DEBUG
  { int i; for(i=0; i<r.nField; i++) assert( memIsValid(&r.aMem[i]) ); }
#endif
  rc = sqlite3BtreeMovetoUnpacked(pCrsr, &r, 0, 0, &res);
  if( rc==SQLITE_OK && res==0 ){
    rc = sqlite3BtreeDelete(pCrsr);
  }
  assert( pC->deferredMoveto==0 );
  pC->cacheStatus = CACHE_STALE;
  break;
}

/* Opcode: IdxRowid P1 P2 * * *
** Synopsis: r[P2]=rowid
**
** Write into register P2 an integer which is the last entry in the record at
** the end of the index key pointed to by cursor P1.  This integer should be
** the rowid of the table entry to which this index entry points.
**
** See also: Rowid, MakeRecord.
*/
case OP_IdxRowid: {              /* out2-prerelease */
  BtCursor *pCrsr;
  VdbeCursor *pC;
  i64 rowid;

  assert( pOp->p1>=0 && pOp->p1<p->nCursor );
  pC = p->apCsr[pOp->p1];
  assert( pC!=0 );
  pCrsr = pC->pCursor;
  assert( pCrsr!=0 );
  pOut->flags = MEM_Null;
  assert( pC->isTable==0 );
  assert( pC->deferredMoveto==0 );

  /* sqlite3VbeCursorRestore() can only fail if the record has been deleted
  ** out from under the cursor.  That will never happend for an IdxRowid
  ** opcode, hence the NEVER() arround the check of the return value.
  */
  rc = sqlite3VdbeCursorRestore(pC);
  if( NEVER(rc!=SQLITE_OK) ) goto abort_due_to_error;

  if( !pC->nullRow ){
    rowid = 0;  /* Not needed.  Only used to silence a warning. */
    rc = sqlite3VdbeIdxRowid(db, pCrsr, &rowid);
    if( rc!=SQLITE_OK ){
      goto abort_due_to_error;
    }
    pOut->u.i = rowid;
    pOut->flags = MEM_Int;
  }
  break;
}

/* Opcode: IdxGE P1 P2 P3 P4 P5
** Synopsis: key=r[P3@P4]
**
** The P4 register values beginning with P3 form an unpacked index 
** key that omits the PRIMARY KEY.  Compare this key value against the index 
** that P1 is currently pointing to, ignoring the PRIMARY KEY or ROWID 
** fields at the end.
**
** If the P1 index entry is greater than or equal to the key value
** then jump to P2.  Otherwise fall through to the next instruction.
*/
/* Opcode: IdxGT P1 P2 P3 P4 P5
** Synopsis: key=r[P3@P4]
**
** The P4 register values beginning with P3 form an unpacked index 
** key that omits the PRIMARY KEY.  Compare this key value against the index 
** that P1 is currently pointing to, ignoring the PRIMARY KEY or ROWID 
** fields at the end.
**
** If the P1 index entry is greater than the key value
** then jump to P2.  Otherwise fall through to the next instruction.
*/
/* Opcode: IdxLT P1 P2 P3 P4 P5
** Synopsis: key=r[P3@P4]
**
** The P4 register values beginning with P3 form an unpacked index 
** key that omits the PRIMARY KEY or ROWID.  Compare this key value against
** the index that P1 is currently pointing to, ignoring the PRIMARY KEY or
** ROWID on the P1 index.
**
** If the P1 index entry is less than the key value then jump to P2.
** Otherwise fall through to the next instruction.
*/
/* Opcode: IdxLE P1 P2 P3 P4 P5
** Synopsis: key=r[P3@P4]
**
** The P4 register values beginning with P3 form an unpacked index 
** key that omits the PRIMARY KEY or ROWID.  Compare this key value against
** the index that P1 is currently pointing to, ignoring the PRIMARY KEY or
** ROWID on the P1 index.
**
** If the P1 index entry is less than or equal to the key value then jump
** to P2. Otherwise fall through to the next instruction.
*/
case OP_IdxLE:          /* jump */
case OP_IdxGT:          /* jump */
case OP_IdxLT:          /* jump */
case OP_IdxGE:  {       /* jump */
  VdbeCursor *pC;
  int res;
  UnpackedRecord r;

  assert( pOp->p1>=0 && pOp->p1<p->nCursor );
  pC = p->apCsr[pOp->p1];
  assert( pC!=0 );
  assert( pC->isOrdered );
  assert( pC->pCursor!=0);
  assert( pC->deferredMoveto==0 );
  assert( pOp->p5==0 || pOp->p5==1 );
  assert( pOp->p4type==P4_INT32 );
  r.pKeyInfo = pC->pKeyInfo;
  r.nField = (u16)pOp->p4.i;
  if( pOp->opcode<OP_IdxLT ){
    assert( pOp->opcode==OP_IdxLE || pOp->opcode==OP_IdxGT );
    r.default_rc = -1;
  }else{
    assert( pOp->opcode==OP_IdxGE || pOp->opcode==OP_IdxLT );
    r.default_rc = 0;
  }
  r.aMem = &aMem[pOp->p3];
#ifdef SQLITE_DEBUG
  { int i; for(i=0; i<r.nField; i++) assert( memIsValid(&r.aMem[i]) ); }
#endif
  res = 0;  /* Not needed.  Only used to silence a warning. */
  rc = sqlite3VdbeIdxKeyCompare(db, pC, &r, &res);
  assert( (OP_IdxLE&1)==(OP_IdxLT&1) && (OP_IdxGE&1)==(OP_IdxGT&1) );
  if( (pOp->opcode&1)==(OP_IdxLT&1) ){
    assert( pOp->opcode==OP_IdxLE || pOp->opcode==OP_IdxLT );
    res = -res;
  }else{
    assert( pOp->opcode==OP_IdxGE || pOp->opcode==OP_IdxGT );
    res++;
  }
  VdbeBranchTaken(res>0,2);
  if( res>0 ){
    pc = pOp->p2 - 1 ;
  }
  break;
}

/* Opcode: Destroy P1 P2 P3 * *
**
** Delete an entire database table or index whose root page in the database
** file is given by P1.
**
** The table being destroyed is in the main database file if P3==0.  If
** P3==1 then the table to be clear is in the auxiliary database file
** that is used to store tables create using CREATE TEMPORARY TABLE.
**
** If AUTOVACUUM is enabled then it is possible that another root page
** might be moved into the newly deleted root page in order to keep all
** root pages contiguous at the beginning of the database.  The former
** value of the root page that moved - its value before the move occurred -
** is stored in register P2.  If no page 
** movement was required (because the table being dropped was already 
** the last one in the database) then a zero is stored in register P2.
** If AUTOVACUUM is disabled then a zero is stored in register P2.
**
** See also: Clear
*/
case OP_Destroy: {     /* out2-prerelease */
  int iMoved;
  int iCnt;
  Vdbe *pVdbe;
  int iDb;

  assert( p->readOnly==0 );
#ifndef SQLITE_OMIT_VIRTUALTABLE
  iCnt = 0;
  for(pVdbe=db->pVdbe; pVdbe; pVdbe = pVdbe->pNext){
    if( pVdbe->magic==VDBE_MAGIC_RUN && pVdbe->bIsReader 
     && pVdbe->inVtabMethod<2 && pVdbe->pc>=0 
    ){
      iCnt++;
    }
  }
#else
  iCnt = db->nVdbeRead;
#endif
  pOut->flags = MEM_Null;
  if( iCnt>1 ){
    rc = SQLITE_LOCKED;
    p->errorAction = OE_Abort;
  }else{
    iDb = pOp->p3;
    assert( iCnt==1 );
    assert( DbMaskTest(p->btreeMask, iDb) );
    iMoved = 0;  /* Not needed.  Only to silence a warning. */
    rc = sqlite3BtreeDropTable(db->aDb[iDb].pBt, pOp->p1, &iMoved);
    pOut->flags = MEM_Int;
    pOut->u.i = iMoved;
#ifndef SQLITE_OMIT_AUTOVACUUM
    if( rc==SQLITE_OK && iMoved!=0 ){
      sqlite3RootPageMoved(db, iDb, iMoved, pOp->p1);
      /* All OP_Destroy operations occur on the same btree */
      assert( resetSchemaOnFault==0 || resetSchemaOnFault==iDb+1 );
      resetSchemaOnFault = iDb+1;
    }
#endif
  }
  break;
}

/* Opcode: Clear P1 P2 P3
**
** Delete all contents of the database table or index whose root page
** in the database file is given by P1.  But, unlike Destroy, do not
** remove the table or index from the database file.
**
** The table being clear is in the main database file if P2==0.  If
** P2==1 then the table to be clear is in the auxiliary database file
** that is used to store tables create using CREATE TEMPORARY TABLE.
**
** If the P3 value is non-zero, then the table referred to must be an
** intkey table (an SQL table, not an index). In this case the row change 
** count is incremented by the number of rows in the table being cleared. 
** If P3 is greater than zero, then the value stored in register P3 is
** also incremented by the number of rows in the table being cleared.
**
** See also: Destroy
*/
case OP_Clear: {
  int nChange;
 
  nChange = 0;
  assert( p->readOnly==0 );
  assert( DbMaskTest(p->btreeMask, pOp->p2) );
  rc = sqlite3BtreeClearTable(
      db->aDb[pOp->p2].pBt, pOp->p1, (pOp->p3 ? &nChange : 0)
  );
  if( pOp->p3 ){
    p->nChange += nChange;
    if( pOp->p3>0 ){
      assert( memIsValid(&aMem[pOp->p3]) );
      memAboutToChange(p, &aMem[pOp->p3]);
      aMem[pOp->p3].u.i += nChange;
    }
  }
  break;
}

/* Opcode: ResetSorter P1 * * * *
**
** Delete all contents from the ephemeral table or sorter
** that is open on cursor P1.
**
** This opcode only works for cursors used for sorting and
** opened with OP_OpenEphemeral or OP_SorterOpen.
*/
case OP_ResetSorter: {
  VdbeCursor *pC;
 
  assert( pOp->p1>=0 && pOp->p1<p->nCursor );
  pC = p->apCsr[pOp->p1];
  assert( pC!=0 );
  if( pC->pSorter ){
    sqlite3VdbeSorterReset(db, pC->pSorter);
  }else{
    assert( pC->isEphemeral );
    rc = sqlite3BtreeClearTableOfCursor(pC->pCursor);
  }
  break;
}

/* Opcode: CreateTable P1 P2 * * *
** Synopsis: r[P2]=root iDb=P1
**
** Allocate a new table in the main database file if P1==0 or in the
** auxiliary database file if P1==1 or in an attached database if
** P1>1.  Write the root page number of the new table into
** register P2
**
** The difference between a table and an index is this:  A table must
** have a 4-byte integer key and can have arbitrary data.  An index
** has an arbitrary key but no data.
**
** See also: CreateIndex
*/
/* Opcode: CreateIndex P1 P2 * * *
** Synopsis: r[P2]=root iDb=P1
**
** Allocate a new index in the main database file if P1==0 or in the
** auxiliary database file if P1==1 or in an attached database if
** P1>1.  Write the root page number of the new table into
** register P2.
**
** See documentation on OP_CreateTable for additional information.
*/
case OP_CreateIndex:            /* out2-prerelease */
case OP_CreateTable: {          /* out2-prerelease */
  int pgno;
  int flags;
  Db *pDb;

  pgno = 0;
  assert( pOp->p1>=0 && pOp->p1<db->nDb );
  assert( DbMaskTest(p->btreeMask, pOp->p1) );
  assert( p->readOnly==0 );
  pDb = &db->aDb[pOp->p1];
  assert( pDb->pBt!=0 );
  if( pOp->opcode==OP_CreateTable ){
    /* flags = BTREE_INTKEY; */
    flags = BTREE_INTKEY;
  }else{
    flags = BTREE_BLOBKEY;
  }
  rc = sqlite3BtreeCreateTable(pDb->pBt, &pgno, flags);
  pOut->u.i = pgno;
  break;
}

/* Opcode: ParseSchema P1 * * P4 *
**
** Read and parse all entries from the SQLITE_MASTER table of database P1
** that match the WHERE clause P4. 
**
** This opcode invokes the parser to create a new virtual machine,
** then runs the new virtual machine.  It is thus a re-entrant opcode.
*/
case OP_ParseSchema: {
  int iDb;
  const char *zMaster;
  char *zSql;
  InitData initData;

  /* Any prepared statement that invokes this opcode will hold mutexes
  ** on every btree.  This is a prerequisite for invoking 
  ** sqlite3InitCallback().
  */
#ifdef SQLITE_DEBUG
  for(iDb=0; iDb<db->nDb; iDb++){
    assert( iDb==1 || sqlite3BtreeHoldsMutex(db->aDb[iDb].pBt) );
  }
#endif

  iDb = pOp->p1;
  assert( iDb>=0 && iDb<db->nDb );
  assert( DbHasProperty(db, iDb, DB_SchemaLoaded) );
  /* Used to be a conditional */ {
    zMaster = SCHEMA_TABLE(iDb);
    initData.db = db;
    initData.iDb = pOp->p1;
    initData.pzErrMsg = &p->zErrMsg;
    zSql = sqlite3MPrintf(db,
       "SELECT name, rootpage, sql FROM '%q'.%s WHERE %s ORDER BY rowid",
       db->aDb[iDb].zName, zMaster, pOp->p4.z);
    if( zSql==0 ){
      rc = SQLITE_NOMEM;
    }else{
      assert( db->init.busy==0 );
      db->init.busy = 1;
      initData.rc = SQLITE_OK;
      assert( !db->mallocFailed );
      rc = sqlite3_exec(db, zSql, sqlite3InitCallback, &initData, 0);
      if( rc==SQLITE_OK ) rc = initData.rc;
      sqlite3DbFree(db, zSql);
      db->init.busy = 0;
    }
  }
  if( rc ) sqlite3ResetAllSchemasOfConnection(db);
  if( rc==SQLITE_NOMEM ){
    goto no_mem;
  }
  break;  
}

#if !defined(SQLITE_OMIT_ANALYZE)
/* Opcode: LoadAnalysis P1 * * * *
**
** Read the sqlite_stat1 table for database P1 and load the content
** of that table into the internal index hash table.  This will cause
** the analysis to be used when preparing all subsequent queries.
*/
case OP_LoadAnalysis: {
  assert( pOp->p1>=0 && pOp->p1<db->nDb );
  rc = sqlite3AnalysisLoad(db, pOp->p1);
  break;  
}
#endif /* !defined(SQLITE_OMIT_ANALYZE) */

/* Opcode: DropTable P1 * * P4 *
**
** Remove the internal (in-memory) data structures that describe
** the table named P4 in database P1.  This is called after a table
** is dropped from disk (using the Destroy opcode) in order to keep 
** the internal representation of the
** schema consistent with what is on disk.
*/
case OP_DropTable: {
  sqlite3UnlinkAndDeleteTable(db, pOp->p1, pOp->p4.z);
  break;
}

/* Opcode: DropIndex P1 * * P4 *
**
** Remove the internal (in-memory) data structures that describe
** the index named P4 in database P1.  This is called after an index
** is dropped from disk (using the Destroy opcode)
** in order to keep the internal representation of the
** schema consistent with what is on disk.
*/
case OP_DropIndex: {
  sqlite3UnlinkAndDeleteIndex(db, pOp->p1, pOp->p4.z);
  break;
}

/* Opcode: DropTrigger P1 * * P4 *
**
** Remove the internal (in-memory) data structures that describe
** the trigger named P4 in database P1.  This is called after a trigger
** is dropped from disk (using the Destroy opcode) in order to keep 
** the internal representation of the
** schema consistent with what is on disk.
*/
case OP_DropTrigger: {
  sqlite3UnlinkAndDeleteTrigger(db, pOp->p1, pOp->p4.z);
  break;
}


#ifndef SQLITE_OMIT_INTEGRITY_CHECK
/* Opcode: IntegrityCk P1 P2 P3 * P5
**
** Do an analysis of the currently open database.  Store in
** register P1 the text of an error message describing any problems.
** If no problems are found, store a NULL in register P1.
**
** The register P3 contains the maximum number of allowed errors.
** At most reg(P3) errors will be reported.
** In other words, the analysis stops as soon as reg(P1) errors are 
** seen.  Reg(P1) is updated with the number of errors remaining.
**
** The root page numbers of all tables in the database are integer
** stored in reg(P1), reg(P1+1), reg(P1+2), ....  There are P2 tables
** total.
**
** If P5 is not zero, the check is done on the auxiliary database
** file, not the main database file.
**
** This opcode is used to implement the integrity_check pragma.
*/
case OP_IntegrityCk: {
  int nRoot;      /* Number of tables to check.  (Number of root pages.) */
  int *aRoot;     /* Array of rootpage numbers for tables to be checked */
  int j;          /* Loop counter */
  int nErr;       /* Number of errors reported */
  char *z;        /* Text of the error report */
  Mem *pnErr;     /* Register keeping track of errors remaining */

  assert( p->bIsReader );
  nRoot = pOp->p2;
  assert( nRoot>0 );
  aRoot = sqlite3DbMallocRaw(db, sizeof(int)*(nRoot+1) );
  if( aRoot==0 ) goto no_mem;
  assert( pOp->p3>0 && pOp->p3<=(p->nMem-p->nCursor) );
  pnErr = &aMem[pOp->p3];
  assert( (pnErr->flags & MEM_Int)!=0 );
  assert( (pnErr->flags & (MEM_Str|MEM_Blob))==0 );
  pIn1 = &aMem[pOp->p1];
  for(j=0; j<nRoot; j++){
    aRoot[j] = (int)sqlite3VdbeIntValue(&pIn1[j]);
  }
  aRoot[j] = 0;
  assert( pOp->p5<db->nDb );
  assert( DbMaskTest(p->btreeMask, pOp->p5) );
  z = sqlite3BtreeIntegrityCheck(db->aDb[pOp->p5].pBt, aRoot, nRoot,
                                 (int)pnErr->u.i, &nErr);
  sqlite3DbFree(db, aRoot);
  pnErr->u.i -= nErr;
  sqlite3VdbeMemSetNull(pIn1);
  if( nErr==0 ){
    assert( z==0 );
  }else if( z==0 ){
    goto no_mem;
  }else{
    sqlite3VdbeMemSetStr(pIn1, z, -1, SQLITE_UTF8, sqlite3_free);
  }
  UPDATE_MAX_BLOBSIZE(pIn1);
  sqlite3VdbeChangeEncoding(pIn1, encoding);
  break;
}
#endif /* SQLITE_OMIT_INTEGRITY_CHECK */

/* Opcode: RowSetAdd P1 P2 * * *
** Synopsis:  rowset(P1)=r[P2]
**
** Insert the integer value held by register P2 into a boolean index
** held in register P1.
**
** An assertion fails if P2 is not an integer.
*/
case OP_RowSetAdd: {       /* in1, in2 */
  pIn1 = &aMem[pOp->p1];
  pIn2 = &aMem[pOp->p2];
  assert( (pIn2->flags & MEM_Int)!=0 );
  if( (pIn1->flags & MEM_RowSet)==0 ){
    sqlite3VdbeMemSetRowSet(pIn1);
    if( (pIn1->flags & MEM_RowSet)==0 ) goto no_mem;
  }
  sqlite3RowSetInsert(pIn1->u.pRowSet, pIn2->u.i);
  break;
}

/* Opcode: RowSetRead P1 P2 P3 * *
** Synopsis:  r[P3]=rowset(P1)
**
** Extract the smallest value from boolean index P1 and put that value into
** register P3.  Or, if boolean index P1 is initially empty, leave P3
** unchanged and jump to instruction P2.
*/
case OP_RowSetRead: {       /* jump, in1, out3 */
  i64 val;

  pIn1 = &aMem[pOp->p1];
  if( (pIn1->flags & MEM_RowSet)==0 
   || sqlite3RowSetNext(pIn1->u.pRowSet, &val)==0
  ){
    /* The boolean index is empty */
    sqlite3VdbeMemSetNull(pIn1);
    pc = pOp->p2 - 1;
    VdbeBranchTaken(1,2);
  }else{
    /* A value was pulled from the index */
    sqlite3VdbeMemSetInt64(&aMem[pOp->p3], val);
    VdbeBranchTaken(0,2);
  }
  goto check_for_interrupt;
}

/* Opcode: RowSetTest P1 P2 P3 P4
** Synopsis: if r[P3] in rowset(P1) goto P2
**
** Register P3 is assumed to hold a 64-bit integer value. If register P1
** contains a RowSet object and that RowSet object contains
** the value held in P3, jump to register P2. Otherwise, insert the
** integer in P3 into the RowSet and continue on to the
** next opcode.
**
** The RowSet object is optimized for the case where successive sets
** of integers, where each set contains no duplicates. Each set
** of values is identified by a unique P4 value. The first set
** must have P4==0, the final set P4=-1.  P4 must be either -1 or
** non-negative.  For non-negative values of P4 only the lower 4
** bits are significant.
**
** This allows optimizations: (a) when P4==0 there is no need to test
** the rowset object for P3, as it is guaranteed not to contain it,
** (b) when P4==-1 there is no need to insert the value, as it will
** never be tested for, and (c) when a value that is part of set X is
** inserted, there is no need to search to see if the same value was
** previously inserted as part of set X (only if it was previously
** inserted as part of some other set).
*/
case OP_RowSetTest: {                     /* jump, in1, in3 */
  int iSet;
  int exists;

  pIn1 = &aMem[pOp->p1];
  pIn3 = &aMem[pOp->p3];
  iSet = pOp->p4.i;
  assert( pIn3->flags&MEM_Int );

  /* If there is anything other than a rowset object in memory cell P1,
  ** delete it now and initialize P1 with an empty rowset
  */
  if( (pIn1->flags & MEM_RowSet)==0 ){
    sqlite3VdbeMemSetRowSet(pIn1);
    if( (pIn1->flags & MEM_RowSet)==0 ) goto no_mem;
  }

  assert( pOp->p4type==P4_INT32 );
  assert( iSet==-1 || iSet>=0 );
  if( iSet ){
    exists = sqlite3RowSetTest(pIn1->u.pRowSet, iSet, pIn3->u.i);
    VdbeBranchTaken(exists!=0,2);
    if( exists ){
      pc = pOp->p2 - 1;
      break;
    }
  }
  if( iSet>=0 ){
    sqlite3RowSetInsert(pIn1->u.pRowSet, pIn3->u.i);
  }
  break;
}


#ifndef SQLITE_OMIT_TRIGGER

/* Opcode: Program P1 P2 P3 P4 P5
**
** Execute the trigger program passed as P4 (type P4_SUBPROGRAM). 
**
** P1 contains the address of the memory cell that contains the first memory 
** cell in an array of values used as arguments to the sub-program. P2 
** contains the address to jump to if the sub-program throws an IGNORE 
** exception using the RAISE() function. Register P3 contains the address 
** of a memory cell in this (the parent) VM that is used to allocate the 
** memory required by the sub-vdbe at runtime.
**
** P4 is a pointer to the VM containing the trigger program.
**
** If P5 is non-zero, then recursive program invocation is enabled.
*/
case OP_Program: {        /* jump */
  int nMem;               /* Number of memory registers for sub-program */
  int nByte;              /* Bytes of runtime space required for sub-program */
  Mem *pRt;               /* Register to allocate runtime space */
  Mem *pMem;              /* Used to iterate through memory cells */
  Mem *pEnd;              /* Last memory cell in new array */
  VdbeFrame *pFrame;      /* New vdbe frame to execute in */
  SubProgram *pProgram;   /* Sub-program to execute */
  void *t;                /* Token identifying trigger */

  pProgram = pOp->p4.pProgram;
  pRt = &aMem[pOp->p3];
  assert( pProgram->nOp>0 );
  
  /* If the p5 flag is clear, then recursive invocation of triggers is 
  ** disabled for backwards compatibility (p5 is set if this sub-program
  ** is really a trigger, not a foreign key action, and the flag set
  ** and cleared by the "PRAGMA recursive_triggers" command is clear).
  ** 
  ** It is recursive invocation of triggers, at the SQL level, that is 
  ** disabled. In some cases a single trigger may generate more than one 
  ** SubProgram (if the trigger may be executed with more than one different 
  ** ON CONFLICT algorithm). SubProgram structures associated with a
  ** single trigger all have the same value for the SubProgram.token 
  ** variable.  */
  if( pOp->p5 ){
    t = pProgram->token;
    for(pFrame=p->pFrame; pFrame && pFrame->token!=t; pFrame=pFrame->pParent);
    if( pFrame ) break;
  }

  if( p->nFrame>=db->aLimit[SQLITE_LIMIT_TRIGGER_DEPTH] ){
    rc = SQLITE_ERROR;
    sqlite3SetString(&p->zErrMsg, db, "too many levels of trigger recursion");
    break;
  }

  /* Register pRt is used to store the memory required to save the state
  ** of the current program, and the memory required at runtime to execute
  ** the trigger program. If this trigger has been fired before, then pRt 
  ** is already allocated. Otherwise, it must be initialized.  */
  if( (pRt->flags&MEM_Frame)==0 ){
    /* SubProgram.nMem is set to the number of memory cells used by the 
    ** program stored in SubProgram.aOp. As well as these, one memory
    ** cell is required for each cursor used by the program. Set local
    ** variable nMem (and later, VdbeFrame.nChildMem) to this value.
    */
    nMem = pProgram->nMem + pProgram->nCsr;
    nByte = ROUND8(sizeof(VdbeFrame))
              + nMem * sizeof(Mem)
              + pProgram->nCsr * sizeof(VdbeCursor *)
              + pProgram->nOnce * sizeof(u8);
    pFrame = sqlite3DbMallocZero(db, nByte);
    if( !pFrame ){
      goto no_mem;
    }
    sqlite3VdbeMemRelease(pRt);
    pRt->flags = MEM_Frame;
    pRt->u.pFrame = pFrame;

    pFrame->v = p;
    pFrame->nChildMem = nMem;
    pFrame->nChildCsr = pProgram->nCsr;
    pFrame->pc = pc;
    pFrame->aMem = p->aMem;
    pFrame->nMem = p->nMem;
    pFrame->apCsr = p->apCsr;
    pFrame->nCursor = p->nCursor;
    pFrame->aOp = p->aOp;
    pFrame->nOp = p->nOp;
    pFrame->token = pProgram->token;
    pFrame->aOnceFlag = p->aOnceFlag;
    pFrame->nOnceFlag = p->nOnceFlag;
#ifdef SQLITE_ENABLE_STMT_SCANSTATUS
    pFrame->anExec = p->anExec;
#endif

    pEnd = &VdbeFrameMem(pFrame)[pFrame->nChildMem];
    for(pMem=VdbeFrameMem(pFrame); pMem!=pEnd; pMem++){
      pMem->flags = MEM_Undefined;
      pMem->db = db;
    }
  }else{
    pFrame = pRt->u.pFrame;
    assert( pProgram->nMem+pProgram->nCsr==pFrame->nChildMem );
    assert( pProgram->nCsr==pFrame->nChildCsr );
    assert( pc==pFrame->pc );
  }

  p->nFrame++;
  pFrame->pParent = p->pFrame;
  pFrame->lastRowid = lastRowid;
  pFrame->nChange = p->nChange;
  pFrame->nDbChange = p->db->nChange;
  p->nChange = 0;
  p->pFrame = pFrame;
  p->aMem = aMem = &VdbeFrameMem(pFrame)[-1];
  p->nMem = pFrame->nChildMem;
  p->nCursor = (u16)pFrame->nChildCsr;
  p->apCsr = (VdbeCursor **)&aMem[p->nMem+1];
  p->aOp = aOp = pProgram->aOp;
  p->nOp = pProgram->nOp;
  p->aOnceFlag = (u8 *)&p->apCsr[p->nCursor];
  p->nOnceFlag = pProgram->nOnce;
#ifdef SQLITE_ENABLE_STMT_SCANSTATUS
  p->anExec = 0;
#endif
  pc = -1;
  memset(p->aOnceFlag, 0, p->nOnceFlag);

  break;
}

/* Opcode: Param P1 P2 * * *
**
** This opcode is only ever present in sub-programs called via the 
** OP_Program instruction. Copy a value currently stored in a memory 
** cell of the calling (parent) frame to cell P2 in the current frames 
** address space. This is used by trigger programs to access the new.* 
** and old.* values.
**
** The address of the cell in the parent frame is determined by adding
** the value of the P1 argument to the value of the P1 argument to the
** calling OP_Program instruction.
*/
case OP_Param: {           /* out2-prerelease */
  VdbeFrame *pFrame;
  Mem *pIn;
  pFrame = p->pFrame;
  pIn = &pFrame->aMem[pOp->p1 + pFrame->aOp[pFrame->pc].p1];   
  sqlite3VdbeMemShallowCopy(pOut, pIn, MEM_Ephem);
  break;
}

#endif /* #ifndef SQLITE_OMIT_TRIGGER */

#ifndef SQLITE_OMIT_FOREIGN_KEY
/* Opcode: FkCounter P1 P2 * * *
** Synopsis: fkctr[P1]+=P2
**
** Increment a "constraint counter" by P2 (P2 may be negative or positive).
** If P1 is non-zero, the database constraint counter is incremented 
** (deferred foreign key constraints). Otherwise, if P1 is zero, the 
** statement counter is incremented (immediate foreign key constraints).
*/
case OP_FkCounter: {
  if( db->flags & SQLITE_DeferFKs ){
    db->nDeferredImmCons += pOp->p2;
  }else if( pOp->p1 ){
    db->nDeferredCons += pOp->p2;
  }else{
    p->nFkConstraint += pOp->p2;
  }
  break;
}

/* Opcode: FkIfZero P1 P2 * * *
** Synopsis: if fkctr[P1]==0 goto P2
**
** This opcode tests if a foreign key constraint-counter is currently zero.
** If so, jump to instruction P2. Otherwise, fall through to the next 
** instruction.
**
** If P1 is non-zero, then the jump is taken if the database constraint-counter
** is zero (the one that counts deferred constraint violations). If P1 is
** zero, the jump is taken if the statement constraint-counter is zero
** (immediate foreign key constraint violations).
*/
case OP_FkIfZero: {         /* jump */
  if( pOp->p1 ){
    VdbeBranchTaken(db->nDeferredCons==0 && db->nDeferredImmCons==0, 2);
    if( db->nDeferredCons==0 && db->nDeferredImmCons==0 ) pc = pOp->p2-1;
  }else{
    VdbeBranchTaken(p->nFkConstraint==0 && db->nDeferredImmCons==0, 2);
    if( p->nFkConstraint==0 && db->nDeferredImmCons==0 ) pc = pOp->p2-1;
  }
  break;
}
#endif /* #ifndef SQLITE_OMIT_FOREIGN_KEY */

#ifndef SQLITE_OMIT_AUTOINCREMENT
/* Opcode: MemMax P1 P2 * * *
** Synopsis: r[P1]=max(r[P1],r[P2])
**
** P1 is a register in the root frame of this VM (the root frame is
** different from the current frame if this instruction is being executed
** within a sub-program). Set the value of register P1 to the maximum of 
** its current value and the value in register P2.
**
** This instruction throws an error if the memory cell is not initially
** an integer.
*/
case OP_MemMax: {        /* in2 */
  VdbeFrame *pFrame;
  if( p->pFrame ){
    for(pFrame=p->pFrame; pFrame->pParent; pFrame=pFrame->pParent);
    pIn1 = &pFrame->aMem[pOp->p1];
  }else{
    pIn1 = &aMem[pOp->p1];
  }
  assert( memIsValid(pIn1) );
  sqlite3VdbeMemIntegerify(pIn1);
  pIn2 = &aMem[pOp->p2];
  sqlite3VdbeMemIntegerify(pIn2);
  if( pIn1->u.i<pIn2->u.i){
    pIn1->u.i = pIn2->u.i;
  }
  break;
}
#endif /* SQLITE_OMIT_AUTOINCREMENT */

/* Opcode: IfPos P1 P2 * * *
** Synopsis: if r[P1]>0 goto P2
**
** If the value of register P1 is 1 or greater, jump to P2.
**
** It is illegal to use this instruction on a register that does
** not contain an integer.  An assertion fault will result if you try.
*/
case OP_IfPos: {        /* jump, in1 */
  pIn1 = &aMem[pOp->p1];
  assert( pIn1->flags&MEM_Int );
  VdbeBranchTaken( pIn1->u.i>0, 2);
  if( pIn1->u.i>0 ){
     pc = pOp->p2 - 1;
  }
  break;
}

/* Opcode: IfNeg P1 P2 P3 * *
** Synopsis: r[P1]+=P3, if r[P1]<0 goto P2
**
** Register P1 must contain an integer.  Add literal P3 to the value in
** register P1 then if the value of register P1 is less than zero, jump to P2. 
*/
case OP_IfNeg: {        /* jump, in1 */
  pIn1 = &aMem[pOp->p1];
  assert( pIn1->flags&MEM_Int );
  pIn1->u.i += pOp->p3;
  VdbeBranchTaken(pIn1->u.i<0, 2);
  if( pIn1->u.i<0 ){
     pc = pOp->p2 - 1;
  }
  break;
}

/* Opcode: IfZero P1 P2 P3 * *
** Synopsis: r[P1]+=P3, if r[P1]==0 goto P2
**
** The register P1 must contain an integer.  Add literal P3 to the
** value in register P1.  If the result is exactly 0, jump to P2. 
*/
case OP_IfZero: {        /* jump, in1 */
  pIn1 = &aMem[pOp->p1];
  assert( pIn1->flags&MEM_Int );
  pIn1->u.i += pOp->p3;
  VdbeBranchTaken(pIn1->u.i==0, 2);
  if( pIn1->u.i==0 ){
     pc = pOp->p2 - 1;
  }
  break;
}

/* Opcode: AggStep * P2 P3 P4 P5
** Synopsis: accum=r[P3] step(r[P2@P5])
**
** Execute the step function for an aggregate.  The
** function has P5 arguments.   P4 is a pointer to the FuncDef
** structure that specifies the function.  Use register
** P3 as the accumulator.
**
** The P5 arguments are taken from register P2 and its
** successors.
*/
case OP_AggStep: {
  int n;
  int i;
  Mem *pMem;
  Mem *pRec;
  Mem t;
  sqlite3_context ctx;
  sqlite3_value **apVal;

  n = pOp->p5;
  assert( n>=0 );
  pRec = &aMem[pOp->p2];
  apVal = p->apArg;
  assert( apVal || n==0 );
  for(i=0; i<n; i++, pRec++){
    assert( memIsValid(pRec) );
    apVal[i] = pRec;
    memAboutToChange(p, pRec);
  }
  ctx.pFunc = pOp->p4.pFunc;
  assert( pOp->p3>0 && pOp->p3<=(p->nMem-p->nCursor) );
  ctx.pMem = pMem = &aMem[pOp->p3];
  pMem->n++;
  sqlite3VdbeMemInit(&t, db, MEM_Null);
  ctx.pOut = &t;
  ctx.isError = 0;
  ctx.pVdbe = p;
  ctx.iOp = pc;
  ctx.skipFlag = 0;
  (ctx.pFunc->xStep)(&ctx, n, apVal); /* IMP: R-24505-23230 */
  if( ctx.isError ){
    sqlite3SetString(&p->zErrMsg, db, "%s", sqlite3_value_text(&t));
    rc = ctx.isError;
  }
  if( ctx.skipFlag ){
    assert( pOp[-1].opcode==OP_CollSeq );
    i = pOp[-1].p1;
    if( i ) sqlite3VdbeMemSetInt64(&aMem[i], 1);
  }
  sqlite3VdbeMemRelease(&t);
  break;
}

/* Opcode: AggFinal P1 P2 * P4 *
** Synopsis: accum=r[P1] N=P2
**
** Execute the finalizer function for an aggregate.  P1 is
** the memory location that is the accumulator for the aggregate.
**
** P2 is the number of arguments that the step function takes and
** P4 is a pointer to the FuncDef for this function.  The P2
** argument is not used by this opcode.  It is only there to disambiguate
** functions that can take varying numbers of arguments.  The
** P4 argument is only needed for the degenerate case where
** the step function was not previously called.
*/
case OP_AggFinal: {
  Mem *pMem;
  assert( pOp->p1>0 && pOp->p1<=(p->nMem-p->nCursor) );
  pMem = &aMem[pOp->p1];
  assert( (pMem->flags & ~(MEM_Null|MEM_Agg))==0 );
  rc = sqlite3VdbeMemFinalize(pMem, pOp->p4.pFunc);
  if( rc ){
    sqlite3SetString(&p->zErrMsg, db, "%s", sqlite3_value_text(pMem));
  }
  sqlite3VdbeChangeEncoding(pMem, encoding);
  UPDATE_MAX_BLOBSIZE(pMem);
  if( sqlite3VdbeMemTooBig(pMem) ){
    goto too_big;
  }
  break;
}

#ifndef SQLITE_OMIT_WAL
/* Opcode: Checkpoint P1 P2 P3 * *
**
** Checkpoint database P1. This is a no-op if P1 is not currently in
** WAL mode. Parameter P2 is one of SQLITE_CHECKPOINT_PASSIVE, FULL
** or RESTART.  Write 1 or 0 into mem[P3] if the checkpoint returns
** SQLITE_BUSY or not, respectively.  Write the number of pages in the
** WAL after the checkpoint into mem[P3+1] and the number of pages
** in the WAL that have been checkpointed after the checkpoint
** completes into mem[P3+2].  However on an error, mem[P3+1] and
** mem[P3+2] are initialized to -1.
*/
case OP_Checkpoint: {
  int i;                          /* Loop counter */
  int aRes[3];                    /* Results */
  Mem *pMem;                      /* Write results here */

  assert( p->readOnly==0 );
  aRes[0] = 0;
  aRes[1] = aRes[2] = -1;
  assert( pOp->p2==SQLITE_CHECKPOINT_PASSIVE
       || pOp->p2==SQLITE_CHECKPOINT_FULL
       || pOp->p2==SQLITE_CHECKPOINT_RESTART
  );
  rc = sqlite3Checkpoint(db, pOp->p1, pOp->p2, &aRes[1], &aRes[2]);
  if( rc==SQLITE_BUSY ){
    rc = SQLITE_OK;
    aRes[0] = 1;
  }
  for(i=0, pMem = &aMem[pOp->p3]; i<3; i++, pMem++){
    sqlite3VdbeMemSetInt64(pMem, (i64)aRes[i]);
  }    
  break;
};  
#endif

#ifndef SQLITE_OMIT_PRAGMA
/* Opcode: JournalMode P1 P2 P3 * *
**
** Change the journal mode of database P1 to P3. P3 must be one of the
** PAGER_JOURNALMODE_XXX values. If changing between the various rollback
** modes (delete, truncate, persist, off and memory), this is a simple
** operation. No IO is required.
**
** If changing into or out of WAL mode the procedure is more complicated.
**
** Write a string containing the final journal-mode to register P2.
*/
case OP_JournalMode: {    /* out2-prerelease */
  Btree *pBt;                     /* Btree to change journal mode of */
  Pager *pPager;                  /* Pager associated with pBt */
  int eNew;                       /* New journal mode */
  int eOld;                       /* The old journal mode */
#ifndef SQLITE_OMIT_WAL
  const char *zFilename;          /* Name of database file for pPager */
#endif

  eNew = pOp->p3;
  assert( eNew==PAGER_JOURNALMODE_DELETE 
       || eNew==PAGER_JOURNALMODE_TRUNCATE 
       || eNew==PAGER_JOURNALMODE_PERSIST 
       || eNew==PAGER_JOURNALMODE_OFF
       || eNew==PAGER_JOURNALMODE_MEMORY
       || eNew==PAGER_JOURNALMODE_WAL
       || eNew==PAGER_JOURNALMODE_QUERY
  );
  assert( pOp->p1>=0 && pOp->p1<db->nDb );
  assert( p->readOnly==0 );

  pBt = db->aDb[pOp->p1].pBt;
  pPager = sqlite3BtreePager(pBt);
  eOld = sqlite3PagerGetJournalMode(pPager);
  if( eNew==PAGER_JOURNALMODE_QUERY ) eNew = eOld;
  if( !sqlite3PagerOkToChangeJournalMode(pPager) ) eNew = eOld;

#ifndef SQLITE_OMIT_WAL
  zFilename = sqlite3PagerFilename(pPager, 1);

  /* Do not allow a transition to journal_mode=WAL for a database
  ** in temporary storage or if the VFS does not support shared memory 
  */
  if( eNew==PAGER_JOURNALMODE_WAL
   && (sqlite3Strlen30(zFilename)==0           /* Temp file */
       || !sqlite3PagerWalSupported(pPager))   /* No shared-memory support */
  ){
    eNew = eOld;
  }

  if( (eNew!=eOld)
   && (eOld==PAGER_JOURNALMODE_WAL || eNew==PAGER_JOURNALMODE_WAL)
  ){
    if( !db->autoCommit || db->nVdbeRead>1 ){
      rc = SQLITE_ERROR;
      sqlite3SetString(&p->zErrMsg, db, 
          "cannot change %s wal mode from within a transaction",
          (eNew==PAGER_JOURNALMODE_WAL ? "into" : "out of")
      );
      break;
    }else{
 
      if( eOld==PAGER_JOURNALMODE_WAL ){
        /* If leaving WAL mode, close the log file. If successful, the call
        ** to PagerCloseWal() checkpoints and deletes the write-ahead-log 
        ** file. An EXCLUSIVE lock may still be held on the database file 
        ** after a successful return. 
        */
        rc = sqlite3PagerCloseWal(pPager);
        if( rc==SQLITE_OK ){
          sqlite3PagerSetJournalMode(pPager, eNew);
        }
      }else if( eOld==PAGER_JOURNALMODE_MEMORY ){
        /* Cannot transition directly from MEMORY to WAL.  Use mode OFF
        ** as an intermediate */
        sqlite3PagerSetJournalMode(pPager, PAGER_JOURNALMODE_OFF);
      }
  
      /* Open a transaction on the database file. Regardless of the journal
      ** mode, this transaction always uses a rollback journal.
      */
      assert( sqlite3BtreeIsInTrans(pBt)==0 );
      if( rc==SQLITE_OK ){
        rc = sqlite3BtreeSetVersion(pBt, (eNew==PAGER_JOURNALMODE_WAL ? 2 : 1));
      }
    }
  }
#endif /* ifndef SQLITE_OMIT_WAL */

  if( rc ){
    eNew = eOld;
  }
  eNew = sqlite3PagerSetJournalMode(pPager, eNew);

  pOut = &aMem[pOp->p2];
  pOut->flags = MEM_Str|MEM_Static|MEM_Term;
  pOut->z = (char *)sqlite3JournalModename(eNew);
  pOut->n = sqlite3Strlen30(pOut->z);
  pOut->enc = SQLITE_UTF8;
  sqlite3VdbeChangeEncoding(pOut, encoding);
  break;
};
#endif /* SQLITE_OMIT_PRAGMA */

#if !defined(SQLITE_OMIT_VACUUM) && !defined(SQLITE_OMIT_ATTACH)
/* Opcode: Vacuum * * * * *
**
** Vacuum the entire database.  This opcode will cause other virtual
** machines to be created and run.  It may not be called from within
** a transaction.
*/
case OP_Vacuum: {
  assert( p->readOnly==0 );
  rc = sqlite3RunVacuum(&p->zErrMsg, db);
  break;
}
#endif

#if !defined(SQLITE_OMIT_AUTOVACUUM)
/* Opcode: IncrVacuum P1 P2 * * *
**
** Perform a single step of the incremental vacuum procedure on
** the P1 database. If the vacuum has finished, jump to instruction
** P2. Otherwise, fall through to the next instruction.
*/
case OP_IncrVacuum: {        /* jump */
  Btree *pBt;

  assert( pOp->p1>=0 && pOp->p1<db->nDb );
  assert( DbMaskTest(p->btreeMask, pOp->p1) );
  assert( p->readOnly==0 );
  pBt = db->aDb[pOp->p1].pBt;
  rc = sqlite3BtreeIncrVacuum(pBt);
  VdbeBranchTaken(rc==SQLITE_DONE,2);
  if( rc==SQLITE_DONE ){
    pc = pOp->p2 - 1;
    rc = SQLITE_OK;
  }
  break;
}
#endif

/* Opcode: Expire P1 * * * *
**
** Cause precompiled statements to expire.  When an expired statement
** is executed using sqlite3_step() it will either automatically
** reprepare itself (if it was originally created using sqlite3_prepare_v2())
** or it will fail with SQLITE_SCHEMA.
** 
** If P1 is 0, then all SQL statements become expired. If P1 is non-zero,
** then only the currently executing statement is expired.
*/
case OP_Expire: {
  if( !pOp->p1 ){
    sqlite3ExpirePreparedStatements(db);
  }else{
    p->expired = 1;
  }
  break;
}

#ifndef SQLITE_OMIT_SHARED_CACHE
/* Opcode: TableLock P1 P2 P3 P4 *
** Synopsis: iDb=P1 root=P2 write=P3
**
** Obtain a lock on a particular table. This instruction is only used when
** the shared-cache feature is enabled. 
**
** P1 is the index of the database in sqlite3.aDb[] of the database
** on which the lock is acquired.  A readlock is obtained if P3==0 or
** a write lock if P3==1.
**
** P2 contains the root-page of the table to lock.
**
** P4 contains a pointer to the name of the table being locked. This is only
** used to generate an error message if the lock cannot be obtained.
*/
case OP_TableLock: {
  u8 isWriteLock = (u8)pOp->p3;
  if( isWriteLock || 0==(db->flags&SQLITE_ReadUncommitted) ){
    int p1 = pOp->p1; 
    assert( p1>=0 && p1<db->nDb );
    assert( DbMaskTest(p->btreeMask, p1) );
    assert( isWriteLock==0 || isWriteLock==1 );
    rc = sqlite3BtreeLockTable(db->aDb[p1].pBt, pOp->p2, isWriteLock);
    if( (rc&0xFF)==SQLITE_LOCKED ){
      const char *z = pOp->p4.z;
      sqlite3SetString(&p->zErrMsg, db, "database table is locked: %s", z);
    }
  }
  break;
}
#endif /* SQLITE_OMIT_SHARED_CACHE */

#ifndef SQLITE_OMIT_VIRTUALTABLE
/* Opcode: VBegin * * * P4 *
**
** P4 may be a pointer to an sqlite3_vtab structure. If so, call the 
** xBegin method for that table.
**
** Also, whether or not P4 is set, check that this is not being called from
** within a callback to a virtual table xSync() method. If it is, the error
** code will be set to SQLITE_LOCKED.
*/
case OP_VBegin: {
  VTable *pVTab;
  pVTab = pOp->p4.pVtab;
  rc = sqlite3VtabBegin(db, pVTab);
  if( pVTab ) sqlite3VtabImportErrmsg(p, pVTab->pVtab);
  break;
}
#endif /* SQLITE_OMIT_VIRTUALTABLE */

#ifndef SQLITE_OMIT_VIRTUALTABLE
/* Opcode: VCreate P1 * * P4 *
**
** P4 is the name of a virtual table in database P1. Call the xCreate method
** for that table.
*/
case OP_VCreate: {
  rc = sqlite3VtabCallCreate(db, pOp->p1, pOp->p4.z, &p->zErrMsg);
  break;
}
#endif /* SQLITE_OMIT_VIRTUALTABLE */

#ifndef SQLITE_OMIT_VIRTUALTABLE
/* Opcode: VDestroy P1 * * P4 *
**
** P4 is the name of a virtual table in database P1.  Call the xDestroy method
** of that table.
*/
case OP_VDestroy: {
  p->inVtabMethod = 2;
  rc = sqlite3VtabCallDestroy(db, pOp->p1, pOp->p4.z);
  p->inVtabMethod = 0;
  break;
}
#endif /* SQLITE_OMIT_VIRTUALTABLE */

#ifndef SQLITE_OMIT_VIRTUALTABLE
/* Opcode: VOpen P1 * * P4 *
**
** P4 is a pointer to a virtual table object, an sqlite3_vtab structure.
** P1 is a cursor number.  This opcode opens a cursor to the virtual
** table and stores that cursor in P1.
*/
case OP_VOpen: {
  VdbeCursor *pCur;
  sqlite3_vtab_cursor *pVtabCursor;
  sqlite3_vtab *pVtab;
  sqlite3_module *pModule;

  assert( p->bIsReader );
  pCur = 0;
  pVtabCursor = 0;
  pVtab = pOp->p4.pVtab->pVtab;
  pModule = (sqlite3_module *)pVtab->pModule;
  assert(pVtab && pModule);
  rc = pModule->xOpen(pVtab, &pVtabCursor);
  sqlite3VtabImportErrmsg(p, pVtab);
  if( SQLITE_OK==rc ){
    /* Initialize sqlite3_vtab_cursor base class */
    pVtabCursor->pVtab = pVtab;

    /* Initialize vdbe cursor object */
    pCur = allocateCursor(p, pOp->p1, 0, -1, 0);
    if( pCur ){
      pCur->pVtabCursor = pVtabCursor;
    }else{
      db->mallocFailed = 1;
      pModule->xClose(pVtabCursor);
    }
  }
  break;
}
#endif /* SQLITE_OMIT_VIRTUALTABLE */

#ifndef SQLITE_OMIT_VIRTUALTABLE
/* Opcode: VFilter P1 P2 P3 P4 *
** Synopsis: iplan=r[P3] zplan='P4'
**
** P1 is a cursor opened using VOpen.  P2 is an address to jump to if
** the filtered result set is empty.
**
** P4 is either NULL or a string that was generated by the xBestIndex
** method of the module.  The interpretation of the P4 string is left
** to the module implementation.
**
** This opcode invokes the xFilter method on the virtual table specified
** by P1.  The integer query plan parameter to xFilter is stored in register
** P3. Register P3+1 stores the argc parameter to be passed to the
** xFilter method. Registers P3+2..P3+1+argc are the argc
** additional parameters which are passed to
** xFilter as argv. Register P3+2 becomes argv[0] when passed to xFilter.
**
** A jump is made to P2 if the result set after filtering would be empty.
*/
case OP_VFilter: {   /* jump */
  int nArg;
  int iQuery;
  const sqlite3_module *pModule;
  Mem *pQuery;
  Mem *pArgc;
  sqlite3_vtab_cursor *pVtabCursor;
  sqlite3_vtab *pVtab;
  VdbeCursor *pCur;
  int res;
  int i;
  Mem **apArg;

  pQuery = &aMem[pOp->p3];
  pArgc = &pQuery[1];
  pCur = p->apCsr[pOp->p1];
  assert( memIsValid(pQuery) );
  REGISTER_TRACE(pOp->p3, pQuery);
  assert( pCur->pVtabCursor );
  pVtabCursor = pCur->pVtabCursor;
  pVtab = pVtabCursor->pVtab;
  pModule = pVtab->pModule;

  /* Grab the index number and argc parameters */
  assert( (pQuery->flags&MEM_Int)!=0 && pArgc->flags==MEM_Int );
  nArg = (int)pArgc->u.i;
  iQuery = (int)pQuery->u.i;

  /* Invoke the xFilter method */
  {
    res = 0;
    apArg = p->apArg;
    for(i = 0; i<nArg; i++){
      apArg[i] = &pArgc[i+1];
    }

    p->inVtabMethod = 1;
    rc = pModule->xFilter(pVtabCursor, iQuery, pOp->p4.z, nArg, apArg);
    p->inVtabMethod = 0;
    sqlite3VtabImportErrmsg(p, pVtab);
    if( rc==SQLITE_OK ){
      res = pModule->xEof(pVtabCursor);
    }
    VdbeBranchTaken(res!=0,2);
    if( res ){
      pc = pOp->p2 - 1;
    }
  }
  pCur->nullRow = 0;

  break;
}
#endif /* SQLITE_OMIT_VIRTUALTABLE */

#ifndef SQLITE_OMIT_VIRTUALTABLE
/* Opcode: VColumn P1 P2 P3 * *
** Synopsis: r[P3]=vcolumn(P2)
**
** Store the value of the P2-th column of
** the row of the virtual-table that the 
** P1 cursor is pointing to into register P3.
*/
case OP_VColumn: {
  sqlite3_vtab *pVtab;
  const sqlite3_module *pModule;
  Mem *pDest;
  sqlite3_context sContext;

  VdbeCursor *pCur = p->apCsr[pOp->p1];
  assert( pCur->pVtabCursor );
  assert( pOp->p3>0 && pOp->p3<=(p->nMem-p->nCursor) );
  pDest = &aMem[pOp->p3];
  memAboutToChange(p, pDest);
  if( pCur->nullRow ){
    sqlite3VdbeMemSetNull(pDest);
    break;
  }
  pVtab = pCur->pVtabCursor->pVtab;
  pModule = pVtab->pModule;
  assert( pModule->xColumn );
  memset(&sContext, 0, sizeof(sContext));
  sContext.pOut = pDest;
  MemSetTypeFlag(pDest, MEM_Null);
  rc = pModule->xColumn(pCur->pVtabCursor, &sContext, pOp->p2);
  sqlite3VtabImportErrmsg(p, pVtab);
  if( sContext.isError ){
    rc = sContext.isError;
  }
  sqlite3VdbeChangeEncoding(pDest, encoding);
  REGISTER_TRACE(pOp->p3, pDest);
  UPDATE_MAX_BLOBSIZE(pDest);

  if( sqlite3VdbeMemTooBig(pDest) ){
    goto too_big;
  }
  break;
}
#endif /* SQLITE_OMIT_VIRTUALTABLE */

#ifndef SQLITE_OMIT_VIRTUALTABLE
/* Opcode: VNext P1 P2 * * *
**
** Advance virtual table P1 to the next row in its result set and
** jump to instruction P2.  Or, if the virtual table has reached
** the end of its result set, then fall through to the next instruction.
*/
case OP_VNext: {   /* jump */
  sqlite3_vtab *pVtab;
  const sqlite3_module *pModule;
  int res;
  VdbeCursor *pCur;

  res = 0;
  pCur = p->apCsr[pOp->p1];
  assert( pCur->pVtabCursor );
  if( pCur->nullRow ){
    break;
  }
  pVtab = pCur->pVtabCursor->pVtab;
  pModule = pVtab->pModule;
  assert( pModule->xNext );

  /* Invoke the xNext() method of the module. There is no way for the
  ** underlying implementation to return an error if one occurs during
  ** xNext(). Instead, if an error occurs, true is returned (indicating that 
  ** data is available) and the error code returned when xColumn or
  ** some other method is next invoked on the save virtual table cursor.
  */
  p->inVtabMethod = 1;
  rc = pModule->xNext(pCur->pVtabCursor);
  p->inVtabMethod = 0;
  sqlite3VtabImportErrmsg(p, pVtab);
  if( rc==SQLITE_OK ){
    res = pModule->xEof(pCur->pVtabCursor);
  }
  VdbeBranchTaken(!res,2);
  if( !res ){
    /* If there is data, jump to P2 */
    pc = pOp->p2 - 1;
  }
  goto check_for_interrupt;
}
#endif /* SQLITE_OMIT_VIRTUALTABLE */

#ifndef SQLITE_OMIT_VIRTUALTABLE
/* Opcode: VRename P1 * * P4 *
**
** P4 is a pointer to a virtual table object, an sqlite3_vtab structure.
** This opcode invokes the corresponding xRename method. The value
** in register P1 is passed as the zName argument to the xRename method.
*/
case OP_VRename: {
  sqlite3_vtab *pVtab;
  Mem *pName;

  pVtab = pOp->p4.pVtab->pVtab;
  pName = &aMem[pOp->p1];
  assert( pVtab->pModule->xRename );
  assert( memIsValid(pName) );
  assert( p->readOnly==0 );
  REGISTER_TRACE(pOp->p1, pName);
  assert( pName->flags & MEM_Str );
  testcase( pName->enc==SQLITE_UTF8 );
  testcase( pName->enc==SQLITE_UTF16BE );
  testcase( pName->enc==SQLITE_UTF16LE );
  rc = sqlite3VdbeChangeEncoding(pName, SQLITE_UTF8);
  if( rc==SQLITE_OK ){
    rc = pVtab->pModule->xRename(pVtab, pName->z);
    sqlite3VtabImportErrmsg(p, pVtab);
    p->expired = 0;
  }
  break;
}
#endif

#ifndef SQLITE_OMIT_VIRTUALTABLE
/* Opcode: VUpdate P1 P2 P3 P4 P5
** Synopsis: data=r[P3@P2]
**
** P4 is a pointer to a virtual table object, an sqlite3_vtab structure.
** This opcode invokes the corresponding xUpdate method. P2 values
** are contiguous memory cells starting at P3 to pass to the xUpdate 
** invocation. The value in register (P3+P2-1) corresponds to the 
** p2th element of the argv array passed to xUpdate.
**
** The xUpdate method will do a DELETE or an INSERT or both.
** The argv[0] element (which corresponds to memory cell P3)
** is the rowid of a row to delete.  If argv[0] is NULL then no 
** deletion occurs.  The argv[1] element is the rowid of the new 
** row.  This can be NULL to have the virtual table select the new 
** rowid for itself.  The subsequent elements in the array are 
** the values of columns in the new row.
**
** If P2==1 then no insert is performed.  argv[0] is the rowid of
** a row to delete.
**
** P1 is a boolean flag. If it is set to true and the xUpdate call
** is successful, then the value returned by sqlite3_last_insert_rowid() 
** is set to the value of the rowid for the row just inserted.
**
** P5 is the error actions (OE_Replace, OE_Fail, OE_Ignore, etc) to
** apply in the case of a constraint failure on an insert or update.
*/
case OP_VUpdate: {
  sqlite3_vtab *pVtab;
  sqlite3_module *pModule;
  int nArg;
  int i;
  sqlite_int64 rowid;
  Mem **apArg;
  Mem *pX;

  assert( pOp->p2==1        || pOp->p5==OE_Fail   || pOp->p5==OE_Rollback 
       || pOp->p5==OE_Abort || pOp->p5==OE_Ignore || pOp->p5==OE_Replace
  );
  assert( p->readOnly==0 );
  pVtab = pOp->p4.pVtab->pVtab;
  pModule = (sqlite3_module *)pVtab->pModule;
  nArg = pOp->p2;
  assert( pOp->p4type==P4_VTAB );
  if( ALWAYS(pModule->xUpdate) ){
    u8 vtabOnConflict = db->vtabOnConflict;
    apArg = p->apArg;
    pX = &aMem[pOp->p3];
    for(i=0; i<nArg; i++){
      assert( memIsValid(pX) );
      memAboutToChange(p, pX);
      apArg[i] = pX;
      pX++;
    }
    db->vtabOnConflict = pOp->p5;
    rc = pModule->xUpdate(pVtab, nArg, apArg, &rowid);
    db->vtabOnConflict = vtabOnConflict;
    sqlite3VtabImportErrmsg(p, pVtab);
    if( rc==SQLITE_OK && pOp->p1 ){
      assert( nArg>1 && apArg[0] && (apArg[0]->flags&MEM_Null) );
      db->lastRowid = lastRowid = rowid;
    }
    if( (rc&0xff)==SQLITE_CONSTRAINT && pOp->p4.pVtab->bConstraint ){
      if( pOp->p5==OE_Ignore ){
        rc = SQLITE_OK;
      }else{
        p->errorAction = ((pOp->p5==OE_Replace) ? OE_Abort : pOp->p5);
      }
    }else{
      p->nChange++;
    }
  }
  break;
}
#endif /* SQLITE_OMIT_VIRTUALTABLE */

#ifndef  SQLITE_OMIT_PAGER_PRAGMAS
/* Opcode: Pagecount P1 P2 * * *
**
** Write the current number of pages in database P1 to memory cell P2.
*/
case OP_Pagecount: {            /* out2-prerelease */
  pOut->u.i = sqlite3BtreeLastPage(db->aDb[pOp->p1].pBt);
  break;
}
#endif


#ifndef  SQLITE_OMIT_PAGER_PRAGMAS
/* Opcode: MaxPgcnt P1 P2 P3 * *
**
** Try to set the maximum page count for database P1 to the value in P3.
** Do not let the maximum page count fall below the current page count and
** do not change the maximum page count value if P3==0.
**
** Store the maximum page count after the change in register P2.
*/
case OP_MaxPgcnt: {            /* out2-prerelease */
  unsigned int newMax;
  Btree *pBt;

  pBt = db->aDb[pOp->p1].pBt;
  newMax = 0;
  if( pOp->p3 ){
    newMax = sqlite3BtreeLastPage(pBt);
    if( newMax < (unsigned)pOp->p3 ) newMax = (unsigned)pOp->p3;
  }
  pOut->u.i = sqlite3BtreeMaxPageCount(pBt, newMax);
  break;
}
#endif


/* Opcode: Init * P2 * P4 *
** Synopsis:  Start at P2
**
** Programs contain a single instance of this opcode as the very first
** opcode.
**
** If tracing is enabled (by the sqlite3_trace()) interface, then
** the UTF-8 string contained in P4 is emitted on the trace callback.
** Or if P4 is blank, use the string returned by sqlite3_sql().
**
** If P2 is not zero, jump to instruction P2.
*/
case OP_Init: {          /* jump */
  char *zTrace;
  char *z;

  if( pOp->p2 ){
    pc = pOp->p2 - 1;
  }
#ifndef SQLITE_OMIT_TRACE
  if( db->xTrace
   && !p->doingRerun
   && (zTrace = (pOp->p4.z ? pOp->p4.z : p->zSql))!=0
  ){
    z = sqlite3VdbeExpandSql(p, zTrace);
    db->xTrace(db->pTraceArg, z);
    sqlite3DbFree(db, z);
  }
#ifdef SQLITE_USE_FCNTL_TRACE
  zTrace = (pOp->p4.z ? pOp->p4.z : p->zSql);
  if( zTrace ){
    int i;
    for(i=0; i<db->nDb; i++){
      if( DbMaskTest(p->btreeMask, i)==0 ) continue;
      sqlite3_file_control(db, db->aDb[i].zName, SQLITE_FCNTL_TRACE, zTrace);
    }
  }
#endif /* SQLITE_USE_FCNTL_TRACE */
#ifdef SQLITE_DEBUG
  if( (db->flags & SQLITE_SqlTrace)!=0
   && (zTrace = (pOp->p4.z ? pOp->p4.z : p->zSql))!=0
  ){
    sqlite3DebugPrintf("SQL-trace: %s\n", zTrace);
  }
#endif /* SQLITE_DEBUG */
#endif /* SQLITE_OMIT_TRACE */
  break;
}


/* Opcode: Noop * * * * *
**
** Do nothing.  This instruction is often useful as a jump
** destination.
*/
/*
** The magic Explain opcode are only inserted when explain==2 (which
** is to say when the EXPLAIN QUERY PLAN syntax is used.)
** This opcode records information from the optimizer.  It is the
** the same as a no-op.  This opcodesnever appears in a real VM program.
*/
default: {          /* This is really OP_Noop and OP_Explain */
  assert( pOp->opcode==OP_Noop || pOp->opcode==OP_Explain );
  break;
}

/*****************************************************************************
** The cases of the switch statement above this line should all be indented
** by 6 spaces.  But the left-most 6 spaces have been removed to improve the
** readability.  From this point on down, the normal indentation rules are
** restored.
*****************************************************************************/
    }

#ifdef VDBE_PROFILE
    {
      u64 endTime = sqlite3Hwtime();
      if( endTime>start ) pOp->cycles += endTime - start;
      pOp->cnt++;
    }
#endif

    /* The following code adds nothing to the actual functionality
    ** of the program.  It is only here for testing and debugging.
    ** On the other hand, it does burn CPU cycles every time through
    ** the evaluator loop.  So we can leave it out when NDEBUG is defined.
    */
#ifndef NDEBUG
    assert( pc>=-1 && pc<p->nOp );

#ifdef SQLITE_DEBUG
    if( db->flags & SQLITE_VdbeTrace ){
      if( rc!=0 ) printf("rc=%d\n",rc);
      if( pOp->opflags & (OPFLG_OUT2_PRERELEASE|OPFLG_OUT2) ){
        registerTrace(pOp->p2, &aMem[pOp->p2]);
      }
      if( pOp->opflags & OPFLG_OUT3 ){
        registerTrace(pOp->p3, &aMem[pOp->p3]);
      }
    }
#endif  /* SQLITE_DEBUG */
#endif  /* NDEBUG */
  }  /* The end of the for(;;) loop the loops through opcodes */

  /* If we reach this point, it means that execution is finished with
  ** an error of some kind.
  */
vdbe_error_halt:
  assert( rc );
  p->rc = rc;
  testcase( sqlite3GlobalConfig.xLog!=0 );
  sqlite3_log(rc, "statement aborts at %d: [%s] %s", 
                   pc, p->zSql, p->zErrMsg);
  sqlite3VdbeHalt(p);
  if( rc==SQLITE_IOERR_NOMEM ) db->mallocFailed = 1;
  rc = SQLITE_ERROR;
  if( resetSchemaOnFault>0 ){
    sqlite3ResetOneSchema(db, resetSchemaOnFault-1);
  }

  /* This is the only way out of this procedure.  We have to
  ** release the mutexes on btrees that were acquired at the
  ** top. */
vdbe_return:
  db->lastRowid = lastRowid;
  testcase( nVmStep>0 );
  p->aCounter[SQLITE_STMTSTATUS_VM_STEP] += (int)nVmStep;
  sqlite3VdbeLeave(p);
  return rc;

  /* Jump to here if a string or blob larger than SQLITE_MAX_LENGTH
  ** is encountered.
  */
too_big:
  sqlite3SetString(&p->zErrMsg, db, "string or blob too big");
  rc = SQLITE_TOOBIG;
  goto vdbe_error_halt;

  /* Jump to here if a malloc() fails.
  */
no_mem:
  db->mallocFailed = 1;
  sqlite3SetString(&p->zErrMsg, db, "out of memory");
  rc = SQLITE_NOMEM;
  goto vdbe_error_halt;

  /* Jump to here for any other kind of fatal error.  The "rc" variable
  ** should hold the error number.
  */
abort_due_to_error:
  assert( p->zErrMsg==0 );
  if( db->mallocFailed ) rc = SQLITE_NOMEM;
  if( rc!=SQLITE_IOERR_NOMEM ){
    sqlite3SetString(&p->zErrMsg, db, "%s", sqlite3ErrStr(rc));
  }
  goto vdbe_error_halt;

  /* Jump to here if the sqlite3_interrupt() API sets the interrupt
  ** flag.
  */
abort_due_to_interrupt:
  assert( db->u1.isInterrupted );
  rc = SQLITE_INTERRUPT;
  p->rc = rc;
  sqlite3SetString(&p->zErrMsg, db, "%s", sqlite3ErrStr(rc));
  goto vdbe_error_halt;
}<|MERGE_RESOLUTION|>--- conflicted
+++ resolved
@@ -2830,12 +2830,8 @@
         if( p1==SAVEPOINT_ROLLBACK ){
           isSchemaChange = (db->flags & SQLITE_InternChanges)!=0;
           for(ii=0; ii<db->nDb; ii++){
-<<<<<<< HEAD
-            rc = sqlite3BtreeTripAllCursors(db->aDb[ii].pBt, SQLITE_ABORT,
-=======
             rc = sqlite3BtreeTripAllCursors(db->aDb[ii].pBt,
                                        SQLITE_ABORT_ROLLBACK,
->>>>>>> bb8f9252
                                        isSchemaChange==0);
             if( rc!=SQLITE_OK ) goto abort_due_to_error;
           }
