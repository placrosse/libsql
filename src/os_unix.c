/*
** 2004 May 22
**
** The author disclaims copyright to this source code.  In place of
** a legal notice, here is a blessing:
**
**    May you do good and not evil.
**    May you find forgiveness for yourself and forgive others.
**    May you share freely, never taking more than you give.
**
******************************************************************************
**
** This file contains the VFS implementation for unix-like operating systems
** include Linux, MacOSX, *BSD, QNX, VxWorks, AIX, HPUX, and others.
**
** There are actually several different VFS implementations in this file.
** The differences are in the way that file locking is done.  The default
** implementation uses Posix Advisory Locks.  Alternative implementations
** use flock(), dot-files, various proprietary locking schemas, or simply
** skip locking all together.
**
** This source file is organized into divisions where the logic for various
** subfunctions is contained within the appropriate division.  PLEASE
** KEEP THE STRUCTURE OF THIS FILE INTACT.  New code should be placed
** in the correct division and should be clearly labeled.
**
** The layout of divisions is as follows:
**
**   *  General-purpose declarations and utility functions.
**   *  Unique file ID logic used by VxWorks.
**   *  Various locking primitive implementations (all except proxy locking):
**      + for Posix Advisory Locks
**      + for no-op locks
**      + for dot-file locks
**      + for flock() locking
**      + for named semaphore locks (VxWorks only)
**      + for AFP filesystem locks (MacOSX only)
**   *  sqlite3_file methods not associated with locking.
**   *  Definitions of sqlite3_io_methods objects for all locking
**      methods plus "finder" functions for each locking method.
**   *  sqlite3_vfs method implementations.
**   *  Locking primitives for the proxy uber-locking-method. (MacOSX only)
**   *  Definitions of sqlite3_vfs objects for all locking methods
**      plus implementations of sqlite3_os_init() and sqlite3_os_end().
*/
#include "sqliteInt.h"
#if SQLITE_OS_UNIX              /* This file is used on unix only */

/*
** There are various methods for file locking used for concurrency
** control:
**
**   1. POSIX locking (the default),
**   2. No locking,
**   3. Dot-file locking,
**   4. flock() locking,
**   5. AFP locking (OSX only),
**   6. Named POSIX semaphores (VXWorks only),
**   7. proxy locking. (OSX only)
**
** Styles 4, 5, and 7 are only available of SQLITE_ENABLE_LOCKING_STYLE
** is defined to 1.  The SQLITE_ENABLE_LOCKING_STYLE also enables automatic
** selection of the appropriate locking style based on the filesystem
** where the database is located.  
*/
#if !defined(SQLITE_ENABLE_LOCKING_STYLE)
#  if defined(__APPLE__)
#    define SQLITE_ENABLE_LOCKING_STYLE 1
#  else
#    define SQLITE_ENABLE_LOCKING_STYLE 0
#  endif
#endif

/*
** Define the OS_VXWORKS pre-processor macro to 1 if building on 
** vxworks, or 0 otherwise.
*/
#ifndef OS_VXWORKS
#  if defined(__RTP__) || defined(_WRS_KERNEL)
#    define OS_VXWORKS 1
#  else
#    define OS_VXWORKS 0
#  endif
#endif

/*
** standard include files.
*/
#include <sys/types.h>
#include <sys/stat.h>
#include <fcntl.h>
#include <unistd.h>
#include <time.h>
#include <sys/time.h>
#include <errno.h>
#if !defined(SQLITE_OMIT_WAL) || SQLITE_MAX_MMAP_SIZE>0
# include <sys/mman.h>
#endif

#if SQLITE_ENABLE_LOCKING_STYLE || OS_VXWORKS
# include <sys/ioctl.h>
# include <uuid/uuid.h>
# if OS_VXWORKS
#  include <semaphore.h>
#  include <limits.h>
# else
#  include <sys/file.h>
#  include <sys/param.h>
# endif
#endif /* SQLITE_ENABLE_LOCKING_STYLE */

#if defined(__APPLE__) || (SQLITE_ENABLE_LOCKING_STYLE && !OS_VXWORKS)
# include <sys/mount.h>
#endif

#ifdef HAVE_UTIME
# include <utime.h>
#endif

/*
** Allowed values of unixFile.fsFlags
*/
#define SQLITE_FSFLAGS_IS_MSDOS     0x1

/*
** If we are to be thread-safe, include the pthreads header and define
** the SQLITE_UNIX_THREADS macro.
*/
#if SQLITE_THREADSAFE
# include <pthread.h>
# define SQLITE_UNIX_THREADS 1
#endif

/*
** Default permissions when creating a new file
*/
#ifndef SQLITE_DEFAULT_FILE_PERMISSIONS
# define SQLITE_DEFAULT_FILE_PERMISSIONS 0644
#endif

/*
** Default permissions when creating auto proxy dir
*/
#ifndef SQLITE_DEFAULT_PROXYDIR_PERMISSIONS
# define SQLITE_DEFAULT_PROXYDIR_PERMISSIONS 0755
#endif

/*
** Maximum supported path-length.
*/
#define MAX_PATHNAME 512

/*
** Only set the lastErrno if the error code is a real error and not 
** a normal expected return code of SQLITE_BUSY or SQLITE_OK
*/
#define IS_LOCK_ERROR(x)  ((x != SQLITE_OK) && (x != SQLITE_BUSY))

/* Forward references */
typedef struct unixShm unixShm;               /* Connection shared memory */
typedef struct unixShmNode unixShmNode;       /* Shared memory instance */
typedef struct unixInodeInfo unixInodeInfo;   /* An i-node */
typedef struct UnixUnusedFd UnixUnusedFd;     /* An unused file descriptor */

/*
** Sometimes, after a file handle is closed by SQLite, the file descriptor
** cannot be closed immediately. In these cases, instances of the following
** structure are used to store the file descriptor while waiting for an
** opportunity to either close or reuse it.
*/
struct UnixUnusedFd {
  int fd;                   /* File descriptor to close */
  int flags;                /* Flags this file descriptor was opened with */
  UnixUnusedFd *pNext;      /* Next unused file descriptor on same file */
};

/*
** The unixFile structure is subclass of sqlite3_file specific to the unix
** VFS implementations.
*/
typedef struct unixFile unixFile;
struct unixFile {
  sqlite3_io_methods const *pMethod;  /* Always the first entry */
  sqlite3_vfs *pVfs;                  /* The VFS that created this unixFile */
  unixInodeInfo *pInode;              /* Info about locks on this inode */
  int h;                              /* The file descriptor */
  unsigned char eFileLock;            /* The type of lock held on this fd */
  unsigned short int ctrlFlags;       /* Behavioral bits.  UNIXFILE_* flags */
  int lastErrno;                      /* The unix errno from last I/O error */
  void *lockingContext;               /* Locking style specific state */
  UnixUnusedFd *pUnused;              /* Pre-allocated UnixUnusedFd */
  const char *zPath;                  /* Name of the file */
  unixShm *pShm;                      /* Shared memory segment information */
  int szChunk;                        /* Configured by FCNTL_CHUNK_SIZE */
#if SQLITE_MAX_MMAP_SIZE>0
  int nFetchOut;                      /* Number of outstanding xFetch refs */
  sqlite3_int64 mmapSize;             /* Usable size of mapping at pMapRegion */
  sqlite3_int64 mmapSizeActual;       /* Actual size of mapping at pMapRegion */
  sqlite3_int64 mmapSizeMax;          /* Configured FCNTL_MMAP_SIZE value */
  void *pMapRegion;                   /* Memory mapped region */
#endif
#ifdef __QNXNTO__
  int sectorSize;                     /* Device sector size */
  int deviceCharacteristics;          /* Precomputed device characteristics */
#endif
#if SQLITE_ENABLE_LOCKING_STYLE || defined(__APPLE__)
  int openFlags;                      /* The flags specified at open() */
#endif
#if SQLITE_ENABLE_DATA_PROTECTION
  int protFlags;                      /* Data protection flags from unixOpen */
#endif
#if SQLITE_ENABLE_LOCKING_STYLE || defined(__APPLE__)
  unsigned fsFlags;                   /* cached details from statfs() */
#endif
#if OS_VXWORKS
  struct vxworksFileId *pId;          /* Unique file ID */
#endif
#ifdef SQLITE_DEBUG
  /* The next group of variables are used to track whether or not the
  ** transaction counter in bytes 24-27 of database files are updated
  ** whenever any part of the database changes.  An assertion fault will
  ** occur if a file is updated without also updating the transaction
  ** counter.  This test is made to avoid new problems similar to the
  ** one described by ticket #3584. 
  */
  unsigned char transCntrChng;   /* True if the transaction counter changed */
  unsigned char dbUpdate;        /* True if any part of database file changed */
  unsigned char inNormalWrite;   /* True if in a normal write operation */

#endif

#ifdef SQLITE_TEST
  /* In test mode, increase the size of this structure a bit so that 
  ** it is larger than the struct CrashFile defined in test6.c.
  */
  char aPadding[32];
#endif
};

/* This variable holds the process id (pid) from when the xRandomness()
** method was called.  If xOpen() is called from a different process id,
** indicating that a fork() has occurred, the PRNG will be reset.
*/
static int randomnessPid = 0;

/*
** Allowed values for the unixFile.ctrlFlags bitmask:
*/
#define UNIXFILE_EXCL        0x01     /* Connections from one process only */
#define UNIXFILE_RDONLY      0x02     /* Connection is read only */
#define UNIXFILE_PERSIST_WAL 0x04     /* Persistent WAL mode */
#ifndef SQLITE_DISABLE_DIRSYNC
# define UNIXFILE_DIRSYNC    0x08     /* Directory sync needed */
#else
# define UNIXFILE_DIRSYNC    0x00
#endif
#define UNIXFILE_PSOW        0x10     /* SQLITE_IOCAP_POWERSAFE_OVERWRITE */
#define UNIXFILE_DELETE      0x20     /* Delete on close */
#define UNIXFILE_URI         0x40     /* Filename might have query parameters */
#define UNIXFILE_NOLOCK      0x80     /* Do no file locking */
#define UNIXFILE_WARNED    0x0100     /* verifyDbFile() warnings have been issued */

/*
** Include code that is common to all os_*.c files
*/
#include "os_common.h"

/*
** Define various macros that are missing from some systems.
*/
#ifndef O_LARGEFILE
# define O_LARGEFILE 0
#endif
#ifdef SQLITE_DISABLE_LFS
# undef O_LARGEFILE
# define O_LARGEFILE 0
#endif
#ifndef O_NOFOLLOW
# define O_NOFOLLOW 0
#endif
#ifndef O_BINARY
# define O_BINARY 0
#endif

/*
** The threadid macro resolves to the thread-id or to 0.  Used for
** testing and debugging only.
*/
#if SQLITE_THREADSAFE
#define threadid pthread_self()
#else
#define threadid 0
#endif

#ifdef __APPLE__
#define SQLITE_ENABLE_SUPERLOCK 1
#endif

#if SQLITE_ENABLE_SUPERLOCK
#include "sqlite3.h"
#include <string.h>
#include <assert.h>

/*
** A structure to collect a busy-handler callback and argument and a count
** of the number of times it has been invoked.
*/
struct SuperlockBusy {
  int (*xBusy)(void*,int);        /* Pointer to busy-handler function */
  void *pBusyArg;                 /* First arg to pass to xBusy */
  int nBusy;                      /* Number of times xBusy has been invoked */
};
typedef struct SuperlockBusy SuperlockBusy;

/*
** An instance of the following structure is allocated for each active
** superlock. The opaque handle returned by sqlite3demo_superlock() is
** actually a pointer to an instance of this structure.
*/
struct Superlock {
  sqlite3 *db;                    /* Database handle used to lock db */
  int bWal;                       /* True if db is a WAL database */
};
typedef struct Superlock Superlock;

/*
** The pCtx pointer passed to this function is actually a pointer to a
** SuperlockBusy structure. Invoke the busy-handler function encapsulated
** by the structure and return the result.
*/
static int superlockBusyHandler(void *pCtx, int UNUSED){
  SuperlockBusy *pBusy = (SuperlockBusy *)pCtx;
  if( pBusy->xBusy==0 ) return 0;
  return pBusy->xBusy(pBusy->pBusyArg, pBusy->nBusy++);
}

/*
** This function is used to determine if the main database file for 
** connection db is open in WAL mode or not. If no error occurs and the
** database file is in WAL mode, set *pbWal to true and return SQLITE_OK.
** If it is not in WAL mode, set *pbWal to false.
**
** If an error occurs, return an SQLite error code. The value of *pbWal
** is undefined in this case.
*/
static int superlockIsWal(Superlock *pLock){
  int rc;                         /* Return Code */
  sqlite3_stmt *pStmt;            /* Compiled PRAGMA journal_mode statement */

  rc = sqlite3_prepare(pLock->db, "PRAGMA main.journal_mode", -1, &pStmt, 0);
  if( rc!=SQLITE_OK ) return rc;

  pLock->bWal = 0;
  if( SQLITE_ROW==sqlite3_step(pStmt) ){
    const char *zMode = (const char *)sqlite3_column_text(pStmt, 0);
    if( zMode && strlen(zMode)==3 && sqlite3_strnicmp("wal", zMode, 3)==0 ){
      pLock->bWal = 1;
    }
  }

  return sqlite3_finalize(pStmt);
}

/*
** Obtain an exclusive shm-lock on nByte bytes starting at offset idx
** of the file fd. If the lock cannot be obtained immediately, invoke
** the busy-handler until either it is obtained or the busy-handler
** callback returns 0.
*/
static int superlockShmLock(
  sqlite3_file *fd,               /* Database file handle */
  int idx,                        /* Offset of shm-lock to obtain */
  int nByte,                      /* Number of consective bytes to lock */
  SuperlockBusy *pBusy            /* Busy-handler wrapper object */
){
  int rc;
  int (*xShmLock)(sqlite3_file*, int, int, int) = fd->pMethods->xShmLock;
  do {
    rc = xShmLock(fd, idx, nByte, SQLITE_SHM_LOCK|SQLITE_SHM_EXCLUSIVE);
  }while( rc==SQLITE_BUSY && superlockBusyHandler((void *)pBusy, 0) );
  return rc;
}

/*
** Obtain the extra locks on the database file required for WAL databases.
** Invoke the supplied busy-handler as required.
*/
static int superlockWalLock(
  sqlite3 *db,                    /* Database handle open on WAL database */
  SuperlockBusy *pBusy            /* Busy handler wrapper object */
){
  int rc;                         /* Return code */
  sqlite3_file *fd = 0;           /* Main database file handle */
  void volatile *p = 0;           /* Pointer to first page of shared memory */

  /* Obtain a pointer to the sqlite3_file object open on the main db file. */
  rc = sqlite3_file_control(db, "main", SQLITE_FCNTL_FILE_POINTER, (void *)&fd);
  if( rc!=SQLITE_OK ) return rc;

  /* Obtain the "recovery" lock. Normally, this lock is only obtained by
  ** clients running database recovery.  
  */
  rc = superlockShmLock(fd, 2, 1, pBusy);
  if( rc!=SQLITE_OK ) return rc;

  /* Zero the start of the first shared-memory page. This means that any
  ** clients that open read or write transactions from this point on will
  ** have to run recovery before proceeding. Since they need the "recovery"
  ** lock that this process is holding to do that, no new read or write
  ** transactions may now be opened. Nor can a checkpoint be run, for the
  ** same reason.
  */
  rc = fd->pMethods->xShmMap(fd, 0, 32*1024, 1, &p);
  if( rc!=SQLITE_OK ) return rc;
  memset((void *)p, 0, 32);

  /* Obtain exclusive locks on all the "read-lock" slots. Once these locks
  ** are held, it is guaranteed that there are no active reader, writer or 
  ** checkpointer clients.
  */
  rc = superlockShmLock(fd, 3, SQLITE_SHM_NLOCK-3, pBusy);
  return rc;
}

/*
** Release a superlock held on a database file. The argument passed to 
** this function must have been obtained from a successful call to
** sqlite3demo_superlock().
*/
static void sqlite3demo_superunlock(void *pLock){
  Superlock *p = (Superlock *)pLock;
  if( p->bWal ){
    int rc;                         /* Return code */
    int flags = SQLITE_SHM_UNLOCK | SQLITE_SHM_EXCLUSIVE;
    sqlite3_file *fd = 0;
    rc = sqlite3_file_control(p->db, "main", SQLITE_FCNTL_FILE_POINTER,
                             (void *)&fd);
    if( rc==SQLITE_OK ){
      fd->pMethods->xShmLock(fd, 2, 1, flags);
      fd->pMethods->xShmLock(fd, 3, SQLITE_SHM_NLOCK-3, flags);
    }
  }
  sqlite3_close(p->db);
  sqlite3_free(p);
}

/*
** Obtain a superlock on the database file identified by zPath, using the
** locking primitives provided by VFS zVfs. If successful, SQLITE_OK is
** returned and output variable *ppLock is populated with an opaque handle
** that may be used with sqlite3demo_superunlock() to release the lock.
**
** If an error occurs, *ppLock is set to 0 and an SQLite error code 
** (e.g. SQLITE_BUSY) is returned.
**
** If a required lock cannot be obtained immediately and the xBusy parameter
** to this function is not NULL, then xBusy is invoked in the same way
** as a busy-handler registered with SQLite (using sqlite3_busy_handler())
** until either the lock can be obtained or the busy-handler function returns
** 0 (indicating "give up").
*/
static int sqlite3demo_superlock(
  const char *zPath,              /* Path to database file to lock */
  const char *zVfs,               /* VFS to use to access database file */
  int flags,                   /* Additional flags to pass to sqlite3_open_v2 */
  int (*xBusy)(void*,int),        /* Busy handler callback */
  void *pBusyArg,                 /* Context arg for busy handler */
  void **ppLock                   /* OUT: Context to pass to superunlock() */
){
  SuperlockBusy busy = {0, 0, 0}; /* Busy handler wrapper object */
  int rc;                         /* Return code */
  Superlock *pLock;

  pLock = sqlite3_malloc(sizeof(Superlock));
  if( !pLock ) return SQLITE_NOMEM;
  memset(pLock, 0, sizeof(Superlock));

  /* Open a database handle on the file to superlock. */
  rc = sqlite3_open_v2(
      zPath, &pLock->db, SQLITE_OPEN_READWRITE|SQLITE_OPEN_CREATE|flags, zVfs
  );

  /* Install a busy-handler and execute a BEGIN EXCLUSIVE. If this is not
  ** a WAL database, this is all we need to do.  
  **
  ** A wrapper function is used to invoke the busy-handler instead of
  ** registering the busy-handler function supplied by the user directly
  ** with SQLite. This is because the same busy-handler function may be
  ** invoked directly later on when attempting to obtain the extra locks
  ** required in WAL mode. By using the wrapper, we are able to guarantee
  ** that the "nBusy" integer parameter passed to the users busy-handler
  ** represents the total number of busy-handler invocations made within
  ** this call to sqlite3demo_superlock(), including any made during the
  ** "BEGIN EXCLUSIVE".
  */
  if( rc==SQLITE_OK ){
    busy.xBusy = xBusy;
    busy.pBusyArg = pBusyArg;
    sqlite3_busy_handler(pLock->db, superlockBusyHandler, (void *)&busy);
    rc = sqlite3_exec(pLock->db, "BEGIN EXCLUSIVE", 0, 0, 0);
  }

  /* If the BEGIN EXCLUSIVE was executed successfully and this is a WAL
  ** database, call superlockWalLock() to obtain the extra locks required
  ** to prevent readers, writers and/or checkpointers from accessing the
  ** db while this process is holding the superlock.
  **
  ** Before attempting any WAL locks, commit the transaction started above
  ** to drop the WAL read and write locks currently held. Otherwise, the
  ** new WAL locks may conflict with the old.
  */
  if( rc==SQLITE_OK ){
    if( SQLITE_OK==(rc = superlockIsWal(pLock)) && pLock->bWal ){
      rc = sqlite3_exec(pLock->db, "COMMIT", 0, 0, 0);
      if( rc==SQLITE_OK ){
        rc = superlockWalLock(pLock->db, &busy);
      }
    }
  }

  if( rc!=SQLITE_OK ){
    sqlite3demo_superunlock(pLock);
    *ppLock = 0;
  }else{
    *ppLock = pLock;
  }

  return rc;
}

/* A corrupt DB won't work with the sql-based locking attempt, grab an 
** exclusive lock and return SQLITE_OK or SQLITE_BUSY if the lock fails 
** returns the current lock level held on sqlite3_file
*/
static int sqlite3demo_superlock_corrupt(
  sqlite3_file *id,
  int eTargetFileLock,
  int *pFileLock
){
  unixFile *pFile = (unixFile*)id;
  int eFileLock = pFile->eFileLock;
  int rc = SQLITE_OK;
  
  if( eFileLock<eTargetFileLock ){
    rc = pFile->pMethod->xLock(id, SQLITE_LOCK_SHARED);
  }
  if( !rc && SQLITE_LOCK_SHARED<eTargetFileLock ){
    rc = pFile->pMethod->xLock(id, SQLITE_LOCK_EXCLUSIVE);
  }
  if( rc ){
    if( pFile->eFileLock > eFileLock ){
      pFile->pMethod->xUnlock(id, eFileLock);
    }
    return rc;
  }
  if (pFileLock) {
    *pFileLock = eFileLock;
  }
  return SQLITE_OK;
}

static int sqlite3demo_superunlock_corrupt(sqlite3_file *id, int eFileLock) {
  unixFile *pFile = (unixFile*)id;
  int rc = SQLITE_OK;
  
  if( pFile->eFileLock > eFileLock ){
    rc = pFile->pMethod->xUnlock(id, SQLITE_LOCK_SHARED);
  }
  if( pFile->eFileLock > eFileLock ){
    int unlockRC = pFile->pMethod->xUnlock(id, SQLITE_LOCK_NONE);
    if (!rc) rc = unlockRC;
  }
  return rc;
}

#endif /* SQLITE_ENABLE_SUPERLOCK */


/*
** HAVE_MREMAP defaults to true on Linux and false everywhere else.
*/
#if !defined(HAVE_MREMAP)
# if defined(__linux__) && defined(_GNU_SOURCE)
#  define HAVE_MREMAP 1
# else
#  define HAVE_MREMAP 0
# endif
#endif

/*
** Explicitly call the 64-bit version of lseek() on Android. Otherwise, lseek()
** is the 32-bit version, even if _FILE_OFFSET_BITS=64 is defined.
*/
#ifdef __ANDROID__
# define lseek lseek64
#endif

/*
** Different Unix systems declare open() in different ways.  Same use
** open(const char*,int,mode_t).  Others use open(const char*,int,...).
** The difference is important when using a pointer to the function.
**
** The safest way to deal with the problem is to always use this wrapper
** which always has the same well-defined interface.
*/
static int posixOpen(const char *zFile, int flags, int mode){
  return open(zFile, flags, mode);
}

/*
** On some systems, calls to fchown() will trigger a message in a security
** log if they come from non-root processes.  So avoid calling fchown() if
** we are not running as root.
*/
static int posixFchown(int fd, uid_t uid, gid_t gid){
#if OS_VXWORKS
  return 0;
#else
  return geteuid() ? 0 : fchown(fd,uid,gid);
#endif
}

/* Forward reference */
static int openDirectory(const char*, int*);
static int unixGetpagesize(void);

/*
** Many system calls are accessed through pointer-to-functions so that
** they may be overridden at runtime to facilitate fault injection during
** testing and sandboxing.  The following array holds the names and pointers
** to all overrideable system calls.
*/
static struct unix_syscall {
  const char *zName;            /* Name of the system call */
  sqlite3_syscall_ptr pCurrent; /* Current value of the system call */
  sqlite3_syscall_ptr pDefault; /* Default value */
} aSyscall[] = {
  { "open",         (sqlite3_syscall_ptr)posixOpen,  0  },
#define osOpen      ((int(*)(const char*,int,int))aSyscall[0].pCurrent)

  { "close",        (sqlite3_syscall_ptr)close,      0  },
#define osClose     ((int(*)(int))aSyscall[1].pCurrent)

  { "access",       (sqlite3_syscall_ptr)access,     0  },
#define osAccess    ((int(*)(const char*,int))aSyscall[2].pCurrent)

  { "getcwd",       (sqlite3_syscall_ptr)getcwd,     0  },
#define osGetcwd    ((char*(*)(char*,size_t))aSyscall[3].pCurrent)

  { "stat",         (sqlite3_syscall_ptr)stat,       0  },
#define osStat      ((int(*)(const char*,struct stat*))aSyscall[4].pCurrent)

/*
** The DJGPP compiler environment looks mostly like Unix, but it
** lacks the fcntl() system call.  So redefine fcntl() to be something
** that always succeeds.  This means that locking does not occur under
** DJGPP.  But it is DOS - what did you expect?
*/
#ifdef __DJGPP__
  { "fstat",        0,                 0  },
#define osFstat(a,b,c)    0
#else     
  { "fstat",        (sqlite3_syscall_ptr)fstat,      0  },
#define osFstat     ((int(*)(int,struct stat*))aSyscall[5].pCurrent)
#endif

  { "ftruncate",    (sqlite3_syscall_ptr)ftruncate,  0  },
#define osFtruncate ((int(*)(int,off_t))aSyscall[6].pCurrent)

  { "fcntl",        (sqlite3_syscall_ptr)fcntl,      0  },
#define osFcntl     ((int(*)(int,int,...))aSyscall[7].pCurrent)

  { "read",         (sqlite3_syscall_ptr)read,       0  },
#define osRead      ((ssize_t(*)(int,void*,size_t))aSyscall[8].pCurrent)

#if defined(USE_PREAD) || (SQLITE_ENABLE_LOCKING_STYLE && !OS_VXWORKS)
  { "pread",        (sqlite3_syscall_ptr)pread,      0  },
#else
  { "pread",        (sqlite3_syscall_ptr)0,          0  },
#endif
#define osPread     ((ssize_t(*)(int,void*,size_t,off_t))aSyscall[9].pCurrent)

#if defined(USE_PREAD64)
  { "pread64",      (sqlite3_syscall_ptr)pread64,    0  },
#else
  { "pread64",      (sqlite3_syscall_ptr)0,          0  },
#endif
#define osPread64   ((ssize_t(*)(int,void*,size_t,off_t))aSyscall[10].pCurrent)

  { "write",        (sqlite3_syscall_ptr)write,      0  },
#define osWrite     ((ssize_t(*)(int,const void*,size_t))aSyscall[11].pCurrent)

#if defined(USE_PREAD) || (SQLITE_ENABLE_LOCKING_STYLE && !OS_VXWORKS)
  { "pwrite",       (sqlite3_syscall_ptr)pwrite,     0  },
#else
  { "pwrite",       (sqlite3_syscall_ptr)0,          0  },
#endif
#define osPwrite    ((ssize_t(*)(int,const void*,size_t,off_t))\
                    aSyscall[12].pCurrent)

#if defined(USE_PREAD64)
  { "pwrite64",     (sqlite3_syscall_ptr)pwrite64,   0  },
#else
  { "pwrite64",     (sqlite3_syscall_ptr)0,          0  },
#endif
#define osPwrite64  ((ssize_t(*)(int,const void*,size_t,off_t))\
                    aSyscall[13].pCurrent)

  { "fchmod",       (sqlite3_syscall_ptr)fchmod,     0  },
#define osFchmod    ((int(*)(int,mode_t))aSyscall[14].pCurrent)

#if defined(HAVE_POSIX_FALLOCATE) && HAVE_POSIX_FALLOCATE
  { "fallocate",    (sqlite3_syscall_ptr)posix_fallocate,  0 },
#else
  { "fallocate",    (sqlite3_syscall_ptr)0,                0 },
#endif
#define osFallocate ((int(*)(int,off_t,off_t))aSyscall[15].pCurrent)

  { "unlink",       (sqlite3_syscall_ptr)unlink,           0 },
#define osUnlink    ((int(*)(const char*))aSyscall[16].pCurrent)

  { "openDirectory",    (sqlite3_syscall_ptr)openDirectory,      0 },
#define osOpenDirectory ((int(*)(const char*,int*))aSyscall[17].pCurrent)

  { "mkdir",        (sqlite3_syscall_ptr)mkdir,           0 },
#define osMkdir     ((int(*)(const char*,mode_t))aSyscall[18].pCurrent)

  { "rmdir",        (sqlite3_syscall_ptr)rmdir,           0 },
#define osRmdir     ((int(*)(const char*))aSyscall[19].pCurrent)

  { "fchown",       (sqlite3_syscall_ptr)posixFchown,     0 },
#define osFchown    ((int(*)(int,uid_t,gid_t))aSyscall[20].pCurrent)

#if !defined(SQLITE_OMIT_WAL) || SQLITE_MAX_MMAP_SIZE>0
  { "mmap",       (sqlite3_syscall_ptr)mmap,     0 },
#define osMmap ((void*(*)(void*,size_t,int,int,int,off_t))aSyscall[21].pCurrent)

  { "munmap",       (sqlite3_syscall_ptr)munmap,          0 },
#define osMunmap ((void*(*)(void*,size_t))aSyscall[22].pCurrent)

#if HAVE_MREMAP
  { "mremap",       (sqlite3_syscall_ptr)mremap,          0 },
#else
  { "mremap",       (sqlite3_syscall_ptr)0,               0 },
#endif
#define osMremap ((void*(*)(void*,size_t,size_t,int,...))aSyscall[23].pCurrent)
  { "getpagesize",  (sqlite3_syscall_ptr)unixGetpagesize, 0 },
#define osGetpagesize ((int(*)(void))aSyscall[24].pCurrent)

#endif

}; /* End of the overrideable system calls */

/*
** This is the xSetSystemCall() method of sqlite3_vfs for all of the
** "unix" VFSes.  Return SQLITE_OK opon successfully updating the
** system call pointer, or SQLITE_NOTFOUND if there is no configurable
** system call named zName.
*/
static int unixSetSystemCall(
  sqlite3_vfs *pNotUsed,        /* The VFS pointer.  Not used */
  const char *zName,            /* Name of system call to override */
  sqlite3_syscall_ptr pNewFunc  /* Pointer to new system call value */
){
  unsigned int i;
  int rc = SQLITE_NOTFOUND;

  UNUSED_PARAMETER(pNotUsed);
  if( zName==0 ){
    /* If no zName is given, restore all system calls to their default
    ** settings and return NULL
    */
    rc = SQLITE_OK;
    for(i=0; i<sizeof(aSyscall)/sizeof(aSyscall[0]); i++){
      if( aSyscall[i].pDefault ){
        aSyscall[i].pCurrent = aSyscall[i].pDefault;
      }
    }
  }else{
    /* If zName is specified, operate on only the one system call
    ** specified.
    */
    for(i=0; i<sizeof(aSyscall)/sizeof(aSyscall[0]); i++){
      if( strcmp(zName, aSyscall[i].zName)==0 ){
        if( aSyscall[i].pDefault==0 ){
          aSyscall[i].pDefault = aSyscall[i].pCurrent;
        }
        rc = SQLITE_OK;
        if( pNewFunc==0 ) pNewFunc = aSyscall[i].pDefault;
        aSyscall[i].pCurrent = pNewFunc;
        break;
      }
    }
  }
  return rc;
}

/*
** Return the value of a system call.  Return NULL if zName is not a
** recognized system call name.  NULL is also returned if the system call
** is currently undefined.
*/
static sqlite3_syscall_ptr unixGetSystemCall(
  sqlite3_vfs *pNotUsed,
  const char *zName
){
  unsigned int i;

  UNUSED_PARAMETER(pNotUsed);
  for(i=0; i<sizeof(aSyscall)/sizeof(aSyscall[0]); i++){
    if( strcmp(zName, aSyscall[i].zName)==0 ) return aSyscall[i].pCurrent;
  }
  return 0;
}

/*
** Return the name of the first system call after zName.  If zName==NULL
** then return the name of the first system call.  Return NULL if zName
** is the last system call or if zName is not the name of a valid
** system call.
*/
static const char *unixNextSystemCall(sqlite3_vfs *p, const char *zName){
  int i = -1;

  UNUSED_PARAMETER(p);
  if( zName ){
    for(i=0; i<ArraySize(aSyscall)-1; i++){
      if( strcmp(zName, aSyscall[i].zName)==0 ) break;
    }
  }
  for(i++; i<ArraySize(aSyscall); i++){
    if( aSyscall[i].pCurrent!=0 ) return aSyscall[i].zName;
  }
  return 0;
}

/*
** Do not accept any file descriptor less than this value, in order to avoid
** opening database file using file descriptors that are commonly used for 
** standard input, output, and error.
*/
#ifndef SQLITE_MINIMUM_FILE_DESCRIPTOR
# define SQLITE_MINIMUM_FILE_DESCRIPTOR 3
#endif

/*
** Invoke open().  Do so multiple times, until it either succeeds or
** fails for some reason other than EINTR.
**
** If the file creation mode "m" is 0 then set it to the default for
** SQLite.  The default is SQLITE_DEFAULT_FILE_PERMISSIONS (normally
** 0644) as modified by the system umask.  If m is not 0, then
** make the file creation mode be exactly m ignoring the umask.
**
** The m parameter will be non-zero only when creating -wal, -journal,
** and -shm files.  We want those files to have *exactly* the same
** permissions as their original database, unadulterated by the umask.
** In that way, if a database file is -rw-rw-rw or -rw-rw-r-, and a
** transaction crashes and leaves behind hot journals, then any
** process that is able to write to the database will also be able to
** recover the hot journals.
*/
static int robust_open(const char *z, int f, mode_t m){
  int fd;
  mode_t m2 = m ? m : SQLITE_DEFAULT_FILE_PERMISSIONS;
  while(1){
#if defined(O_CLOEXEC)
    fd = osOpen(z,f|O_CLOEXEC,m2);
#else
    fd = osOpen(z,f,m2);
#endif
    if( fd<0 ){
      if( errno==EINTR ) continue;
      break;
    }
    if( fd>=SQLITE_MINIMUM_FILE_DESCRIPTOR ) break;
    osClose(fd);
    sqlite3_log(SQLITE_WARNING, 
                "attempt to open \"%s\" as file descriptor %d", z, fd);
    fd = -1;
    if( osOpen("/dev/null", f, m)<0 ) break;
  }
  if( fd>=0 ){
    if( m!=0 ){
      struct stat statbuf;
      if( osFstat(fd, &statbuf)==0 
       && statbuf.st_size==0
       && (statbuf.st_mode&0777)!=m 
      ){
        osFchmod(fd, m);
      }
    }
#if defined(FD_CLOEXEC) && (!defined(O_CLOEXEC) || O_CLOEXEC==0)
    osFcntl(fd, F_SETFD, osFcntl(fd, F_GETFD, 0) | FD_CLOEXEC);
#endif
  }
  return fd;
}

/*
** Helper functions to obtain and relinquish the global mutex. The
** global mutex is used to protect the unixInodeInfo and
** vxworksFileId objects used by this file, all of which may be 
** shared by multiple threads.
**
** Function unixMutexHeld() is used to assert() that the global mutex 
** is held when required. This function is only used as part of assert() 
** statements. e.g.
**
**   unixEnterMutex()
**     assert( unixMutexHeld() );
**   unixEnterLeave()
*/
static void unixEnterMutex(void){
  sqlite3_mutex_enter(sqlite3MutexAlloc(SQLITE_MUTEX_STATIC_MASTER));
}
static void unixLeaveMutex(void){
  sqlite3_mutex_leave(sqlite3MutexAlloc(SQLITE_MUTEX_STATIC_MASTER));
}
#ifdef SQLITE_DEBUG
static int unixMutexHeld(void) {
  return sqlite3_mutex_held(sqlite3MutexAlloc(SQLITE_MUTEX_STATIC_MASTER));
}
#endif


#if defined(SQLITE_TEST) && defined(SQLITE_DEBUG)
/*
** Helper function for printing out trace information from debugging
** binaries. This returns the string representation of the supplied
** integer lock-type.
*/
static const char *azFileLock(int eFileLock){
  switch( eFileLock ){
    case NO_LOCK: return "NONE";
    case SHARED_LOCK: return "SHARED";
    case RESERVED_LOCK: return "RESERVED";
    case PENDING_LOCK: return "PENDING";
    case EXCLUSIVE_LOCK: return "EXCLUSIVE";
  }
  return "ERROR";
}
#endif

#ifdef SQLITE_LOCK_TRACE
/*
** Print out information about all locking operations.
**
** This routine is used for troubleshooting locks on multithreaded
** platforms.  Enable by compiling with the -DSQLITE_LOCK_TRACE
** command-line option on the compiler.  This code is normally
** turned off.
*/
static int lockTrace(int fd, int op, struct flock *p){
  char *zOpName, *zType;
  int s;
  int savedErrno;
  if( op==F_GETLK ){
    zOpName = "GETLK";
  }else if( op==F_SETLK ){
    zOpName = "SETLK";
  }else{
    s = osFcntl(fd, op, p);
    sqlite3DebugPrintf("fcntl unknown %d %d %d\n", fd, op, s);
    return s;
  }
  if( p->l_type==F_RDLCK ){
    zType = "RDLCK";
  }else if( p->l_type==F_WRLCK ){
    zType = "WRLCK";
  }else if( p->l_type==F_UNLCK ){
    zType = "UNLCK";
  }else{
    assert( 0 );
  }
  assert( p->l_whence==SEEK_SET );
  s = osFcntl(fd, op, p);
  savedErrno = errno;
  sqlite3DebugPrintf("fcntl %d %d %s %s %d %d %d %d\n",
     threadid, fd, zOpName, zType, (int)p->l_start, (int)p->l_len,
     (int)p->l_pid, s);
  if( s==(-1) && op==F_SETLK && (p->l_type==F_RDLCK || p->l_type==F_WRLCK) ){
    struct flock l2;
    l2 = *p;
    osFcntl(fd, F_GETLK, &l2);
    if( l2.l_type==F_RDLCK ){
      zType = "RDLCK";
    }else if( l2.l_type==F_WRLCK ){
      zType = "WRLCK";
    }else if( l2.l_type==F_UNLCK ){
      zType = "UNLCK";
    }else{
      assert( 0 );
    }
    sqlite3DebugPrintf("fcntl-failure-reason: %s %d %d %d\n",
       zType, (int)l2.l_start, (int)l2.l_len, (int)l2.l_pid);
  }
  errno = savedErrno;
  return s;
}
#undef osFcntl
#define osFcntl lockTrace
#endif /* SQLITE_LOCK_TRACE */

/*
** Retry ftruncate() calls that fail due to EINTR
**
** All calls to ftruncate() within this file should be made through this wrapper.
** On the Android platform, bypassing the logic below could lead to a corrupt
** database.
*/
static int robust_ftruncate(int h, sqlite3_int64 sz){
  int rc;
#ifdef __ANDROID__
  /* On Android, ftruncate() always uses 32-bit offsets, even if 
  ** _FILE_OFFSET_BITS=64 is defined. This means it is unsafe to attempt to
  ** truncate a file to any size larger than 2GiB. Silently ignore any
  ** such attempts.  */
  if( sz>(sqlite3_int64)0x7FFFFFFF ){
    rc = SQLITE_OK;
  }else
#endif
  do{ rc = osFtruncate(h,sz); }while( rc<0 && errno==EINTR );
  return rc;
}

/*
** This routine translates a standard POSIX errno code into something
** useful to the clients of the sqlite3 functions.  Specifically, it is
** intended to translate a variety of "try again" errors into SQLITE_BUSY
** and a variety of "please close the file descriptor NOW" errors into 
** SQLITE_IOERR
** 
** Errors during initialization of locks, or file system support for locks,
** should handle ENOLCK, ENOTSUP, EOPNOTSUPP separately.
*/
static int sqliteErrorFromPosixError(int posixError, int sqliteIOErr) {
  switch (posixError) {
#if 0
  /* At one point this code was not commented out. In theory, this branch
  ** should never be hit, as this function should only be called after
  ** a locking-related function (i.e. fcntl()) has returned non-zero with
  ** the value of errno as the first argument. Since a system call has failed,
  ** errno should be non-zero.
  **
  ** Despite this, if errno really is zero, we still don't want to return
  ** SQLITE_OK. The system call failed, and *some* SQLite error should be
  ** propagated back to the caller. Commenting this branch out means errno==0
  ** will be handled by the "default:" case below.
  */
  case 0: 
    return SQLITE_OK;
#endif

  case EAGAIN:
  case ETIMEDOUT:
  case EBUSY:
  case EINTR:
  case ENOLCK:  
    /* random NFS retry error, unless during file system support 
     * introspection, in which it actually means what it says */
    return SQLITE_BUSY;
    
  case EACCES: 
    /* EACCES is like EAGAIN during locking operations, but not any other time*/
    if( (sqliteIOErr == SQLITE_IOERR_LOCK) || 
        (sqliteIOErr == SQLITE_IOERR_UNLOCK) || 
        (sqliteIOErr == SQLITE_IOERR_RDLOCK) ||
        (sqliteIOErr == SQLITE_IOERR_CHECKRESERVEDLOCK) ){
      return SQLITE_BUSY;
    }
    /* else fall through */
  case EPERM: 
    return SQLITE_PERM;
    
#if EOPNOTSUPP!=ENOTSUP
  case EOPNOTSUPP: 
    /* something went terribly awry, unless during file system support 
     * introspection, in which it actually means what it says */
#endif
#ifdef ENOTSUP
  case ENOTSUP: 
    /* invalid fd, unless during file system support introspection, in which 
     * it actually means what it says */
#endif
  case EIO:
  case EBADF:
  case EINVAL:
  case ENOTCONN:
  case ENODEV:
  case ENXIO:
  case ENOENT:
#ifdef ESTALE                     /* ESTALE is not defined on Interix systems */
  case ESTALE:
#endif
  case ENOSYS:
    /* these should force the client to close the file and reconnect */
    
  default: 
    return sqliteIOErr;
  }
}


/******************************************************************************
****************** Begin Unique File ID Utility Used By VxWorks ***************
**
** On most versions of unix, we can get a unique ID for a file by concatenating
** the device number and the inode number.  But this does not work on VxWorks.
** On VxWorks, a unique file id must be based on the canonical filename.
**
** A pointer to an instance of the following structure can be used as a
** unique file ID in VxWorks.  Each instance of this structure contains
** a copy of the canonical filename.  There is also a reference count.  
** The structure is reclaimed when the number of pointers to it drops to
** zero.
**
** There are never very many files open at one time and lookups are not
** a performance-critical path, so it is sufficient to put these
** structures on a linked list.
*/
struct vxworksFileId {
  struct vxworksFileId *pNext;  /* Next in a list of them all */
  int nRef;                     /* Number of references to this one */
  int nName;                    /* Length of the zCanonicalName[] string */
  char *zCanonicalName;         /* Canonical filename */
};

#if OS_VXWORKS
/* 
** All unique filenames are held on a linked list headed by this
** variable:
*/
static struct vxworksFileId *vxworksFileList = 0;

/*
** Simplify a filename into its canonical form
** by making the following changes:
**
**  * removing any trailing and duplicate /
**  * convert /./ into just /
**  * convert /A/../ where A is any simple name into just /
**
** Changes are made in-place.  Return the new name length.
**
** The original filename is in z[0..n-1].  Return the number of
** characters in the simplified name.
*/
static int vxworksSimplifyName(char *z, int n){
  int i, j;
  while( n>1 && z[n-1]=='/' ){ n--; }
  for(i=j=0; i<n; i++){
    if( z[i]=='/' ){
      if( z[i+1]=='/' ) continue;
      if( z[i+1]=='.' && i+2<n && z[i+2]=='/' ){
        i += 1;
        continue;
      }
      if( z[i+1]=='.' && i+3<n && z[i+2]=='.' && z[i+3]=='/' ){
        while( j>0 && z[j-1]!='/' ){ j--; }
        if( j>0 ){ j--; }
        i += 2;
        continue;
      }
    }
    z[j++] = z[i];
  }
  z[j] = 0;
  return j;
}

/*
** Find a unique file ID for the given absolute pathname.  Return
** a pointer to the vxworksFileId object.  This pointer is the unique
** file ID.
**
** The nRef field of the vxworksFileId object is incremented before
** the object is returned.  A new vxworksFileId object is created
** and added to the global list if necessary.
**
** If a memory allocation error occurs, return NULL.
*/
static struct vxworksFileId *vxworksFindFileId(const char *zAbsoluteName){
  struct vxworksFileId *pNew;         /* search key and new file ID */
  struct vxworksFileId *pCandidate;   /* For looping over existing file IDs */
  int n;                              /* Length of zAbsoluteName string */

  assert( zAbsoluteName[0]=='/' );
  n = (int)strlen(zAbsoluteName);
  pNew = sqlite3_malloc( sizeof(*pNew) + (n+1) );
  if( pNew==0 ) return 0;
  pNew->zCanonicalName = (char*)&pNew[1];
  memcpy(pNew->zCanonicalName, zAbsoluteName, n+1);
  n = vxworksSimplifyName(pNew->zCanonicalName, n);

  /* Search for an existing entry that matching the canonical name.
  ** If found, increment the reference count and return a pointer to
  ** the existing file ID.
  */
  unixEnterMutex();
  for(pCandidate=vxworksFileList; pCandidate; pCandidate=pCandidate->pNext){
    if( pCandidate->nName==n 
     && memcmp(pCandidate->zCanonicalName, pNew->zCanonicalName, n)==0
    ){
       sqlite3_free(pNew);
       pCandidate->nRef++;
       unixLeaveMutex();
       return pCandidate;
    }
  }

  /* No match was found.  We will make a new file ID */
  pNew->nRef = 1;
  pNew->nName = n;
  pNew->pNext = vxworksFileList;
  vxworksFileList = pNew;
  unixLeaveMutex();
  return pNew;
}

/*
** Decrement the reference count on a vxworksFileId object.  Free
** the object when the reference count reaches zero.
*/
static void vxworksReleaseFileId(struct vxworksFileId *pId){
  unixEnterMutex();
  assert( pId->nRef>0 );
  pId->nRef--;
  if( pId->nRef==0 ){
    struct vxworksFileId **pp;
    for(pp=&vxworksFileList; *pp && *pp!=pId; pp = &((*pp)->pNext)){}
    assert( *pp==pId );
    *pp = pId->pNext;
    sqlite3_free(pId);
  }
  unixLeaveMutex();
}
#endif /* OS_VXWORKS */
/*************** End of Unique File ID Utility Used By VxWorks ****************
******************************************************************************/


/******************************************************************************
*************************** Posix Advisory Locking ****************************
**
** POSIX advisory locks are broken by design.  ANSI STD 1003.1 (1996)
** section 6.5.2.2 lines 483 through 490 specify that when a process
** sets or clears a lock, that operation overrides any prior locks set
** by the same process.  It does not explicitly say so, but this implies
** that it overrides locks set by the same process using a different
** file descriptor.  Consider this test case:
**
**       int fd1 = open("./file1", O_RDWR|O_CREAT, 0644);
**       int fd2 = open("./file2", O_RDWR|O_CREAT, 0644);
**
** Suppose ./file1 and ./file2 are really the same file (because
** one is a hard or symbolic link to the other) then if you set
** an exclusive lock on fd1, then try to get an exclusive lock
** on fd2, it works.  I would have expected the second lock to
** fail since there was already a lock on the file due to fd1.
** But not so.  Since both locks came from the same process, the
** second overrides the first, even though they were on different
** file descriptors opened on different file names.
**
** This means that we cannot use POSIX locks to synchronize file access
** among competing threads of the same process.  POSIX locks will work fine
** to synchronize access for threads in separate processes, but not
** threads within the same process.
**
** To work around the problem, SQLite has to manage file locks internally
** on its own.  Whenever a new database is opened, we have to find the
** specific inode of the database file (the inode is determined by the
** st_dev and st_ino fields of the stat structure that fstat() fills in)
** and check for locks already existing on that inode.  When locks are
** created or removed, we have to look at our own internal record of the
** locks to see if another thread has previously set a lock on that same
** inode.
**
** (Aside: The use of inode numbers as unique IDs does not work on VxWorks.
** For VxWorks, we have to use the alternative unique ID system based on
** canonical filename and implemented in the previous division.)
**
** The sqlite3_file structure for POSIX is no longer just an integer file
** descriptor.  It is now a structure that holds the integer file
** descriptor and a pointer to a structure that describes the internal
** locks on the corresponding inode.  There is one locking structure
** per inode, so if the same inode is opened twice, both unixFile structures
** point to the same locking structure.  The locking structure keeps
** a reference count (so we will know when to delete it) and a "cnt"
** field that tells us its internal lock status.  cnt==0 means the
** file is unlocked.  cnt==-1 means the file has an exclusive lock.
** cnt>0 means there are cnt shared locks on the file.
**
** Any attempt to lock or unlock a file first checks the locking
** structure.  The fcntl() system call is only invoked to set a 
** POSIX lock if the internal lock structure transitions between
** a locked and an unlocked state.
**
** But wait:  there are yet more problems with POSIX advisory locks.
**
** If you close a file descriptor that points to a file that has locks,
** all locks on that file that are owned by the current process are
** released.  To work around this problem, each unixInodeInfo object
** maintains a count of the number of pending locks on tha inode.
** When an attempt is made to close an unixFile, if there are
** other unixFile open on the same inode that are holding locks, the call
** to close() the file descriptor is deferred until all of the locks clear.
** The unixInodeInfo structure keeps a list of file descriptors that need to
** be closed and that list is walked (and cleared) when the last lock
** clears.
**
** Yet another problem:  LinuxThreads do not play well with posix locks.
**
** Many older versions of linux use the LinuxThreads library which is
** not posix compliant.  Under LinuxThreads, a lock created by thread
** A cannot be modified or overridden by a different thread B.
** Only thread A can modify the lock.  Locking behavior is correct
** if the appliation uses the newer Native Posix Thread Library (NPTL)
** on linux - with NPTL a lock created by thread A can override locks
** in thread B.  But there is no way to know at compile-time which
** threading library is being used.  So there is no way to know at
** compile-time whether or not thread A can override locks on thread B.
** One has to do a run-time check to discover the behavior of the
** current process.
**
** SQLite used to support LinuxThreads.  But support for LinuxThreads
** was dropped beginning with version 3.7.0.  SQLite will still work with
** LinuxThreads provided that (1) there is no more than one connection 
** per database file in the same process and (2) database connections
** do not move across threads.
*/

/*
** An instance of the following structure serves as the key used
** to locate a particular unixInodeInfo object.
*/
struct unixFileId {
  dev_t dev;                  /* Device number */
#if OS_VXWORKS
  struct vxworksFileId *pId;  /* Unique file ID for vxworks. */
#else
  ino_t ino;                  /* Inode number */
#endif
};

/*
** An instance of the following structure is allocated for each open
** inode.  Or, on LinuxThreads, there is one of these structures for
** each inode opened by each thread.
**
** A single inode can have multiple file descriptors, so each unixFile
** structure contains a pointer to an instance of this object and this
** object keeps a count of the number of unixFile pointing to it.
*/
struct unixInodeInfo {
  struct unixFileId fileId;       /* The lookup key */
  int nShared;                    /* Number of SHARED locks held */
  unsigned char eFileLock;        /* One of SHARED_LOCK, RESERVED_LOCK etc. */
  unsigned char bProcessLock;     /* An exclusive process lock is held */
  int nRef;                       /* Number of pointers to this structure */
  unixShmNode *pShmNode;          /* Shared memory associated with this inode */
  int nLock;                      /* Number of outstanding file locks */
  UnixUnusedFd *pUnused;          /* Unused file descriptors to close */
  unixInodeInfo *pNext;           /* List of all unixInodeInfo objects */
  unixInodeInfo *pPrev;           /*    .... doubly linked */
#if SQLITE_ENABLE_LOCKING_STYLE
  unsigned long long sharedByte;  /* for AFP simulated shared lock */
#endif
#if OS_VXWORKS
  sem_t *pSem;                    /* Named POSIX semaphore */
  char aSemName[MAX_PATHNAME+2];  /* Name of that semaphore */
#endif
};

/*
** A lists of all unixInodeInfo objects.
*/
static unixInodeInfo *inodeList = 0;

/*
**
** This function - unixLogError_x(), is only ever called via the macro
** unixLogError().
**
** It is invoked after an error occurs in an OS function and errno has been
** set. It logs a message using sqlite3_log() containing the current value of
** errno and, if possible, the human-readable equivalent from strerror() or
** strerror_r().
**
** The first argument passed to the macro should be the error code that
** will be returned to SQLite (e.g. SQLITE_IOERR_DELETE, SQLITE_CANTOPEN). 
** The two subsequent arguments should be the name of the OS function that
** failed (e.g. "unlink", "open") and the associated file-system path,
** if any.
*/
#define unixLogError(a,b,c)     unixLogErrorAtLine(a,b,c,__LINE__)
static int unixLogErrorAtLine(
  int errcode,                    /* SQLite error code */
  const char *zFunc,              /* Name of OS function that failed */
  const char *zPath,              /* File path associated with error */
  int iLine                       /* Source line number where error occurred */
){
  char *zErr;                     /* Message from strerror() or equivalent */
  int iErrno = errno;             /* Saved syscall error number */

  /* If this is not a threadsafe build (SQLITE_THREADSAFE==0), then use
  ** the strerror() function to obtain the human-readable error message
  ** equivalent to errno. Otherwise, use strerror_r().
  */ 
#if SQLITE_THREADSAFE && defined(HAVE_STRERROR_R)
  char aErr[80];
  memset(aErr, 0, sizeof(aErr));
  zErr = aErr;

  /* If STRERROR_R_CHAR_P (set by autoconf scripts) or __USE_GNU is defined,
  ** assume that the system provides the GNU version of strerror_r() that
  ** returns a pointer to a buffer containing the error message. That pointer 
  ** may point to aErr[], or it may point to some static storage somewhere. 
  ** Otherwise, assume that the system provides the POSIX version of 
  ** strerror_r(), which always writes an error message into aErr[].
  **
  ** If the code incorrectly assumes that it is the POSIX version that is
  ** available, the error message will often be an empty string. Not a
  ** huge problem. Incorrectly concluding that the GNU version is available 
  ** could lead to a segfault though.
  */
#if defined(STRERROR_R_CHAR_P) || defined(__USE_GNU)
  zErr = 
# endif
  strerror_r(iErrno, aErr, sizeof(aErr)-1);

#elif SQLITE_THREADSAFE
  /* This is a threadsafe build, but strerror_r() is not available. */
  zErr = "";
#else
  /* Non-threadsafe build, use strerror(). */
  zErr = strerror(iErrno);
#endif

  if( zPath==0 ) zPath = "";
  sqlite3_log(errcode,
      "os_unix.c:%d: (%d) %s(%s) - %s",
      iLine, iErrno, zFunc, zPath, zErr
  );

  return errcode;
}

/*
** Close a file descriptor.
**
** We assume that close() almost always works, since it is only in a
** very sick application or on a very sick platform that it might fail.
** If it does fail, simply leak the file descriptor, but do log the
** error.
**
** Note that it is not safe to retry close() after EINTR since the
** file descriptor might have already been reused by another thread.
** So we don't even try to recover from an EINTR.  Just log the error
** and move on.
*/
static void robust_close(unixFile *pFile, int h, int lineno){
  if( osClose(h) ){
    unixLogErrorAtLine(SQLITE_IOERR_CLOSE, "close",
                       pFile ? pFile->zPath : 0, lineno);
  }
}

/*
** Set the pFile->lastErrno.  Do this in a subroutine as that provides a convenient
** place to set a breakpoint.
*/
static void storeLastErrno(unixFile *pFile, int error){
  pFile->lastErrno = error;
}

/*
** Close all file descriptors accumuated in the unixInodeInfo->pUnused list.
*/ 
static void closePendingFds(unixFile *pFile){
  unixInodeInfo *pInode = pFile->pInode;
  UnixUnusedFd *p;
  UnixUnusedFd *pNext;
  for(p=pInode->pUnused; p; p=pNext){
    pNext = p->pNext;
#if OSCLOSE_CHECK_CLOSE_IOERR
    if( close(p->fd) ){
      storeLastErrno(pFile, errno);
      rc = SQLITE_IOERR_CLOSE;
      p->pNext = pError;
      pError = p;
    }else{
      sqlite3_free(p);
    }
#else
    robust_close(pFile, p->fd, __LINE__);
    sqlite3_free(p);
#endif
  }
  pInode->pUnused = 0;
}

/*
** Release a unixInodeInfo structure previously allocated by findInodeInfo().
**
** The mutex entered using the unixEnterMutex() function must be held
** when this function is called.
*/
static void releaseInodeInfo(unixFile *pFile){
  unixInodeInfo *pInode = pFile->pInode;
  assert( unixMutexHeld() );
  if( ALWAYS(pInode) ){
    pInode->nRef--;
    if( pInode->nRef==0 ){
      assert( pInode->pShmNode==0 );
      closePendingFds(pFile);
      if( pInode->pPrev ){
        assert( pInode->pPrev->pNext==pInode );
        pInode->pPrev->pNext = pInode->pNext;
      }else{
        assert( inodeList==pInode );
        inodeList = pInode->pNext;
      }
      if( pInode->pNext ){
        assert( pInode->pNext->pPrev==pInode );
        pInode->pNext->pPrev = pInode->pPrev;
      }
      sqlite3_free(pInode);
    }
  }
}

/*
** Given a file descriptor, locate the unixInodeInfo object that
** describes that file descriptor.  Create a new one if necessary.  The
** return value might be uninitialized if an error occurs.
**
** The mutex entered using the unixEnterMutex() function must be held
** when this function is called.
**
** Return an appropriate error code.
*/
static int findInodeInfo(
  unixFile *pFile,               /* Unix file with file desc used in the key */
  unixInodeInfo **ppInode        /* Return the unixInodeInfo object here */
){
  int rc;                        /* System call return code */
  int fd;                        /* The file descriptor for pFile */
  struct unixFileId fileId;      /* Lookup key for the unixInodeInfo */
  struct stat statbuf;           /* Low-level file information */
  unixInodeInfo *pInode = 0;     /* Candidate unixInodeInfo object */

  assert( unixMutexHeld() );

  /* Get low-level information about the file that we can used to
  ** create a unique name for the file.
  */
  fd = pFile->h;
  rc = osFstat(fd, &statbuf);
  if( rc!=0 ){
    storeLastErrno(pFile, errno);
#ifdef EOVERFLOW
    if( pFile->lastErrno==EOVERFLOW ) return SQLITE_NOLFS;
#endif
    return SQLITE_IOERR;
  }

#ifdef __APPLE__
  /* On OS X on an msdos filesystem, the inode number is reported
  ** incorrectly for zero-size files.  See ticket #3260.  To work
  ** around this problem (we consider it a bug in OS X, not SQLite)
  ** we always increase the file size to 1 by writing a single byte
  ** prior to accessing the inode number.  The one byte written is
  ** an ASCII 'S' character which also happens to be the first byte
  ** in the header of every SQLite database.  In this way, if there
  ** is a race condition such that another thread has already populated
  ** the first page of the database, no damage is done.
  */
  if( statbuf.st_size==0 && (pFile->fsFlags & SQLITE_FSFLAGS_IS_MSDOS)!=0 ){
    do{ rc = osWrite(fd, "S", 1); }while( rc<0 && errno==EINTR );
    if( rc!=1 ){
      storeLastErrno(pFile, errno);
      return SQLITE_IOERR;
    }
    rc = osFstat(fd, &statbuf);
    if( rc!=0 ){
      storeLastErrno(pFile, errno);
      return SQLITE_IOERR;
    }
  }
#endif

  memset(&fileId, 0, sizeof(fileId));
  fileId.dev = statbuf.st_dev;
#if OS_VXWORKS
  fileId.pId = pFile->pId;
#else
  fileId.ino = statbuf.st_ino;
#endif
  pInode = inodeList;
  while( pInode && memcmp(&fileId, &pInode->fileId, sizeof(fileId)) ){
    pInode = pInode->pNext;
  }
  if( pInode==0 ){
    pInode = sqlite3_malloc( sizeof(*pInode) );
    if( pInode==0 ){
      return SQLITE_NOMEM;
    }
    memset(pInode, 0, sizeof(*pInode));
    memcpy(&pInode->fileId, &fileId, sizeof(fileId));
    pInode->nRef = 1;
    pInode->pNext = inodeList;
    pInode->pPrev = 0;
    if( inodeList ) inodeList->pPrev = pInode;
    inodeList = pInode;
  }else{
    pInode->nRef++;
  }
  *ppInode = pInode;
  return SQLITE_OK;
}

/*
** Return TRUE if pFile has been renamed or unlinked since it was first opened.
*/
static int fileHasMoved(unixFile *pFile){
#if OS_VXWORKS
  return pFile->pInode!=0 && pFile->pId!=pFile->pInode->fileId.pId;
#else
  struct stat buf;
  return pFile->pInode!=0 &&
      (osStat(pFile->zPath, &buf)!=0 || buf.st_ino!=pFile->pInode->fileId.ino);
#endif
}


/*
** Check a unixFile that is a database.  Verify the following:
**
** (1) There is exactly one hard link on the file
** (2) The file is not a symbolic link
** (3) The file has not been renamed or unlinked
**
** Issue sqlite3_log(SQLITE_WARNING,...) messages if anything is not right.
*/
static void verifyDbFile(unixFile *pFile){
  struct stat buf;
  int rc;
  if( pFile->ctrlFlags & UNIXFILE_WARNED ){
    /* One or more of the following warnings have already been issued.  Do not
    ** repeat them so as not to clutter the error log */
    return;
  }
  rc = osFstat(pFile->h, &buf);
  if( rc!=0 ){
    sqlite3_log(SQLITE_WARNING, "cannot fstat db file %s", pFile->zPath);
    pFile->ctrlFlags |= UNIXFILE_WARNED;
    return;
  }
  if( buf.st_nlink==0 && (pFile->ctrlFlags & UNIXFILE_DELETE)==0 ){
    sqlite3_log(SQLITE_WARNING, "file unlinked while open: %s", pFile->zPath);
    pFile->ctrlFlags |= UNIXFILE_WARNED;
    return;
  }
  if( buf.st_nlink>1 ){
    sqlite3_log(SQLITE_WARNING, "multiple links to file: %s", pFile->zPath);
    pFile->ctrlFlags |= UNIXFILE_WARNED;
    return;
  }
  if( fileHasMoved(pFile) ){
    sqlite3_log(SQLITE_WARNING, "file renamed while open: %s", pFile->zPath);
    pFile->ctrlFlags |= UNIXFILE_WARNED;
    return;
  }
}


/*
** This routine checks if there is a RESERVED lock held on the specified
** file by this or any other process. If such a lock is held, set *pResOut
** to a non-zero value otherwise *pResOut is set to zero.  The return value
** is set to SQLITE_OK unless an I/O error occurs during lock checking.
*/
static int unixCheckReservedLock(sqlite3_file *id, int *pResOut){
  int rc = SQLITE_OK;
  int reserved = 0;
  unixFile *pFile = (unixFile*)id;

  SimulateIOError( return SQLITE_IOERR_CHECKRESERVEDLOCK; );

  assert( pFile );
  unixEnterMutex(); /* Because pFile->pInode is shared across threads */

  /* Check if a thread in this process holds such a lock */
  if( pFile->pInode->eFileLock>SHARED_LOCK ){
    reserved = 1;
  }

  /* Otherwise see if some other process holds it.
  */
#ifndef __DJGPP__
  if( !reserved && !pFile->pInode->bProcessLock ){
    struct flock lock;
    lock.l_whence = SEEK_SET;
    lock.l_start = RESERVED_BYTE;
    lock.l_len = 1;
    lock.l_type = F_WRLCK;
    if( osFcntl(pFile->h, F_GETLK, &lock) ){
#if OSLOCKING_CHECK_BUSY_IOERR
      int tErrno = errno;
      rc = sqliteErrorFromPosixError(tErrno, SQLITE_IOERR_CHECKRESERVEDLOCK);
      storeLastErrno(pFile, tErrno);
#else
      rc = SQLITE_IOERR_CHECKRESERVEDLOCK;
      storeLastErrno(pFile, errno);
<<<<<<< HEAD
#endif
=======
>>>>>>> 4bf66fd6
    } else if( lock.l_type!=F_UNLCK ){
      reserved = 1;
    }
  }
#endif
  
  unixLeaveMutex();
  OSTRACE(("TEST WR-LOCK %d %d %d (unix)\n", pFile->h, rc, reserved));

  *pResOut = reserved;
  return rc;
}

/*
** Attempt to set a system-lock on the file pFile.  The lock is 
** described by pLock.
**
** If the pFile was opened read/write from unix-excl, then the only lock
** ever obtained is an exclusive lock, and it is obtained exactly once
** the first time any lock is attempted.  All subsequent system locking
** operations become no-ops.  Locking operations still happen internally,
** in order to coordinate access between separate database connections
** within this process, but all of that is handled in memory and the
** operating system does not participate.
**
** This function is a pass-through to fcntl(F_SETLK) if pFile is using
** any VFS other than "unix-excl" or if pFile is opened on "unix-excl"
** and is read-only.
**
** Zero is returned if the call completes successfully, or -1 if a call
** to fcntl() fails. In this case, errno is set appropriately (by fcntl()).
*/
static int unixFileLock(unixFile *pFile, struct flock *pLock, int nRetry){
  int rc;
  unixInodeInfo *pInode = pFile->pInode;
  assert( unixMutexHeld() );
  assert( pInode!=0 );
  if( ((pFile->ctrlFlags & UNIXFILE_EXCL)!=0 || pInode->bProcessLock)
   && ((pFile->ctrlFlags & UNIXFILE_RDONLY)==0)
  ){
    if( pInode->bProcessLock==0 ){
      struct flock lock;
      assert( pInode->nLock==0 );
      lock.l_whence = SEEK_SET;
      lock.l_start = SHARED_FIRST;
      lock.l_len = SHARED_SIZE;
      lock.l_type = F_WRLCK;
      rc = osFcntl(pFile->h, F_SETLK, &lock);
      if( rc<0 ) return rc;
      pInode->bProcessLock = 1;
      pInode->nLock++;
    }else{
      rc = 0;
    }
  }else{
    int i = 0;                      
    do {
      rc = osFcntl(pFile->h, F_SETLK, pLock);
      if( rc && nRetry ){
         usleep(100 * (++i));
      }
    }while( !rc && nRetry-- );
  }
  return rc;
}

/*
** Lock the file with the lock specified by parameter eFileLock - one
** of the following:
**
**     (1) SHARED_LOCK
**     (2) RESERVED_LOCK
**     (3) PENDING_LOCK
**     (4) EXCLUSIVE_LOCK
**
** Sometimes when requesting one lock state, additional lock states
** are inserted in between.  The locking might fail on one of the later
** transitions leaving the lock state different from what it started but
** still short of its goal.  The following chart shows the allowed
** transitions and the inserted intermediate states:
**
**    UNLOCKED -> SHARED
**    SHARED -> RESERVED
**    SHARED -> (PENDING) -> EXCLUSIVE
**    RESERVED -> (PENDING) -> EXCLUSIVE
**    PENDING -> EXCLUSIVE
**
** This routine will only increase a lock.  Use the sqlite3OsUnlock()
** routine to lower a locking level.
*/
static int unixLock(sqlite3_file *id, int eFileLock){
  /* The following describes the implementation of the various locks and
  ** lock transitions in terms of the POSIX advisory shared and exclusive
  ** lock primitives (called read-locks and write-locks below, to avoid
  ** confusion with SQLite lock names). The algorithms are complicated
  ** slightly in order to be compatible with windows systems simultaneously
  ** accessing the same database file, in case that is ever required.
  **
  ** Symbols defined in os.h indentify the 'pending byte' and the 'reserved
  ** byte', each single bytes at well known offsets, and the 'shared byte
  ** range', a range of 510 bytes at a well known offset.
  **
  ** To obtain a SHARED lock, a read-lock is obtained on the 'pending
  ** byte'.  If this is successful, a random byte from the 'shared byte
  ** range' is read-locked and the lock on the 'pending byte' released.
  **
  ** A process may only obtain a RESERVED lock after it has a SHARED lock.
  ** A RESERVED lock is implemented by grabbing a write-lock on the
  ** 'reserved byte'. 
  **
  ** A process may only obtain a PENDING lock after it has obtained a
  ** SHARED lock. A PENDING lock is implemented by obtaining a write-lock
  ** on the 'pending byte'. This ensures that no new SHARED locks can be
  ** obtained, but existing SHARED locks are allowed to persist. A process
  ** does not have to obtain a RESERVED lock on the way to a PENDING lock.
  ** This property is used by the algorithm for rolling back a journal file
  ** after a crash.
  **
  ** An EXCLUSIVE lock, obtained after a PENDING lock is held, is
  ** implemented by obtaining a write-lock on the entire 'shared byte
  ** range'. Since all other locks require a read-lock on one of the bytes
  ** within this range, this ensures that no other locks are held on the
  ** database. 
  **
  ** The reason a single byte cannot be used instead of the 'shared byte
  ** range' is that some versions of windows do not support read-locks. By
  ** locking a random byte from a range, concurrent SHARED locks may exist
  ** even if the locking primitive used is always a write-lock.
  */
  int rc = SQLITE_OK;
  unixFile *pFile = (unixFile*)id;
  unixInodeInfo *pInode;
  struct flock lock;
  int tErrno = 0;

  assert( pFile );
  OSTRACE(("LOCK    %d %s was %s(%s,%d) pid=%d (unix)\n", pFile->h,
      azFileLock(eFileLock), azFileLock(pFile->eFileLock),
      azFileLock(pFile->pInode->eFileLock), pFile->pInode->nShared , getpid()));

  /* If there is already a lock of this type or more restrictive on the
  ** unixFile, do nothing. Don't use the end_lock: exit path, as
  ** unixEnterMutex() hasn't been called yet.
  */
  if( pFile->eFileLock>=eFileLock ){
    OSTRACE(("LOCK    %d %s ok (already held) (unix)\n", pFile->h,
            azFileLock(eFileLock)));
    return SQLITE_OK;
  }

  /* Make sure the locking sequence is correct.
  **  (1) We never move from unlocked to anything higher than shared lock.
  **  (2) SQLite never explicitly requests a pendig lock.
  **  (3) A shared lock is always held when a reserve lock is requested.
  */
  assert( pFile->eFileLock!=NO_LOCK || eFileLock==SHARED_LOCK );
  assert( eFileLock!=PENDING_LOCK );
  assert( eFileLock!=RESERVED_LOCK || pFile->eFileLock==SHARED_LOCK );

  /* This mutex is needed because pFile->pInode is shared across threads
  */
  unixEnterMutex();
  pInode = pFile->pInode;

  /* If some thread using this PID has a lock via a different unixFile*
  ** handle that precludes the requested lock, return BUSY.
  */
  if( (pFile->eFileLock!=pInode->eFileLock && 
          (pInode->eFileLock>=PENDING_LOCK || eFileLock>SHARED_LOCK))
  ){
    rc = SQLITE_BUSY;
    goto end_lock;
  }

  /* If a SHARED lock is requested, and some thread using this PID already
  ** has a SHARED or RESERVED lock, then increment reference counts and
  ** return SQLITE_OK.
  */
  if( eFileLock==SHARED_LOCK && 
      (pInode->eFileLock==SHARED_LOCK || pInode->eFileLock==RESERVED_LOCK) ){
    assert( eFileLock==SHARED_LOCK );
    assert( pFile->eFileLock==0 );
    assert( pInode->nShared>0 );
    pFile->eFileLock = SHARED_LOCK;
    pInode->nShared++;
    pInode->nLock++;
    goto end_lock;
  }


  /* A PENDING lock is needed before acquiring a SHARED lock and before
  ** acquiring an EXCLUSIVE lock.  For the SHARED lock, the PENDING will
  ** be released.
  */
  lock.l_len = 1L;
  lock.l_whence = SEEK_SET;
  if( eFileLock==SHARED_LOCK 
      || (eFileLock==EXCLUSIVE_LOCK && pFile->eFileLock<PENDING_LOCK)
  ){
    lock.l_type = (eFileLock==SHARED_LOCK?F_RDLCK:F_WRLCK);
    lock.l_start = PENDING_BYTE;
    if( unixFileLock(pFile, &lock, 0) ){
      tErrno = errno;
      rc = sqliteErrorFromPosixError(tErrno, SQLITE_IOERR_LOCK);
<<<<<<< HEAD
      if( IS_LOCK_ERROR(rc) ){
=======
      if( rc!=SQLITE_BUSY ){
>>>>>>> 4bf66fd6
        storeLastErrno(pFile, tErrno);
      }
      goto end_lock;
    }
  }


  /* If control gets to this point, then actually go ahead and make
  ** operating system calls for the specified lock.
  */
  if( eFileLock==SHARED_LOCK ){
    assert( pInode->nShared==0 );
    assert( pInode->eFileLock==0 );
    assert( rc==SQLITE_OK );

    /* Now get the read-lock */
    lock.l_start = SHARED_FIRST;
    lock.l_len = SHARED_SIZE;
    if( unixFileLock(pFile, &lock, 0) ){
      tErrno = errno;
      rc = sqliteErrorFromPosixError(tErrno, SQLITE_IOERR_LOCK);
    }

    /* Drop the temporary PENDING lock */
    lock.l_start = PENDING_BYTE;
    lock.l_len = 1L;
    lock.l_type = F_UNLCK;
    if( unixFileLock(pFile, &lock, 10) && rc==SQLITE_OK ){
      /* This could happen with a network mount */
      tErrno = errno;
#if OSLOCKING_CHECK_BUSY_IOERR
      rc = sqliteErrorFromPosixError(tErrno, SQLITE_IOERR_UNLOCK); 
#else
      rc = SQLITE_IOERR_UNLOCK; 
#endif
    }

    if( rc ){
<<<<<<< HEAD
      if( IS_LOCK_ERROR(rc) ){
=======
      if( rc!=SQLITE_BUSY ){
>>>>>>> 4bf66fd6
        storeLastErrno(pFile, tErrno);
      }
      goto end_lock;
    }else{
      pFile->eFileLock = SHARED_LOCK;
      pInode->nLock++;
      pInode->nShared = 1;
    }
  }else if( eFileLock==EXCLUSIVE_LOCK && pInode->nShared>1 ){
    /* We are trying for an exclusive lock but another thread in this
    ** same process is still holding a shared lock. */
    rc = SQLITE_BUSY;
  }else{
    /* The request was for a RESERVED or EXCLUSIVE lock.  It is
    ** assumed that there is a SHARED or greater lock on the file
    ** already.
    */
    assert( 0!=pFile->eFileLock );
    lock.l_type = F_WRLCK;

    assert( eFileLock==RESERVED_LOCK || eFileLock==EXCLUSIVE_LOCK );
    if( eFileLock==RESERVED_LOCK ){
      lock.l_start = RESERVED_BYTE;
      lock.l_len = 1L;
    }else{
      lock.l_start = SHARED_FIRST;
      lock.l_len = SHARED_SIZE;
    }

    if( unixFileLock(pFile, &lock, 0) ){
      tErrno = errno;
      rc = sqliteErrorFromPosixError(tErrno, SQLITE_IOERR_LOCK);
      if( rc!=SQLITE_BUSY ){
        storeLastErrno(pFile, tErrno);
      }
    }
  }
  

#ifdef SQLITE_DEBUG
  /* Set up the transaction-counter change checking flags when
  ** transitioning from a SHARED to a RESERVED lock.  The change
  ** from SHARED to RESERVED marks the beginning of a normal
  ** write operation (not a hot journal rollback).
  */
  if( rc==SQLITE_OK
   && pFile->eFileLock<=SHARED_LOCK
   && eFileLock==RESERVED_LOCK
  ){
    pFile->transCntrChng = 0;
    pFile->dbUpdate = 0;
    pFile->inNormalWrite = 1;
  }
#endif


  if( rc==SQLITE_OK ){
    pFile->eFileLock = eFileLock;
    pInode->eFileLock = eFileLock;
  }else if( eFileLock==EXCLUSIVE_LOCK ){
    pFile->eFileLock = PENDING_LOCK;
    pInode->eFileLock = PENDING_LOCK;
  }

end_lock:
  unixLeaveMutex();
  OSTRACE(("LOCK    %d %s %s (unix)\n", pFile->h, azFileLock(eFileLock), 
      rc==SQLITE_OK ? "ok" : "failed"));
  return rc;
}

/*
** Add the file descriptor used by file handle pFile to the corresponding
** pUnused list.
*/
static void setPendingFd(unixFile *pFile){
  unixInodeInfo *pInode = pFile->pInode;
  UnixUnusedFd *p = pFile->pUnused;
  p->pNext = pInode->pUnused;
  pInode->pUnused = p;
  pFile->h = -1;
  pFile->pUnused = 0;
}

/*
** Lower the locking level on file descriptor pFile to eFileLock.  eFileLock
** must be either NO_LOCK or SHARED_LOCK.
**
** If the locking level of the file descriptor is already at or below
** the requested locking level, this routine is a no-op.
** 
** If handleNFSUnlock is true, then on downgrading an EXCLUSIVE_LOCK to SHARED
** the byte range is divided into 2 parts and the first part is unlocked then
** set to a read lock, then the other part is simply unlocked.  This works 
** around a bug in BSD NFS lockd (also seen on MacOSX 10.3+) that fails to 
** remove the write lock on a region when a read lock is set.
*/
static int posixUnlock(sqlite3_file *id, int eFileLock, int handleNFSUnlock){
  unixFile *pFile = (unixFile*)id;
  unixInodeInfo *pInode;
  struct flock lock;
  int rc = SQLITE_OK;

  assert( pFile );
  OSTRACE(("UNLOCK  %d %d was %d(%d,%d) pid=%d (unix)\n", pFile->h, eFileLock,
      pFile->eFileLock, pFile->pInode->eFileLock, pFile->pInode->nShared,
      getpid()));

  assert( eFileLock<=SHARED_LOCK );
  if( pFile->eFileLock<=eFileLock ){
    return SQLITE_OK;
  }
  unixEnterMutex();
  pInode = pFile->pInode;
  assert( pInode->nShared!=0 );
  if( pFile->eFileLock>SHARED_LOCK ){
    assert( pInode->eFileLock==pFile->eFileLock );

#ifdef SQLITE_DEBUG
    /* When reducing a lock such that other processes can start
    ** reading the database file again, make sure that the
    ** transaction counter was updated if any part of the database
    ** file changed.  If the transaction counter is not updated,
    ** other connections to the same file might not realize that
    ** the file has changed and hence might not know to flush their
    ** cache.  The use of a stale cache can lead to database corruption.
    */
    pFile->inNormalWrite = 0;
#endif

    /* downgrading to a shared lock on NFS involves clearing the write lock
    ** before establishing the readlock - to avoid a race condition we downgrade
    ** the lock in 2 blocks, so that part of the range will be covered by a 
    ** write lock until the rest is covered by a read lock:
    **  1:   [WWWWW]
    **  2:   [....W]
    **  3:   [RRRRW]
    **  4:   [RRRR.]
    */
    if( eFileLock==SHARED_LOCK ){
      int tErrno;               /* Error code from system call errors */

#if !defined(__APPLE__) || !SQLITE_ENABLE_LOCKING_STYLE
      (void)handleNFSUnlock;
      assert( handleNFSUnlock==0 );
#endif
#if defined(__APPLE__) && SQLITE_ENABLE_LOCKING_STYLE
      if( handleNFSUnlock ){
        off_t divSize = SHARED_SIZE - 1;
        
        lock.l_type = F_UNLCK;
        lock.l_whence = SEEK_SET;
        lock.l_start = SHARED_FIRST;
        lock.l_len = divSize;
        if( unixFileLock(pFile, &lock, 10)==(-1) ){
          tErrno = errno;
#if OSLOCKING_CHECK_BUSY_IOERR
          rc = sqliteErrorFromPosixError(tErrno, SQLITE_IOERR_UNLOCK);
#else
          rc = SQLITE_IOERR_UNLOCK;
#endif
          if( IS_LOCK_ERROR(rc) ){
            storeLastErrno(pFile, tErrno);
          }
          goto end_unlock;
        }
        lock.l_type = F_RDLCK;
        lock.l_whence = SEEK_SET;
        lock.l_start = SHARED_FIRST;
        lock.l_len = divSize;
        if( unixFileLock(pFile, &lock, 10)==(-1) ){
          tErrno = errno;
#if OSLOCKING_CHECK_BUSY_IOERR
          rc = sqliteErrorFromPosixError(tErrno, SQLITE_IOERR_RDLOCK);
#else
          rc = SQLITE_IOERR_UNLOCK;
#endif
          if( IS_LOCK_ERROR(rc) ){
            storeLastErrno(pFile, tErrno);
          }
          goto end_unlock;
        }
        lock.l_type = F_UNLCK;
        lock.l_whence = SEEK_SET;
        lock.l_start = SHARED_FIRST+divSize;
        lock.l_len = SHARED_SIZE-divSize;
        if( unixFileLock(pFile, &lock, 10)==(-1) ){
          tErrno = errno;
#if OSLOCKING_CHECK_BUSY_IOERR
          rc = sqliteErrorFromPosixError(tErrno, SQLITE_IOERR_UNLOCK);
#else
          rc = SQLITE_IOERR_UNLOCK;
#endif
          if( IS_LOCK_ERROR(rc) ){
            storeLastErrno(pFile, tErrno);
          }
          goto end_unlock;
        }
      }else
#endif /* defined(__APPLE__) && SQLITE_ENABLE_LOCKING_STYLE */
      {
        lock.l_type = F_RDLCK;
        lock.l_whence = SEEK_SET;
        lock.l_start = SHARED_FIRST;
        lock.l_len = SHARED_SIZE;
        if( unixFileLock(pFile, &lock, 10) ){
          tErrno = errno;
#if OSLOCKING_CHECK_BUSY_IOERR
          rc = sqliteErrorFromPosixError(tErrno, SQLITE_IOERR_RDLOCK);
#else
          /* In theory, the call to unixFileLock() cannot fail because another
          ** process is holding an incompatible lock. If it does, this 
          ** indicates that the other process is not following the locking
          ** protocol. If this happens, return SQLITE_IOERR_RDLOCK. Returning
          ** SQLITE_BUSY would confuse the upper layer (in practice it causes 
          ** an assert to fail). */ 
          rc = SQLITE_IOERR_RDLOCK;
<<<<<<< HEAD
          storeLastErrno(pFile, tErrno);
#endif
          if( IS_LOCK_ERROR(rc) ){
            storeLastErrno(pFile, tErrno);
          }
=======
          storeLastErrno(pFile, errno);
>>>>>>> 4bf66fd6
          goto end_unlock;
        }
      }
    }
    lock.l_type = F_UNLCK;
    lock.l_whence = SEEK_SET;
    lock.l_start = PENDING_BYTE;
    lock.l_len = 2L;  assert( PENDING_BYTE+1==RESERVED_BYTE );
    if( unixFileLock(pFile, &lock, 10)==0 ){
      pInode->eFileLock = SHARED_LOCK;
    }else{
#if OSLOCKING_CHECK_BUSY_IOERR
      tErrno = errno;
      rc = sqliteErrorFromPosixError(tErrno, SQLITE_IOERR_UNLOCK);
      if( IS_LOCK_ERROR(rc) ){
        storeLastErrno(pFile, tErrno);
      }
#else
      rc = SQLITE_IOERR_UNLOCK;
      storeLastErrno(pFile, errno);
<<<<<<< HEAD
#endif
=======
>>>>>>> 4bf66fd6
      goto end_unlock;
    }
  }
  if( eFileLock==NO_LOCK ){
    /* Decrement the shared lock counter.  Release the lock using an
    ** OS call only when all threads in this same process have released
    ** the lock.
    */
    pInode->nShared--;
    if( pInode->nShared==0 ){
      lock.l_type = F_UNLCK;
      lock.l_whence = SEEK_SET;
      lock.l_start = lock.l_len = 0L;
      if( unixFileLock(pFile, &lock, 10)==0 ){
        pInode->eFileLock = NO_LOCK;
      }else{
#if OSLOCKING_CHECK_BUSY_IOERR
        tErrno = errno;
        rc = sqliteErrorFromPosixError(tErrno, SQLITE_IOERR_UNLOCK);
        if( IS_LOCK_ERROR(rc) ){
          storeLastErrno(pFile, tErrno);
        }
#else
        rc = SQLITE_IOERR_UNLOCK;
        storeLastErrno(pFile, errno);
<<<<<<< HEAD
#endif
=======
>>>>>>> 4bf66fd6
        pInode->eFileLock = NO_LOCK;
        pFile->eFileLock = NO_LOCK;
      }
    }

    /* Decrement the count of locks against this same file.  When the
    ** count reaches zero, close any other file descriptors whose close
    ** was deferred because of outstanding locks.
    */
    pInode->nLock--;
    assert( pInode->nLock>=0 );
    if( pInode->nLock==0 ){
      closePendingFds(pFile);
    }
  }

end_unlock:
  unixLeaveMutex();
  if( rc==SQLITE_OK ) pFile->eFileLock = eFileLock;
  return rc;
}

/*
** Lower the locking level on file descriptor pFile to eFileLock.  eFileLock
** must be either NO_LOCK or SHARED_LOCK.
**
** If the locking level of the file descriptor is already at or below
** the requested locking level, this routine is a no-op.
*/
static int unixUnlock(sqlite3_file *id, int eFileLock){
#if SQLITE_MAX_MMAP_SIZE>0
  assert( eFileLock==SHARED_LOCK || ((unixFile *)id)->nFetchOut==0 );
#endif
  return posixUnlock(id, eFileLock, 0);
}

#if SQLITE_MAX_MMAP_SIZE>0
static int unixMapfile(unixFile *pFd, i64 nByte);
static void unixUnmapfile(unixFile *pFd);
#endif

/*
** This function performs the parts of the "close file" operation 
** common to all locking schemes. It closes the directory and file
** handles, if they are valid, and sets all fields of the unixFile
** structure to 0.
**
** It is *not* necessary to hold the mutex when this routine is called,
** even on VxWorks.  A mutex will be acquired on VxWorks by the
** vxworksReleaseFileId() routine.
*/
static int closeUnixFile(sqlite3_file *id){
  unixFile *pFile = (unixFile*)id;
#if SQLITE_MAX_MMAP_SIZE>0
  unixUnmapfile(pFile);
#endif
  if( pFile->h>=0 ){
    robust_close(pFile, pFile->h, __LINE__);
    pFile->h = -1;
  }
#if OS_VXWORKS
  if( pFile->pId ){
    if( pFile->ctrlFlags & UNIXFILE_DELETE ){
      osUnlink(pFile->pId->zCanonicalName);
    }
    vxworksReleaseFileId(pFile->pId);
    pFile->pId = 0;
  }
#endif
#ifdef SQLITE_UNLINK_AFTER_CLOSE
  if( pFile->ctrlFlags & UNIXFILE_DELETE ){
    osUnlink(pFile->zPath);
    sqlite3_free(*(char**)&pFile->zPath);
    pFile->zPath = 0;
  }
#endif
  OSTRACE(("CLOSE   %-3d\n", pFile->h));
  OpenCounter(-1);
  sqlite3_free(pFile->pUnused);
  memset(pFile, 0, sizeof(unixFile));
  return SQLITE_OK;
}

/*
** Close a file.
*/
static int unixClose(sqlite3_file *id){
  int rc = SQLITE_OK;
  unixFile *pFile = (unixFile *)id;
  verifyDbFile(pFile);
  unixUnlock(id, NO_LOCK);
  unixEnterMutex();

  /* unixFile.pInode is always valid here. Otherwise, a different close
  ** routine (e.g. nolockClose()) would be called instead.
  */
  assert( pFile->pInode->nLock>0 || pFile->pInode->bProcessLock==0 );
  if( ALWAYS(pFile->pInode) && pFile->pInode->nLock ){
    /* If there are outstanding locks, do not actually close the file just
    ** yet because that would clear those locks.  Instead, add the file
    ** descriptor to pInode->pUnused list.  It will be automatically closed 
    ** when the last lock is cleared.
    */
    setPendingFd(pFile);
  }
  releaseInodeInfo(pFile);
  rc = closeUnixFile(id);
  unixLeaveMutex();
  return rc;
}

/************** End of the posix advisory lock implementation *****************
******************************************************************************/

/******************************************************************************
****************************** No-op Locking **********************************
**
** Of the various locking implementations available, this is by far the
** simplest:  locking is ignored.  No attempt is made to lock the database
** file for reading or writing.
**
** This locking mode is appropriate for use on read-only databases
** (ex: databases that are burned into CD-ROM, for example.)  It can
** also be used if the application employs some external mechanism to
** prevent simultaneous access of the same database by two or more
** database connections.  But there is a serious risk of database
** corruption if this locking mode is used in situations where multiple
** database connections are accessing the same database file at the same
** time and one or more of those connections are writing.
*/

static int nolockCheckReservedLock(sqlite3_file *NotUsed, int *pResOut){
  UNUSED_PARAMETER(NotUsed);
  *pResOut = 0;
  return SQLITE_OK;
}
static int nolockLock(sqlite3_file *NotUsed, int NotUsed2){
  UNUSED_PARAMETER2(NotUsed, NotUsed2);
  return SQLITE_OK;
}
static int nolockUnlock(sqlite3_file *NotUsed, int NotUsed2){
  UNUSED_PARAMETER2(NotUsed, NotUsed2);
  return SQLITE_OK;
}

/*
** Close the file.
*/
static int nolockClose(sqlite3_file *id) {
  int rc = SQLITE_OK;
  unixFile *pFile = (unixFile *)id;
  unixEnterMutex();
  
  /* unixFile.pInode is always valid here. Otherwise, a different close
  ** routine (e.g. nolockClose()) would be called instead.
  */
  assert( pFile->pInode->nLock>0 || pFile->pInode->bProcessLock==0 );
  if( ALWAYS(pFile->pInode) && pFile->pInode->nLock ){
    /* If there are outstanding locks, do not actually close the file just
    ** yet because that would clear those locks.  Instead, add the file
    ** descriptor to pInode->pUnused list.  It will be automatically closed 
    ** when the last lock is cleared.
    */
    setPendingFd(pFile);
  }
  releaseInodeInfo(pFile);
  rc = closeUnixFile(id);
  unixLeaveMutex();
  return rc;
}

/******************* End of the no-op lock implementation *********************
******************************************************************************/

/******************************************************************************
************************* Begin dot-file Locking ******************************
**
** The dotfile locking implementation uses the existence of separate lock
** files (really a directory) to control access to the database.  This works
** on just about every filesystem imaginable.  But there are serious downsides:
**
**    (1)  There is zero concurrency.  A single reader blocks all other
**         connections from reading or writing the database.
**
**    (2)  An application crash or power loss can leave stale lock files
**         sitting around that need to be cleared manually.
**
** Nevertheless, a dotlock is an appropriate locking mode for use if no
** other locking strategy is available.
**
** Dotfile locking works by creating a subdirectory in the same directory as
** the database and with the same name but with a ".lock" extension added.
** The existence of a lock directory implies an EXCLUSIVE lock.  All other
** lock types (SHARED, RESERVED, PENDING) are mapped into EXCLUSIVE.
*/

/*
** The file suffix added to the data base filename in order to create the
** lock directory.
*/
#define DOTLOCK_SUFFIX ".lock"

/*
** This routine checks if there is a RESERVED lock held on the specified
** file by this or any other process. If such a lock is held, set *pResOut
** to a non-zero value otherwise *pResOut is set to zero.  The return value
** is set to SQLITE_OK unless an I/O error occurs during lock checking.
**
** In dotfile locking, either a lock exists or it does not.  So in this
** variation of CheckReservedLock(), *pResOut is set to true if any lock
** is held on the file and false if the file is unlocked.
*/
static int dotlockCheckReservedLock(sqlite3_file *id, int *pResOut) {
  int rc = SQLITE_OK;
  int reserved = 0;
  unixFile *pFile = (unixFile*)id;

  SimulateIOError( return SQLITE_IOERR_CHECKRESERVEDLOCK; );
  
  assert( pFile );

  /* Check if a thread in this process holds such a lock */
  if( pFile->eFileLock>SHARED_LOCK ){
    /* Either this connection or some other connection in the same process
    ** holds a lock on the file.  No need to check further. */
    reserved = 1;
  }else{
    /* The lock is held if and only if the lockfile exists */
    const char *zLockFile = (const char*)pFile->lockingContext;
    reserved = osAccess(zLockFile, 0)==0;
  }
  OSTRACE(("TEST WR-LOCK %d %d %d (dotlock)\n", pFile->h, rc, reserved));
  *pResOut = reserved;
  return rc;
}

/*
** Lock the file with the lock specified by parameter eFileLock - one
** of the following:
**
**     (1) SHARED_LOCK
**     (2) RESERVED_LOCK
**     (3) PENDING_LOCK
**     (4) EXCLUSIVE_LOCK
**
** Sometimes when requesting one lock state, additional lock states
** are inserted in between.  The locking might fail on one of the later
** transitions leaving the lock state different from what it started but
** still short of its goal.  The following chart shows the allowed
** transitions and the inserted intermediate states:
**
**    UNLOCKED -> SHARED
**    SHARED -> RESERVED
**    SHARED -> (PENDING) -> EXCLUSIVE
**    RESERVED -> (PENDING) -> EXCLUSIVE
**    PENDING -> EXCLUSIVE
**
** This routine will only increase a lock.  Use the sqlite3OsUnlock()
** routine to lower a locking level.
**
** With dotfile locking, we really only support state (4): EXCLUSIVE.
** But we track the other locking levels internally.
*/
static int dotlockLock(sqlite3_file *id, int eFileLock) {
  unixFile *pFile = (unixFile*)id;
  char *zLockFile = (char *)pFile->lockingContext;
  int rc = SQLITE_OK;


  /* If we have any lock, then the lock file already exists.  All we have
  ** to do is adjust our internal record of the lock level.
  */
  if( pFile->eFileLock > NO_LOCK ){
    pFile->eFileLock = eFileLock;
    /* Always update the timestamp on the old file */
#ifdef HAVE_UTIME
    utime(zLockFile, NULL);
#else
    utimes(zLockFile, NULL);
#endif
    return SQLITE_OK;
  }
  
  /* grab an exclusive lock */
  rc = osMkdir(zLockFile, 0777);
  if( rc<0 ){
    /* failed to open/create the lock directory */
    int tErrno = errno;
    if( EEXIST == tErrno ){
      rc = SQLITE_BUSY;
    } else {
      rc = sqliteErrorFromPosixError(tErrno, SQLITE_IOERR_LOCK);
      if( IS_LOCK_ERROR(rc) ){
        storeLastErrno(pFile, tErrno);
      }
    }
    return rc;
  } 
  
  /* got it, set the type and return ok */
  pFile->eFileLock = eFileLock;
  return rc;
}

/*
** Lower the locking level on file descriptor pFile to eFileLock.  eFileLock
** must be either NO_LOCK or SHARED_LOCK.
**
** If the locking level of the file descriptor is already at or below
** the requested locking level, this routine is a no-op.
**
** When the locking level reaches NO_LOCK, delete the lock file.
*/
static int dotlockUnlock(sqlite3_file *id, int eFileLock) {
  unixFile *pFile = (unixFile*)id;
  char *zLockFile = (char *)pFile->lockingContext;
  int rc;

  assert( pFile );
  OSTRACE(("UNLOCK  %d %d was %d pid=%d (dotlock)\n", pFile->h, eFileLock,
           pFile->eFileLock, getpid()));
  assert( eFileLock<=SHARED_LOCK );
  
  /* no-op if possible */
  if( pFile->eFileLock==eFileLock ){
    return SQLITE_OK;
  }

  /* To downgrade to shared, simply update our internal notion of the
  ** lock state.  No need to mess with the file on disk.
  */
  if( eFileLock==SHARED_LOCK ){
    pFile->eFileLock = SHARED_LOCK;
    return SQLITE_OK;
  }
  
  /* To fully unlock the database, delete the lock file */
  assert( eFileLock==NO_LOCK );
  rc = osRmdir(zLockFile);
  if( rc<0 && errno==ENOTDIR ) rc = osUnlink(zLockFile);
  if( rc<0 ){
    int tErrno = errno;
    rc = 0;
    if( ENOENT != tErrno ){
#if OSLOCKING_CHECK_BUSY_IOERR
      rc = sqliteErrorFromPosixError(tErrno, SQLITE_IOERR_UNLOCK);
#else
      rc = SQLITE_IOERR_UNLOCK;
#endif
    }
    if( IS_LOCK_ERROR(rc) ){
      storeLastErrno(pFile, tErrno);
    }
    return rc; 
  }
  pFile->eFileLock = NO_LOCK;
  return SQLITE_OK;
}

/*
** Close a file.  Make sure the lock has been released before closing.
*/
static int dotlockClose(sqlite3_file *id) {
  int rc = SQLITE_OK;
  if( id ){
    unixFile *pFile = (unixFile*)id;
    dotlockUnlock(id, NO_LOCK);
    sqlite3_free(pFile->lockingContext);
    rc = closeUnixFile(id);
  }
  return rc;
}
/****************** End of the dot-file lock implementation *******************
******************************************************************************/

/******************************************************************************
************************** Begin flock Locking ********************************
**
** Use the flock() system call to do file locking.
**
** flock() locking is like dot-file locking in that the various
** fine-grain locking levels supported by SQLite are collapsed into
** a single exclusive lock.  In other words, SHARED, RESERVED, and
** PENDING locks are the same thing as an EXCLUSIVE lock.  SQLite
** still works when you do this, but concurrency is reduced since
** only a single process can be reading the database at a time.
**
** Omit this section if SQLITE_ENABLE_LOCKING_STYLE is turned off or if
** compiling for VXWORKS.
*/
#if SQLITE_ENABLE_LOCKING_STYLE && !OS_VXWORKS

/*
** Retry flock() calls that fail with EINTR
*/
#ifdef EINTR
static int robust_flock(int fd, int op){
  int rc;
  do{ rc = flock(fd,op); }while( rc<0 && errno==EINTR );
  return rc;
}
#else
# define robust_flock(a,b) flock(a,b)
#endif
     

/*
** This routine checks if there is a RESERVED lock held on the specified
** file by this or any other process. If such a lock is held, set *pResOut
** to a non-zero value otherwise *pResOut is set to zero.  The return value
** is set to SQLITE_OK unless an I/O error occurs during lock checking.
*/
static int flockCheckReservedLock(sqlite3_file *id, int *pResOut){
  int rc = SQLITE_OK;
  int reserved = 0;
  unixFile *pFile = (unixFile*)id;
  
  SimulateIOError( return SQLITE_IOERR_CHECKRESERVEDLOCK; );
  
  assert( pFile );
  
  /* Check if a thread in this process holds such a lock */
  if( pFile->eFileLock>SHARED_LOCK ){
    reserved = 1;
  }
  
  /* Otherwise see if some other process holds it. */
  if( !reserved ){
    /* attempt to get the lock */
    int lrc = robust_flock(pFile->h, LOCK_EX | LOCK_NB);
    if( !lrc ){
      /* got the lock, unlock it */
      lrc = robust_flock(pFile->h, LOCK_UN);
      if ( lrc ) {
        int tErrno = errno;
        /* unlock failed with an error */
#if OSLOCKING_CHECK_BUSY_IOERR
        lrc = sqliteErrorFromPosixError(tErrno, SQLITE_IOERR_UNLOCK);
#else 
        lrc = SQLITE_IOERR_UNLOCK; 
#endif
        if( IS_LOCK_ERROR(lrc) ){
          storeLastErrno(pFile, tErrno);
          rc = lrc;
        }
      }
    } else {
      int tErrno = errno;
      reserved = 1;
      /* someone else might have it reserved */
      lrc = sqliteErrorFromPosixError(tErrno, SQLITE_IOERR_LOCK); 
      if( IS_LOCK_ERROR(lrc) ){
        storeLastErrno(pFile, tErrno);
        rc = lrc;
      }
    }
  }
  OSTRACE(("TEST WR-LOCK %d %d %d (flock)\n", pFile->h, rc, reserved));

#ifdef SQLITE_IGNORE_FLOCK_LOCK_ERRORS
  if( (rc & SQLITE_IOERR) == SQLITE_IOERR ){
    rc = SQLITE_OK;
    reserved=1;
  }
#endif /* SQLITE_IGNORE_FLOCK_LOCK_ERRORS */
  *pResOut = reserved;
  return rc;
}

/*
** Lock the file with the lock specified by parameter eFileLock - one
** of the following:
**
**     (1) SHARED_LOCK
**     (2) RESERVED_LOCK
**     (3) PENDING_LOCK
**     (4) EXCLUSIVE_LOCK
**
** Sometimes when requesting one lock state, additional lock states
** are inserted in between.  The locking might fail on one of the later
** transitions leaving the lock state different from what it started but
** still short of its goal.  The following chart shows the allowed
** transitions and the inserted intermediate states:
**
**    UNLOCKED -> SHARED
**    SHARED -> RESERVED
**    SHARED -> (PENDING) -> EXCLUSIVE
**    RESERVED -> (PENDING) -> EXCLUSIVE
**    PENDING -> EXCLUSIVE
**
** flock() only really support EXCLUSIVE locks.  We track intermediate
** lock states in the sqlite3_file structure, but all locks SHARED or
** above are really EXCLUSIVE locks and exclude all other processes from
** access the file.
**
** This routine will only increase a lock.  Use the sqlite3OsUnlock()
** routine to lower a locking level.
*/
static int flockLock(sqlite3_file *id, int eFileLock) {
  int rc = SQLITE_OK;
  unixFile *pFile = (unixFile*)id;

  assert( pFile );

  /* if we already have a lock, it is exclusive.  
  ** Just adjust level and punt on outta here. */
  if (pFile->eFileLock > NO_LOCK) {
    pFile->eFileLock = eFileLock;
    return SQLITE_OK;
  }
  
  /* grab an exclusive lock */
  
  if (robust_flock(pFile->h, LOCK_EX | LOCK_NB)) {
    int tErrno = errno;
    /* didn't get, must be busy */
    rc = sqliteErrorFromPosixError(tErrno, SQLITE_IOERR_LOCK);
    if( IS_LOCK_ERROR(rc) ){
      storeLastErrno(pFile, tErrno);
    }
  } else {
    /* got it, set the type and return ok */
    pFile->eFileLock = eFileLock;
  }
  OSTRACE(("LOCK    %d %s %s (flock)\n", pFile->h, azFileLock(eFileLock), 
           rc==SQLITE_OK ? "ok" : "failed"));
#ifdef SQLITE_IGNORE_FLOCK_LOCK_ERRORS
  if( (rc & SQLITE_IOERR) == SQLITE_IOERR ){
    rc = SQLITE_BUSY;
  }
#endif /* SQLITE_IGNORE_FLOCK_LOCK_ERRORS */
  return rc;
}


/*
** Lower the locking level on file descriptor pFile to eFileLock.  eFileLock
** must be either NO_LOCK or SHARED_LOCK.
**
** If the locking level of the file descriptor is already at or below
** the requested locking level, this routine is a no-op.
*/
static int flockUnlock(sqlite3_file *id, int eFileLock) {
  unixFile *pFile = (unixFile*)id;
  
  assert( pFile );
  OSTRACE(("UNLOCK  %d %d was %d pid=%d (flock)\n", pFile->h, eFileLock,
           pFile->eFileLock, getpid()));
  assert( eFileLock<=SHARED_LOCK );
  
  /* no-op if possible */
  if( pFile->eFileLock==eFileLock ){
    return SQLITE_OK;
  }
  
  /* shared can just be set because we always have an exclusive */
  if (eFileLock==SHARED_LOCK) {
    pFile->eFileLock = eFileLock;
    return SQLITE_OK;
  }
  
  /* no, really, unlock. */
  if( robust_flock(pFile->h, LOCK_UN) ){
#ifdef SQLITE_IGNORE_FLOCK_LOCK_ERRORS
    return SQLITE_OK;
#endif /* SQLITE_IGNORE_FLOCK_LOCK_ERRORS */
    return SQLITE_IOERR_UNLOCK;
  }else{
    pFile->eFileLock = NO_LOCK;
    return SQLITE_OK;
  }
}

/*
** Close a file.
*/
static int flockClose(sqlite3_file *id) {
  int rc = SQLITE_OK;
  if( id ){
    flockUnlock(id, NO_LOCK);
    rc = closeUnixFile(id);
  }
  return rc;
}

#endif /* SQLITE_ENABLE_LOCKING_STYLE && !OS_VXWORK */

/******************* End of the flock lock implementation *********************
******************************************************************************/

/******************************************************************************
************************ Begin Named Semaphore Locking ************************
**
** Named semaphore locking is only supported on VxWorks.
**
** Semaphore locking is like dot-lock and flock in that it really only
** supports EXCLUSIVE locking.  Only a single process can read or write
** the database file at a time.  This reduces potential concurrency, but
** makes the lock implementation much easier.
*/
#if OS_VXWORKS

/*
** This routine checks if there is a RESERVED lock held on the specified
** file by this or any other process. If such a lock is held, set *pResOut
** to a non-zero value otherwise *pResOut is set to zero.  The return value
** is set to SQLITE_OK unless an I/O error occurs during lock checking.
*/
static int semCheckReservedLock(sqlite3_file *id, int *pResOut) {
  int rc = SQLITE_OK;
  int reserved = 0;
  unixFile *pFile = (unixFile*)id;

  SimulateIOError( return SQLITE_IOERR_CHECKRESERVEDLOCK; );
  
  assert( pFile );

  /* Check if a thread in this process holds such a lock */
  if( pFile->eFileLock>SHARED_LOCK ){
    reserved = 1;
  }
  
  /* Otherwise see if some other process holds it. */
  if( !reserved ){
    sem_t *pSem = pFile->pInode->pSem;

    if( sem_trywait(pSem)==-1 ){
      int tErrno = errno;
      if( EAGAIN != tErrno ){
        rc = sqliteErrorFromPosixError(tErrno, SQLITE_IOERR_CHECKRESERVEDLOCK);
        storeLastErrno(pFile, tErrno);
      } else {
        /* someone else has the lock when we are in NO_LOCK */
        reserved = (pFile->eFileLock < SHARED_LOCK);
      }
    }else{
      /* we could have it if we want it */
      sem_post(pSem);
    }
  }
  OSTRACE(("TEST WR-LOCK %d %d %d (sem)\n", pFile->h, rc, reserved));

  *pResOut = reserved;
  return rc;
}

/*
** Lock the file with the lock specified by parameter eFileLock - one
** of the following:
**
**     (1) SHARED_LOCK
**     (2) RESERVED_LOCK
**     (3) PENDING_LOCK
**     (4) EXCLUSIVE_LOCK
**
** Sometimes when requesting one lock state, additional lock states
** are inserted in between.  The locking might fail on one of the later
** transitions leaving the lock state different from what it started but
** still short of its goal.  The following chart shows the allowed
** transitions and the inserted intermediate states:
**
**    UNLOCKED -> SHARED
**    SHARED -> RESERVED
**    SHARED -> (PENDING) -> EXCLUSIVE
**    RESERVED -> (PENDING) -> EXCLUSIVE
**    PENDING -> EXCLUSIVE
**
** Semaphore locks only really support EXCLUSIVE locks.  We track intermediate
** lock states in the sqlite3_file structure, but all locks SHARED or
** above are really EXCLUSIVE locks and exclude all other processes from
** access the file.
**
** This routine will only increase a lock.  Use the sqlite3OsUnlock()
** routine to lower a locking level.
*/
static int semLock(sqlite3_file *id, int eFileLock) {
  unixFile *pFile = (unixFile*)id;
  sem_t *pSem = pFile->pInode->pSem;
  int rc = SQLITE_OK;

  /* if we already have a lock, it is exclusive.  
  ** Just adjust level and punt on outta here. */
  if (pFile->eFileLock > NO_LOCK) {
    pFile->eFileLock = eFileLock;
    rc = SQLITE_OK;
    goto sem_end_lock;
  }
  
  /* lock semaphore now but bail out when already locked. */
  if( sem_trywait(pSem)==-1 ){
    rc = SQLITE_BUSY;
    goto sem_end_lock;
  }

  /* got it, set the type and return ok */
  pFile->eFileLock = eFileLock;

 sem_end_lock:
  return rc;
}

/*
** Lower the locking level on file descriptor pFile to eFileLock.  eFileLock
** must be either NO_LOCK or SHARED_LOCK.
**
** If the locking level of the file descriptor is already at or below
** the requested locking level, this routine is a no-op.
*/
static int semUnlock(sqlite3_file *id, int eFileLock) {
  unixFile *pFile = (unixFile*)id;
  sem_t *pSem = pFile->pInode->pSem;

  assert( pFile );
  assert( pSem );
  OSTRACE(("UNLOCK  %d %d was %d pid=%d (sem)\n", pFile->h, eFileLock,
           pFile->eFileLock, getpid()));
  assert( eFileLock<=SHARED_LOCK );
  
  /* no-op if possible */
  if( pFile->eFileLock==eFileLock ){
    return SQLITE_OK;
  }
  
  /* shared can just be set because we always have an exclusive */
  if (eFileLock==SHARED_LOCK) {
    pFile->eFileLock = eFileLock;
    return SQLITE_OK;
  }
  
  /* no, really unlock. */
  if ( sem_post(pSem)==-1 ) {
    int rc, tErrno = errno;
    rc = sqliteErrorFromPosixError(tErrno, SQLITE_IOERR_UNLOCK);
    if( IS_LOCK_ERROR(rc) ){
      storeLastErrno(pFile, tErrno);
    }
    return rc; 
  }
  pFile->eFileLock = NO_LOCK;
  return SQLITE_OK;
}

/*
 ** Close a file.
 */
static int semClose(sqlite3_file *id) {
  if( id ){
    unixFile *pFile = (unixFile*)id;
    semUnlock(id, NO_LOCK);
    assert( pFile );
    unixEnterMutex();
    releaseInodeInfo(pFile);
    unixLeaveMutex();
    closeUnixFile(id);
  }
  return SQLITE_OK;
}

#endif /* OS_VXWORKS */
/*
** Named semaphore locking is only available on VxWorks.
**
*************** End of the named semaphore lock implementation ****************
******************************************************************************/


/******************************************************************************
*************************** Begin AFP Locking *********************************
**
** AFP is the Apple Filing Protocol.  AFP is a network filesystem found
** on Apple Macintosh computers - both OS9 and OSX.
**
** Third-party implementations of AFP are available.  But this code here
** only works on OSX.
*/

#if defined(__APPLE__) && SQLITE_ENABLE_LOCKING_STYLE
/*
** The afpLockingContext structure contains all afp lock specific state
*/
typedef struct afpLockingContext afpLockingContext;
struct afpLockingContext {
  int reserved;
  const char *dbPath;             /* Name of the open file */
};

struct ByteRangeLockPB2
{
  unsigned long long offset;        /* offset to first byte to lock */
  unsigned long long length;        /* nbr of bytes to lock */
  unsigned long long retRangeStart; /* nbr of 1st byte locked if successful */
  unsigned char unLockFlag;         /* 1 = unlock, 0 = lock */
  unsigned char startEndFlag;       /* 1=rel to end of fork, 0=rel to start */
  int fd;                           /* file desc to assoc this lock with */
};

#define afpfsByteRangeLock2FSCTL        _IOWR('z', 23, struct ByteRangeLockPB2)

/*
** This is a utility for setting or clearing a bit-range lock on an
** AFP filesystem.
** 
** Return SQLITE_OK on success, SQLITE_BUSY on failure.
*/
static int afpSetLock(
  const char *path,              /* Name of the file to be locked or unlocked */
  unixFile *pFile,               /* Open file descriptor on path */
  unsigned long long offset,     /* First byte to be locked */
  unsigned long long length,     /* Number of bytes to lock */
  int setLockFlag                /* True to set lock.  False to clear lock */
){
  struct ByteRangeLockPB2 pb;
  int err;
  
  pb.unLockFlag = setLockFlag ? 0 : 1;
  pb.startEndFlag = 0;
  pb.offset = offset;
  pb.length = length; 
  pb.fd = pFile->h;
  
  OSTRACE(("AFPSETLOCK [%s] for %d%s in range %llx:%llx\n", 
    (setLockFlag?"ON":"OFF"), pFile->h, (pb.fd==-1?"[testval-1]":""),
    offset, length));
  err = fsctl(path, afpfsByteRangeLock2FSCTL, &pb, 0);
  if ( err==-1 ) {
    int rc;
    int tErrno = errno;
    OSTRACE(("AFPSETLOCK failed to fsctl() '%s' %d %s\n",
             path, tErrno, strerror(tErrno)));
#ifdef SQLITE_IGNORE_AFP_LOCK_ERRORS
    rc = SQLITE_BUSY;
#else
    rc = sqliteErrorFromPosixError(tErrno,
                    setLockFlag ? SQLITE_IOERR_LOCK : SQLITE_IOERR_UNLOCK);
#endif /* SQLITE_IGNORE_AFP_LOCK_ERRORS */
    if( IS_LOCK_ERROR(rc) ){
      storeLastErrno(pFile, tErrno);
    }
    return rc;
  } else {
    return SQLITE_OK;
  }
}

/*
** This routine checks if there is a RESERVED lock held on the specified
** file by this or any other process. If such a lock is held, set *pResOut
** to a non-zero value otherwise *pResOut is set to zero.  The return value
** is set to SQLITE_OK unless an I/O error occurs during lock checking.
*/
static int afpCheckReservedLock(sqlite3_file *id, int *pResOut){
  int rc = SQLITE_OK;
  int reserved = 0;
  unixFile *pFile = (unixFile*)id;
  afpLockingContext *context;
  
  SimulateIOError( return SQLITE_IOERR_CHECKRESERVEDLOCK; );
  
  assert( pFile );
  context = (afpLockingContext *) pFile->lockingContext;
  if( context->reserved ){
    *pResOut = 1;
    return SQLITE_OK;
  }
  unixEnterMutex(); /* Because pFile->pInode is shared across threads */
  
  /* Check if a thread in this process holds such a lock */
  if( pFile->pInode->eFileLock>SHARED_LOCK ){
    reserved = 1;
  }
  
  /* Otherwise see if some other process holds it.
   */
  if( !reserved ){
    /* lock the RESERVED byte */
    int lrc = afpSetLock(context->dbPath, pFile, RESERVED_BYTE, 1,1);  
    if( SQLITE_OK==lrc ){
      /* if we succeeded in taking the reserved lock, unlock it to restore
      ** the original state */
      lrc = afpSetLock(context->dbPath, pFile, RESERVED_BYTE, 1, 0);
    } else {
      /* if we failed to get the lock then someone else must have it */
      reserved = 1;
    }
    if( IS_LOCK_ERROR(lrc) ){
      rc=lrc;
    }
  }
  
  unixLeaveMutex();
  OSTRACE(("TEST WR-LOCK %d %d %d (afp)\n", pFile->h, rc, reserved));
  
  *pResOut = reserved;
  return rc;
}

/*
** Lock the file with the lock specified by parameter eFileLock - one
** of the following:
**
**     (1) SHARED_LOCK
**     (2) RESERVED_LOCK
**     (3) PENDING_LOCK
**     (4) EXCLUSIVE_LOCK
**
** Sometimes when requesting one lock state, additional lock states
** are inserted in between.  The locking might fail on one of the later
** transitions leaving the lock state different from what it started but
** still short of its goal.  The following chart shows the allowed
** transitions and the inserted intermediate states:
**
**    UNLOCKED -> SHARED
**    SHARED -> RESERVED
**    SHARED -> (PENDING) -> EXCLUSIVE
**    RESERVED -> (PENDING) -> EXCLUSIVE
**    PENDING -> EXCLUSIVE
**
** This routine will only increase a lock.  Use the sqlite3OsUnlock()
** routine to lower a locking level.
*/
static int afpLock(sqlite3_file *id, int eFileLock){
  int rc = SQLITE_OK;
  unixFile *pFile = (unixFile*)id;
  unixInodeInfo *pInode = pFile->pInode;
  afpLockingContext *context = (afpLockingContext *) pFile->lockingContext;
  
  assert( pFile );
  OSTRACE(("LOCK    %d %s was %s(%s,%d) pid=%d (afp)\n", pFile->h,
           azFileLock(eFileLock), azFileLock(pFile->eFileLock),
           azFileLock(pInode->eFileLock), pInode->nShared , getpid()));

  /* If there is already a lock of this type or more restrictive on the
  ** unixFile, do nothing. Don't use the afp_end_lock: exit path, as
  ** unixEnterMutex() hasn't been called yet.
  */
  if( pFile->eFileLock>=eFileLock ){
    OSTRACE(("LOCK    %d %s ok (already held) (afp)\n", pFile->h,
           azFileLock(eFileLock)));
    return SQLITE_OK;
  }

  /* Make sure the locking sequence is correct
  **  (1) We never move from unlocked to anything higher than shared lock.
  **  (2) SQLite never explicitly requests a pendig lock.
  **  (3) A shared lock is always held when a reserve lock is requested.
  */
  assert( pFile->eFileLock!=NO_LOCK || eFileLock==SHARED_LOCK );
  assert( eFileLock!=PENDING_LOCK );
  assert( eFileLock!=RESERVED_LOCK || pFile->eFileLock==SHARED_LOCK );
  
  /* This mutex is needed because pFile->pInode is shared across threads
  */
  unixEnterMutex();
  pInode = pFile->pInode;

  /* If some thread using this PID has a lock via a different unixFile*
  ** handle that precludes the requested lock, return BUSY.
  */
  if( (pFile->eFileLock!=pInode->eFileLock && 
       (pInode->eFileLock>=PENDING_LOCK || eFileLock>SHARED_LOCK))
     ){
    rc = SQLITE_BUSY;
    goto afp_end_lock;
  }
  
  /* If a SHARED lock is requested, and some thread using this PID already
  ** has a SHARED or RESERVED lock, then increment reference counts and
  ** return SQLITE_OK.
  */
  if( eFileLock==SHARED_LOCK && 
     (pInode->eFileLock==SHARED_LOCK || pInode->eFileLock==RESERVED_LOCK) ){
    assert( eFileLock==SHARED_LOCK );
    assert( pFile->eFileLock==0 );
    assert( pInode->nShared>0 );
    pFile->eFileLock = SHARED_LOCK;
    pInode->nShared++;
    pInode->nLock++;
    goto afp_end_lock;
  }
    
  /* A PENDING lock is needed before acquiring a SHARED lock and before
  ** acquiring an EXCLUSIVE lock.  For the SHARED lock, the PENDING will
  ** be released.
  */
  if( eFileLock==SHARED_LOCK 
      || (eFileLock==EXCLUSIVE_LOCK && pFile->eFileLock<PENDING_LOCK)
  ){
    int failed;
    failed = afpSetLock(context->dbPath, pFile, PENDING_BYTE, 1, 1);
    if (failed) {
      rc = failed;
      goto afp_end_lock;
    }
  }
  
  /* If control gets to this point, then actually go ahead and make
  ** operating system calls for the specified lock.
  */
  if( eFileLock==SHARED_LOCK ){
    int lrc1, lrc2, lrc1Errno = 0;
    long lk, mask;
    
    assert( pInode->nShared==0 );
    assert( pInode->eFileLock==0 );
        
    mask = (sizeof(long)==8) ? LARGEST_INT64 : 0x7fffffff;
    /* Now get the read-lock SHARED_LOCK */
    /* note that the quality of the randomness doesn't matter that much */
    lk = random(); 
    pInode->sharedByte = (lk & mask)%(SHARED_SIZE - 1);
    lrc1 = afpSetLock(context->dbPath, pFile, 
          SHARED_FIRST+pInode->sharedByte, 1, 1);
    if( IS_LOCK_ERROR(lrc1) ){
      lrc1Errno = pFile->lastErrno;
    }
    /* Drop the temporary PENDING lock */
    lrc2 = afpSetLock(context->dbPath, pFile, PENDING_BYTE, 1, 0);
    
    if( IS_LOCK_ERROR(lrc1) ) {
      storeLastErrno(pFile, lrc1Errno);
      rc = lrc1;
      goto afp_end_lock;
    } else if( IS_LOCK_ERROR(lrc2) ){
      rc = lrc2;
      goto afp_end_lock;
    } else if( lrc1 != SQLITE_OK ) {
      rc = lrc1;
    } else {
      pFile->eFileLock = SHARED_LOCK;
      pInode->nLock++;
      pInode->nShared = 1;
    }
  }else if( eFileLock==EXCLUSIVE_LOCK && pInode->nShared>1 ){
    /* We are trying for an exclusive lock but another thread in this
     ** same process is still holding a shared lock. */
    rc = SQLITE_BUSY;
  }else{
    /* The request was for a RESERVED or EXCLUSIVE lock.  It is
    ** assumed that there is a SHARED or greater lock on the file
    ** already.
    */
    int failed = 0;
    assert( 0!=pFile->eFileLock );
    if (eFileLock >= RESERVED_LOCK && pFile->eFileLock < RESERVED_LOCK) {
        /* Acquire a RESERVED lock */
        failed = afpSetLock(context->dbPath, pFile, RESERVED_BYTE, 1,1);
      if( !failed ){
        context->reserved = 1;
      }
    }
    if (!failed && eFileLock == EXCLUSIVE_LOCK) {
      /* Acquire an EXCLUSIVE lock */
        
      /* Remove the shared lock before trying the range.  we'll need to 
      ** reestablish the shared lock if we can't get the  afpUnlock
      */
      if( !(failed = afpSetLock(context->dbPath, pFile, SHARED_FIRST +
                         pInode->sharedByte, 1, 0)) ){
        int failed2 = SQLITE_OK;
        /* now attemmpt to get the exclusive lock range */
        failed = afpSetLock(context->dbPath, pFile, SHARED_FIRST, 
                               SHARED_SIZE, 1);
        if( failed && (failed2 = afpSetLock(context->dbPath, pFile, 
                       SHARED_FIRST + pInode->sharedByte, 1, 1)) ){
          /* Can't reestablish the shared lock.  Sqlite can't deal, this is
          ** a critical I/O error
          */
          rc = ((failed & SQLITE_IOERR) == SQLITE_IOERR) ? failed2 : 
               SQLITE_IOERR_LOCK;
          goto afp_end_lock;
        } 
      }else{
        rc = failed; 
      }
    }
    if( failed ){
      rc = failed;
    }
  }
  
  if( rc==SQLITE_OK ){
    pFile->eFileLock = eFileLock;
    pInode->eFileLock = eFileLock;
  }else if( eFileLock==EXCLUSIVE_LOCK ){
    pFile->eFileLock = PENDING_LOCK;
    pInode->eFileLock = PENDING_LOCK;
  }
  
afp_end_lock:
  unixLeaveMutex();
  OSTRACE(("LOCK    %d %s %s (afp)\n", pFile->h, azFileLock(eFileLock), 
         rc==SQLITE_OK ? "ok" : "failed"));
  return rc;
}

/*
** Lower the locking level on file descriptor pFile to eFileLock.  eFileLock
** must be either NO_LOCK or SHARED_LOCK.
**
** If the locking level of the file descriptor is already at or below
** the requested locking level, this routine is a no-op.
*/
static int afpUnlock(sqlite3_file *id, int eFileLock) {
  int rc = SQLITE_OK;
  unixFile *pFile = (unixFile*)id;
  unixInodeInfo *pInode;
  afpLockingContext *context = (afpLockingContext *) pFile->lockingContext;
  int skipShared = 0;
#ifdef SQLITE_TEST
  int h = pFile->h;
#endif

  assert( pFile );
  OSTRACE(("UNLOCK  %d %d was %d(%d,%d) pid=%d (afp)\n", pFile->h, eFileLock,
           pFile->eFileLock, pFile->pInode->eFileLock, pFile->pInode->nShared,
           getpid()));

  assert( eFileLock<=SHARED_LOCK );
  if( pFile->eFileLock<=eFileLock ){
    return SQLITE_OK;
  }
  unixEnterMutex();
  pInode = pFile->pInode;
  assert( pInode->nShared!=0 );
  if( pFile->eFileLock>SHARED_LOCK ){
    assert( pInode->eFileLock==pFile->eFileLock );
    SimulateIOErrorBenign(1);
    SimulateIOError( h=(-1) )
    SimulateIOErrorBenign(0);
    
#ifdef SQLITE_DEBUG
    /* When reducing a lock such that other processes can start
    ** reading the database file again, make sure that the
    ** transaction counter was updated if any part of the database
    ** file changed.  If the transaction counter is not updated,
    ** other connections to the same file might not realize that
    ** the file has changed and hence might not know to flush their
    ** cache.  The use of a stale cache can lead to database corruption.
    */
    assert( pFile->inNormalWrite==0
           || pFile->dbUpdate==0
           || pFile->transCntrChng==1 );
    pFile->inNormalWrite = 0;
#endif
    
    if( pFile->eFileLock==EXCLUSIVE_LOCK ){
      rc = afpSetLock(context->dbPath, pFile, SHARED_FIRST, SHARED_SIZE, 0);
      if( rc==SQLITE_OK && (eFileLock==SHARED_LOCK || pInode->nShared>1) ){
        /* only re-establish the shared lock if necessary */
        int sharedLockByte = SHARED_FIRST+pInode->sharedByte;
        rc = afpSetLock(context->dbPath, pFile, sharedLockByte, 1, 1);
      } else {
        skipShared = 1;
      }
    }
    if( rc==SQLITE_OK && pFile->eFileLock>=PENDING_LOCK ){
      rc = afpSetLock(context->dbPath, pFile, PENDING_BYTE, 1, 0);
    } 
    if( rc==SQLITE_OK && pFile->eFileLock>=RESERVED_LOCK && context->reserved ){
      rc = afpSetLock(context->dbPath, pFile, RESERVED_BYTE, 1, 0);
      if( !rc ){ 
        context->reserved = 0; 
      }
    }
    if( rc==SQLITE_OK && (eFileLock==SHARED_LOCK || pInode->nShared>1)){
      pInode->eFileLock = SHARED_LOCK;
    }
  }
  if( rc==SQLITE_OK && eFileLock==NO_LOCK ){

    /* Decrement the shared lock counter.  Release the lock using an
    ** OS call only when all threads in this same process have released
    ** the lock.
    */
    unsigned long long sharedLockByte = SHARED_FIRST+pInode->sharedByte;
    pInode->nShared--;
    if( pInode->nShared==0 ){
      SimulateIOErrorBenign(1);
      SimulateIOError( h=(-1) )
      SimulateIOErrorBenign(0);
      if( !skipShared ){
        rc = afpSetLock(context->dbPath, pFile, sharedLockByte, 1, 0);
      }
      if( !rc ){
        pInode->eFileLock = NO_LOCK;
        pFile->eFileLock = NO_LOCK;
      }
    }
    if( rc==SQLITE_OK ){
      pInode->nLock--;
      assert( pInode->nLock>=0 );
      if( pInode->nLock==0 ){
        closePendingFds(pFile);
      }
    }
  }
  
  unixLeaveMutex();
  if( rc==SQLITE_OK ) pFile->eFileLock = eFileLock;
  return rc;
}

/*
** Close a file & cleanup AFP specific locking context 
*/
static int afpClose(sqlite3_file *id) {
  int rc = SQLITE_OK;
  if( id ){
    unixFile *pFile = (unixFile*)id;
    afpUnlock(id, NO_LOCK);
    unixEnterMutex();
    if( pFile->pInode && pFile->pInode->nLock ){
      /* If there are outstanding locks, do not actually close the file just
      ** yet because that would clear those locks.  Instead, add the file
      ** descriptor to pInode->aPending.  It will be automatically closed when
      ** the last lock is cleared.
      */
      setPendingFd(pFile);
    }
    releaseInodeInfo(pFile);
    sqlite3_free(pFile->lockingContext);
    rc = closeUnixFile(id);
    unixLeaveMutex();
  }
  return rc;
}

#endif /* defined(__APPLE__) && SQLITE_ENABLE_LOCKING_STYLE */
/*
** The code above is the AFP lock implementation.  The code is specific
** to MacOSX and does not work on other unix platforms.  No alternative
** is available.  If you don't compile for a mac, then the "unix-afp"
** VFS is not available.
**
********************* End of the AFP lock implementation **********************
******************************************************************************/

/******************************************************************************
*************************** Begin NFS Locking ********************************/

#if defined(__APPLE__) && SQLITE_ENABLE_LOCKING_STYLE
/*
 ** Lower the locking level on file descriptor pFile to eFileLock.  eFileLock
 ** must be either NO_LOCK or SHARED_LOCK.
 **
 ** If the locking level of the file descriptor is already at or below
 ** the requested locking level, this routine is a no-op.
 */
static int nfsUnlock(sqlite3_file *id, int eFileLock){
  return posixUnlock(id, eFileLock, 1);
}

#endif /* defined(__APPLE__) && SQLITE_ENABLE_LOCKING_STYLE */
/*
** The code above is the NFS lock implementation.  The code is specific
** to MacOSX and does not work on other unix platforms.  No alternative
** is available.  
**
********************* End of the NFS lock implementation **********************
******************************************************************************/

/******************************************************************************
**************** Non-locking sqlite3_file methods *****************************
**
** The next division contains implementations for all methods of the 
** sqlite3_file object other than the locking methods.  The locking
** methods were defined in divisions above (one locking method per
** division).  Those methods that are common to all locking modes
** are gather together into this division.
*/

/*
** Seek to the offset passed as the second argument, then read cnt 
** bytes into pBuf. Return the number of bytes actually read.
**
** NB:  If you define USE_PREAD or USE_PREAD64, then it might also
** be necessary to define _XOPEN_SOURCE to be 500.  This varies from
** one system to another.  Since SQLite does not define USE_PREAD
** in any form by default, we will not attempt to define _XOPEN_SOURCE.
** See tickets #2741 and #2681.
**
** To avoid stomping the errno value on a failed read the lastErrno value
** is set before returning.
*/
static int seekAndRead(unixFile *id, sqlite3_int64 offset, void *pBuf, int cnt){
  int got;
  int prior = 0;
#if (!defined(USE_PREAD) && !defined(USE_PREAD64))
  i64 newOffset;
#endif
  TIMER_START;
  assert( cnt==(cnt&0x1ffff) );
  assert( id->h>2 );
  cnt &= 0x1ffff;
  do{
#if defined(USE_PREAD)
    got = osPread(id->h, pBuf, cnt, offset);
    SimulateIOError( got = -1 );
#elif defined(USE_PREAD64)
    got = osPread64(id->h, pBuf, cnt, offset);
    SimulateIOError( got = -1 );
#else
    newOffset = lseek(id->h, offset, SEEK_SET);
    SimulateIOError( newOffset-- );
    if( newOffset!=offset ){
      if( newOffset == -1 ){
        storeLastErrno((unixFile*)id, errno);
      }else{
        storeLastErrno((unixFile*)id, 0);
      }
      return -1;
    }
    got = osRead(id->h, pBuf, cnt);
#endif
    if( got==cnt ) break;
    if( got<0 ){
      if( errno==EINTR ){ got = 1; continue; }
      prior = 0;
<<<<<<< HEAD
      storeLastErrno((unixFile*)id, errno);
=======
      storeLastErrno((unixFile*)id,  errno);
>>>>>>> 4bf66fd6
      break;
    }else if( got>0 ){
      cnt -= got;
      offset += got;
      prior += got;
      pBuf = (void*)(got + (char*)pBuf);
    }
  }while( got>0 );
  TIMER_END;
  OSTRACE(("READ    %-3d %5d %7lld %llu\n",
            id->h, got+prior, offset-prior, TIMER_ELAPSED));
  return got+prior;
}

/*
** Read data from a file into a buffer.  Return SQLITE_OK if all
** bytes were read successfully and SQLITE_IOERR if anything goes
** wrong.
*/
static int unixRead(
  sqlite3_file *id, 
  void *pBuf, 
  int amt,
  sqlite3_int64 offset
){
  unixFile *pFile = (unixFile *)id;
  int got;
  assert( id );
  assert( offset>=0 );
  assert( amt>0 );

  /* If this is a database file (not a journal, master-journal or temp
  ** file), the bytes in the locking range should never be read or written. */
#if 0
  assert( pFile->pUnused==0
       || offset>=PENDING_BYTE+512
       || offset+amt<=PENDING_BYTE 
  );
#endif

#if SQLITE_MAX_MMAP_SIZE>0
  /* Deal with as much of this read request as possible by transfering
  ** data from the memory mapping using memcpy().  */
  if( offset<pFile->mmapSize ){
    if( offset+amt <= pFile->mmapSize ){
      memcpy(pBuf, &((u8 *)(pFile->pMapRegion))[offset], amt);
      return SQLITE_OK;
    }else{
      int nCopy = pFile->mmapSize - offset;
      memcpy(pBuf, &((u8 *)(pFile->pMapRegion))[offset], nCopy);
      pBuf = &((u8 *)pBuf)[nCopy];
      amt -= nCopy;
      offset += nCopy;
    }
  }
#endif

  got = seekAndRead(pFile, offset, pBuf, amt);
  if( got==amt ){
    return SQLITE_OK;
  }else if( got<0 ){
    /* lastErrno set by seekAndRead */
    return SQLITE_IOERR_READ;
  }else{
    storeLastErrno(pFile, 0);   /* not a system error */
    /* Unread parts of the buffer must be zero-filled */
    memset(&((char*)pBuf)[got], 0, amt-got);
    return SQLITE_IOERR_SHORT_READ;
  }
}

/*
** Attempt to seek the file-descriptor passed as the first argument to
** absolute offset iOff, then attempt to write nBuf bytes of data from
** pBuf to it. If an error occurs, return -1 and set *piErrno. Otherwise, 
** return the actual number of bytes written (which may be less than
** nBuf).
*/
static int seekAndWriteFd(
  int fd,                         /* File descriptor to write to */
  i64 iOff,                       /* File offset to begin writing at */
  const void *pBuf,               /* Copy data from this buffer to the file */
  int nBuf,                       /* Size of buffer pBuf in bytes */
  int *piErrno                    /* OUT: Error number if error occurs */
){
  int rc = 0;                     /* Value returned by system call */

  assert( nBuf==(nBuf&0x1ffff) );
  assert( fd>2 );
  nBuf &= 0x1ffff;
  TIMER_START;

#if defined(USE_PREAD)
  do{ rc = osPwrite(fd, pBuf, nBuf, iOff); }while( rc<0 && errno==EINTR );
#elif defined(USE_PREAD64)
  do{ rc = osPwrite64(fd, pBuf, nBuf, iOff);}while( rc<0 && errno==EINTR);
#else
  do{
    i64 iSeek = lseek(fd, iOff, SEEK_SET);
    SimulateIOError( iSeek-- );

    if( iSeek!=iOff ){
      if( piErrno ) *piErrno = (iSeek==-1 ? errno : 0);
      return -1;
    }
    rc = osWrite(fd, pBuf, nBuf);
  }while( rc<0 && errno==EINTR );
#endif

  TIMER_END;
  OSTRACE(("WRITE   %-3d %5d %7lld %llu\n", fd, rc, iOff, TIMER_ELAPSED));

  if( rc<0 && piErrno ) *piErrno = errno;
  return rc;
}


/*
** Seek to the offset in id->offset then read cnt bytes into pBuf.
** Return the number of bytes actually read.  Update the offset.
**
** To avoid stomping the errno value on a failed write the lastErrno value
** is set before returning.
*/
static int seekAndWrite(unixFile *id, i64 offset, const void *pBuf, int cnt){
  return seekAndWriteFd(id->h, offset, pBuf, cnt, &id->lastErrno);
}


/*
** Write data from a buffer into a file.  Return SQLITE_OK on success
** or some other error code on failure.
*/
static int unixWrite(
  sqlite3_file *id, 
  const void *pBuf, 
  int amt,
  sqlite3_int64 offset 
){
  unixFile *pFile = (unixFile*)id;
  int wrote = 0;
  assert( id );
  assert( amt>0 );

  /* If this is a database file (not a journal, master-journal or temp
  ** file), the bytes in the locking range should never be read or written. */
#if 0
  assert( pFile->pUnused==0
       || offset>=PENDING_BYTE+512
       || offset+amt<=PENDING_BYTE 
  );
#endif

#ifdef SQLITE_DEBUG
  /* If we are doing a normal write to a database file (as opposed to
  ** doing a hot-journal rollback or a write to some file other than a
  ** normal database file) then record the fact that the database
  ** has changed.  If the transaction counter is modified, record that
  ** fact too.
  */
  if( pFile->inNormalWrite ){
    pFile->dbUpdate = 1;  /* The database has been modified */
    if( offset<=24 && offset+amt>=27 ){
      int rc;
      char oldCntr[4];
      SimulateIOErrorBenign(1);
      rc = seekAndRead(pFile, 24, oldCntr, 4);
      SimulateIOErrorBenign(0);
      if( rc!=4 || memcmp(oldCntr, &((char*)pBuf)[24-offset], 4)!=0 ){
        pFile->transCntrChng = 1;  /* The transaction counter has changed */
      }
    }
  }
#endif

#if SQLITE_MAX_MMAP_SIZE>0
  /* Deal with as much of this write request as possible by transfering
  ** data from the memory mapping using memcpy().  */
  if( offset<pFile->mmapSize ){
    if( offset+amt <= pFile->mmapSize ){
      memcpy(&((u8 *)(pFile->pMapRegion))[offset], pBuf, amt);
      return SQLITE_OK;
    }else{
      int nCopy = pFile->mmapSize - offset;
      memcpy(&((u8 *)(pFile->pMapRegion))[offset], pBuf, nCopy);
      pBuf = &((u8 *)pBuf)[nCopy];
      amt -= nCopy;
      offset += nCopy;
    }
  }
#endif

  while( amt>0 && (wrote = seekAndWrite(pFile, offset, pBuf, amt))>0 ){
    amt -= wrote;
    offset += wrote;
    pBuf = &((char*)pBuf)[wrote];
  }
  SimulateIOError(( wrote=(-1), amt=1 ));
  SimulateDiskfullError(( wrote=0, amt=1 ));

  if( amt>0 ){
    if( wrote<0 && pFile->lastErrno!=ENOSPC ){
      /* lastErrno set by seekAndWrite */
      return SQLITE_IOERR_WRITE;
    }else{
      storeLastErrno(pFile, 0); /* not a system error */
      return SQLITE_FULL;
    }
  }

  return SQLITE_OK;
}

#ifdef SQLITE_TEST
/*
** Count the number of fullsyncs and normal syncs.  This is used to test
** that syncs and fullsyncs are occurring at the right times.
*/
int sqlite3_sync_count = 0;
int sqlite3_fullsync_count = 0;
#endif

/*
** We do not trust systems to provide a working fdatasync().  Some do.
** Others do no.  To be safe, we will stick with the (slightly slower)
** fsync(). If you know that your system does support fdatasync() correctly,
** then simply compile with -Dfdatasync=fdatasync or -DHAVE_FDATASYNC
*/
#if !defined(fdatasync) && !HAVE_FDATASYNC
# define fdatasync fsync
#endif

/*
** Define HAVE_FULLFSYNC to 0 or 1 depending on whether or not
** the F_FULLFSYNC macro is defined.  F_FULLFSYNC is currently
** only available on Mac OS X.  But that could change.
*/
#ifdef F_FULLFSYNC
# define HAVE_FULLFSYNC 1
#else
# define HAVE_FULLFSYNC 0
#endif

#ifdef SQLITE_USE_REQUEST_FULLFSYNC
#import <notify.h>
#import <libkern/OSAtomic.h>
static OSSpinLock notify_lock = 0;
#define REQUEST_FULLSYNC_NOTIFICATION    "com.apple.reqsync"
#endif

/*
** The fsync() system call does not work as advertised on many
** unix systems.  The following procedure is an attempt to make
** it work better.
**
** The SQLITE_NO_SYNC macro disables all fsync()s.  This is useful
** for testing when we want to run through the test suite quickly.
** You are strongly advised *not* to deploy with SQLITE_NO_SYNC
** enabled, however, since with SQLITE_NO_SYNC enabled, an OS crash
** or power failure will likely corrupt the database file.
**
** SQLite sets the dataOnly flag if the size of the file is unchanged.
** The idea behind dataOnly is that it should only write the file content
** to disk, not the inode.  We only set dataOnly if the file size is 
** unchanged since the file size is part of the inode.  However, 
** Ted Ts'o tells us that fdatasync() will also write the inode if the
** file size has changed.  The only real difference between fdatasync()
** and fsync(), Ted tells us, is that fdatasync() will not flush the
** inode if the mtime or owner or other inode attributes have changed.
** We only care about the file size, not the other file attributes, so
** as far as SQLite is concerned, an fdatasync() is always adequate.
** So, we always use fdatasync() if it is available, regardless of
** the value of the dataOnly flag.
*/
static int full_fsync(int fd, int fullSync, int dataOnly){
  int rc;

  /* The following "ifdef/elif/else/" block has the same structure as
  ** the one below. It is replicated here solely to avoid cluttering 
  ** up the real code with the UNUSED_PARAMETER() macros.
  */
#ifdef SQLITE_NO_SYNC
  UNUSED_PARAMETER(fd);
  UNUSED_PARAMETER(fullSync);
  UNUSED_PARAMETER(dataOnly);
#elif HAVE_FULLFSYNC
  UNUSED_PARAMETER(dataOnly);
#else
  UNUSED_PARAMETER(fullSync);
  UNUSED_PARAMETER(dataOnly);
#endif

  /* Record the number of times that we do a normal fsync() and 
  ** FULLSYNC.  This is used during testing to verify that this procedure
  ** gets called with the correct arguments.
  */
#ifdef SQLITE_TEST
  if( fullSync ) sqlite3_fullsync_count++;
  sqlite3_sync_count++;
#endif

  /* If we compiled with the SQLITE_NO_SYNC flag, then syncing is a
  ** no-op
  */
#ifdef SQLITE_NO_SYNC
  rc = SQLITE_OK;
#elif HAVE_FULLFSYNC
  if( fullSync ){
#ifdef SQLITE_USE_REQUEST_FULLFSYNC
    rc = osFsync(fd);
    if (!rc) {
      OSSpinLockLock(&notify_lock);
      rc = notify_post(REQUEST_FULLSYNC_NOTIFICATION);
      OSSpinLockUnlock(&notify_lock);
    }
#else
    rc = osFcntl(fd, F_FULLFSYNC, 0);
#endif
  }else{
    rc = 1;
  }
  /* If the FULLFSYNC failed, fall back to attempting an fsync().
  ** It shouldn't be possible for fullfsync to fail on the local 
  ** file system (on OSX), so failure indicates that FULLFSYNC
  ** isn't supported for this file system. So, attempt an fsync 
  ** and (for now) ignore the overhead of a superfluous fcntl call.  
  ** It'd be better to detect fullfsync support once and avoid 
  ** the fcntl call every time sync is called.
  */
  if( rc ) rc = fsync(fd);

#elif defined(__APPLE__)
  /* fdatasync() on HFS+ doesn't yet flush the file size if it changed correctly
  ** so currently we default to the macro that redefines fdatasync to fsync
  */
  rc = fsync(fd);
#else 
  rc = fdatasync(fd);
#if OS_VXWORKS
  if( rc==-1 && errno==ENOTSUP ){
    rc = fsync(fd);
  }
#endif /* OS_VXWORKS */
#endif /* ifdef SQLITE_NO_SYNC elif HAVE_FULLFSYNC */

  if( OS_VXWORKS && rc!= -1 ){
    rc = 0;
  }
  return rc;
}

/*
** Open a file descriptor to the directory containing file zFilename.
** If successful, *pFd is set to the opened file descriptor and
** SQLITE_OK is returned. If an error occurs, either SQLITE_NOMEM
** or SQLITE_CANTOPEN is returned and *pFd is set to an undefined
** value.
**
** The directory file descriptor is used for only one thing - to
** fsync() a directory to make sure file creation and deletion events
** are flushed to disk.  Such fsyncs are not needed on newer
** journaling filesystems, but are required on older filesystems.
**
** This routine can be overridden using the xSetSysCall interface.
** The ability to override this routine was added in support of the
** chromium sandbox.  Opening a directory is a security risk (we are
** told) so making it overrideable allows the chromium sandbox to
** replace this routine with a harmless no-op.  To make this routine
** a no-op, replace it with a stub that returns SQLITE_OK but leaves
** *pFd set to a negative number.
**
** If SQLITE_OK is returned, the caller is responsible for closing
** the file descriptor *pFd using close().
*/
static int openDirectory(const char *zFilename, int *pFd){
  int ii;
  int fd = -1;
  char zDirname[MAX_PATHNAME+1];

  sqlite3_snprintf(MAX_PATHNAME, zDirname, "%s", zFilename);
  for(ii=(int)strlen(zDirname); ii>1 && zDirname[ii]!='/'; ii--);
  if( ii>0 ){
    zDirname[ii] = '\0';
    fd = robust_open(zDirname, O_RDONLY|O_BINARY, 0);
    if( fd>=0 ){
      OSTRACE(("OPENDIR %-3d %s\n", fd, zDirname));
    }
  }
  *pFd = fd;
  return (fd>=0?SQLITE_OK:unixLogError(SQLITE_CANTOPEN_BKPT, "open", zDirname));
}

/*
** Make sure all writes to a particular file are committed to disk.
**
** If dataOnly==0 then both the file itself and its metadata (file
** size, access time, etc) are synced.  If dataOnly!=0 then only the
** file data is synced.
**
** Under Unix, also make sure that the directory entry for the file
** has been created by fsync-ing the directory that contains the file.
** If we do not do this and we encounter a power failure, the directory
** entry for the journal might not exist after we reboot.  The next
** SQLite to access the file will not know that the journal exists (because
** the directory entry for the journal was never created) and the transaction
** will not roll back - possibly leading to database corruption.
*/
static int unixSync(sqlite3_file *id, int flags){
  int rc;
  unixFile *pFile = (unixFile*)id;

  int isDataOnly = (flags&SQLITE_SYNC_DATAONLY);
  int isFullsync = (flags&0x0F)==SQLITE_SYNC_FULL;

  /* Check that one of SQLITE_SYNC_NORMAL or FULL was passed */
  assert((flags&0x0F)==SQLITE_SYNC_NORMAL
      || (flags&0x0F)==SQLITE_SYNC_FULL
  );

  /* Unix cannot, but some systems may return SQLITE_FULL from here. This
  ** line is to test that doing so does not cause any problems.
  */
  SimulateDiskfullError( return SQLITE_FULL );

  assert( pFile );
  OSTRACE(("SYNC    %-3d\n", pFile->h));
  rc = full_fsync(pFile->h, isFullsync, isDataOnly);
  SimulateIOError( rc=1 );
  if( rc ){
    storeLastErrno(pFile, errno);
    return unixLogError(SQLITE_IOERR_FSYNC, "full_fsync", pFile->zPath);
  }

  /* Also fsync the directory containing the file if the DIRSYNC flag
  ** is set.  This is a one-time occurrence.  Many systems (examples: AIX)
  ** are unable to fsync a directory, so ignore errors on the fsync.
  */
  if( pFile->ctrlFlags & UNIXFILE_DIRSYNC ){
    int dirfd;
    OSTRACE(("DIRSYNC %s (have_fullfsync=%d fullsync=%d)\n", pFile->zPath,
            HAVE_FULLFSYNC, isFullsync));
    rc = osOpenDirectory(pFile->zPath, &dirfd);
    if( rc==SQLITE_OK && dirfd>=0 ){
      full_fsync(dirfd, 0, 0);
#if OSCLOSE_CHECK_CLOSE_IOERR
      if( close(pFile->dirfd) ){
        storeLastErrno(pFile, errno);
        rc = SQLITE_IOERR_DIR_CLOSE;
      }
#else
      robust_close(pFile, dirfd, __LINE__);
#endif
    }else if( rc==SQLITE_CANTOPEN ){
      rc = SQLITE_OK;
    }
    pFile->ctrlFlags &= ~UNIXFILE_DIRSYNC;

  }
  return rc;
}

/*
** Truncate an open file to a specified size
*/
static int unixTruncate(sqlite3_file *id, i64 nByte){
  unixFile *pFile = (unixFile *)id;
  int rc;
  assert( pFile );
  SimulateIOError( return SQLITE_IOERR_TRUNCATE );

  /* If the user has configured a chunk-size for this file, truncate the
  ** file so that it consists of an integer number of chunks (i.e. the
  ** actual file size after the operation may be larger than the requested
  ** size).
  */
  if( pFile->szChunk>0 ){
    nByte = ((nByte + pFile->szChunk - 1)/pFile->szChunk) * pFile->szChunk;
  }

  rc = robust_ftruncate(pFile->h, nByte);
  if( rc ){
    storeLastErrno(pFile, errno);
    return unixLogError(SQLITE_IOERR_TRUNCATE, "ftruncate", pFile->zPath);
  }else{
#ifdef SQLITE_DEBUG
    /* If we are doing a normal write to a database file (as opposed to
    ** doing a hot-journal rollback or a write to some file other than a
    ** normal database file) and we truncate the file to zero length,
    ** that effectively updates the change counter.  This might happen
    ** when restoring a database using the backup API from a zero-length
    ** source.
    */
    if( pFile->inNormalWrite && nByte==0 ){
      pFile->transCntrChng = 1;
    }
#endif

#if SQLITE_MAX_MMAP_SIZE>0
    /* If the file was just truncated to a size smaller than the currently
    ** mapped region, reduce the effective mapping size as well. SQLite will
    ** use read() and write() to access data beyond this point from now on.  
    */
    if( nByte<pFile->mmapSize ){
      pFile->mmapSize = nByte;
    }
#endif

    return SQLITE_OK;
  }
}

/*
** Determine the current size of a file in bytes
*/
static int unixFileSize(sqlite3_file *id, i64 *pSize){
  int rc;
  struct stat buf;
  assert( id );
  rc = osFstat(((unixFile*)id)->h, &buf);
  SimulateIOError( rc=1 );
  if( rc!=0 ){
    storeLastErrno((unixFile*)id, errno);
    return SQLITE_IOERR_FSTAT;
  }
  *pSize = buf.st_size;

  /* When opening a zero-size database, the findInodeInfo() procedure
  ** writes a single byte into that file in order to work around a bug
  ** in the OS-X msdos filesystem.  In order to avoid problems with upper
  ** layers, we need to report this file size as zero even though it is
  ** really 1.   Ticket #3260.
  */
  if( *pSize==1 ) *pSize = 0;


  return SQLITE_OK;
}

#if SQLITE_ENABLE_LOCKING_STYLE && defined(__APPLE__)
/*
** Handler for proxy-locking file-control verbs.  Defined below in the
** proxying locking division.
*/
static int proxyFileControl(sqlite3_file*,int,void*);
#endif

/* 
** This function is called to handle the SQLITE_FCNTL_SIZE_HINT 
** file-control operation.  Enlarge the database to nBytes in size
** (rounded up to the next chunk-size).  If the database is already
** nBytes or larger, this routine is a no-op.
*/
static int fcntlSizeHint(unixFile *pFile, i64 nByte){
  if( pFile->szChunk>0 ){
    i64 nSize;                    /* Required file size */
    struct stat buf;              /* Used to hold return values of fstat() */
   
    if( osFstat(pFile->h, &buf) ){
<<<<<<< HEAD
      storeLastErrno(pFile, errno);
=======
>>>>>>> 4bf66fd6
      return SQLITE_IOERR_FSTAT;
    }

    nSize = ((nByte+pFile->szChunk-1) / pFile->szChunk) * pFile->szChunk;
    if( nSize>(i64)buf.st_size ){

#if defined(HAVE_POSIX_FALLOCATE) && HAVE_POSIX_FALLOCATE
      /* The code below is handling the return value of osFallocate() 
      ** correctly. posix_fallocate() is defined to "returns zero on success, 
      ** or an error number on  failure". See the manpage for details. */
      int err;
      do{
        err = osFallocate(pFile->h, buf.st_size, nSize-buf.st_size);
      }while( err==EINTR );
      if( err ) return SQLITE_IOERR_WRITE;
#else
      /* If the OS does not have posix_fallocate(), fake it. Write a 
      ** single byte to the last byte in each block that falls entirely
      ** within the extended region. Then, if required, a single byte
      ** at offset (nSize-1), to set the size of the file correctly.
      ** This is a similar technique to that used by glibc on systems
      ** that do not have a real fallocate() call.
      */
      int nBlk = buf.st_blksize;  /* File-system block size */
      int nWrite = 0;             /* Number of bytes written by seekAndWrite */
      i64 iWrite;                 /* Next offset to write to */

      if( robust_ftruncate(pFile->h, nSize) ){
        storeLastErrno(pFile, errno);
        return unixLogError(SQLITE_IOERR_TRUNCATE, "ftruncate", pFile->zPath);
      }
      iWrite = ((buf.st_size + 2*nBlk - 1)/nBlk)*nBlk-1;
      assert( iWrite>=buf.st_size );
      assert( (iWrite/nBlk)==((buf.st_size+nBlk-1)/nBlk) );
      assert( ((iWrite+1)%nBlk)==0 );
      for(/*no-op*/; iWrite<nSize; iWrite+=nBlk ){
        nWrite = seekAndWrite(pFile, iWrite, "", 1);
        if( nWrite!=1 ) return SQLITE_IOERR_WRITE;
      }
      if( nWrite==0 || (nSize%nBlk) ){
        nWrite = seekAndWrite(pFile, nSize-1, "", 1);
        if( nWrite!=1 ) return SQLITE_IOERR_WRITE;
      }
#endif
    }
  }

#if SQLITE_MAX_MMAP_SIZE>0
  if( pFile->mmapSizeMax>0 && nByte>pFile->mmapSize ){
    int rc;
    if( pFile->szChunk<=0 ){
      if( robust_ftruncate(pFile->h, nByte) ){
        storeLastErrno(pFile, errno);
        return unixLogError(SQLITE_IOERR_TRUNCATE, "ftruncate", pFile->zPath);
      }
    }

    rc = unixMapfile(pFile, nByte);
    return rc;
  }
#endif

  return SQLITE_OK;
}


#if (SQLITE_ENABLE_APPLE_SPI>0) && defined(__APPLE__)
#include "sqlite3_private.h"
#include <copyfile.h>
static int proxyGetDbPathForUnixFile(unixFile *pFile, char *dbPath);
#endif

#if SQLITE_ENABLE_LOCKING_STYLE
static int isProxyLockingMode(unixFile *);
#endif

#if (SQLITE_ENABLE_APPLE_SPI>0) && defined(__APPLE__)
static int unixTruncateDatabase(unixFile *, int);

static int unixInvalidateSupportFiles(unixFile *, int);

static int findCreateFileMode(const char *, int, mode_t*, uid_t *,gid_t *);

/* opens a read/write connection to a file zName inheriting the appropriate
** user/perms from the database file if running as root.  Returns the file 
** descriptor by reference
*/
static int unixOpenChildFile(
  const char *zName,
  int openFlags,
  int dbOpenFlags,
  int protFlags,
  int *pFd
){
  int fd = -1;
  mode_t openMode;              /* Permissions to create file with */
  uid_t uid;                    /* Userid for the file */
  gid_t gid;                    /* Groupid for the file */
  int rc;
  
  assert(pFd!=NULL);
  rc = findCreateFileMode(zName, dbOpenFlags, &openMode, &uid, &gid);
  if( rc!=SQLITE_OK ){
    return rc;
  }
  fd = robust_open(zName, openFlags, openMode);
  OSTRACE(("OPENX   %-3d %s 0%o\n", fd, zName, openFlags));
  if( fd<0 ){
    rc = unixLogError(SQLITE_CANTOPEN_BKPT, "open", zName);
    return rc;
  }
  /* if we're opening the wal or journal and running as root, set
  ** the journal uid/gid */
  if( dbOpenFlags & (SQLITE_OPEN_WAL|SQLITE_OPEN_MAIN_JOURNAL) ){
    uid_t euid = geteuid();
    if( euid==0 && (euid!=uid || getegid()!=gid) ){
      if( fchown(fd, uid, gid) ){
        rc = SQLITE_CANTOPEN_BKPT;
      }
    }
  }
  if( rc==SQLITE_OK ){
    *pFd = fd;
  } else {
    *pFd = -1;
    close(fd);
  }
  return rc;
}

static int unixReplaceDatabase(unixFile *pFile, sqlite3 *srcdb) {
  sqlite3_file *id = (sqlite3_file *)pFile;
  Btree *pSrcBtree = NULL;
  sqlite3_file *src_file = NULL;
  unixFile *pSrcFile = NULL;
  char srcWalPath[MAXPATHLEN+5];
  int srcWalFD = -1;
  int rc = SQLITE_OK;
  void *pLock = NULL;
  int flags = 0;
  sqlite3 *srcdb2 = NULL;
  copyfile_state_t s;
  int corruptSrcFileLock = 0;
  int corruptDstFileLock = 0;
  int isSrcCorrupt = 0;
  int isDstCorrupt = 0;
  
  if( !sqlite3SafetyCheckOk(srcdb) ){
    return SQLITE_MISUSE;
  }
    
#if SQLITE_ENABLE_DATA_PROTECTION
  flags |= pFile->protFlags;
#endif
#if SQLITE_ENABLE_LOCKING_STYLE
  if( isProxyLockingMode(pFile) ){
    flags |= SQLITE_OPEN_AUTOPROXY;
  }
#endif
  
  rc = sqlite3demo_superlock(pFile->zPath, 0, flags, 0, 0, &pLock);
  if( rc ){
    if( rc==SQLITE_CORRUPT || rc==SQLITE_NOTADB ){
      isDstCorrupt = 1;
      rc = sqlite3demo_superlock_corrupt(id, SQLITE_LOCK_EXCLUSIVE,
                                         &corruptDstFileLock);
    }
    if( rc ){
      return rc;
    }
  }
  /* get the src file descriptor adhering to the db struct access rules 
   ** this code is modeled after sqlite3_file_control() in main.c
   */ 
  sqlite3_mutex_enter(srcdb->mutex);
  if( srcdb->nDb>0 ){
    pSrcBtree = srcdb->aDb[0].pBt;
  }
  if( pSrcBtree ){
    Pager *pSrcPager;
    sqlite3BtreeEnter(pSrcBtree);
    pSrcPager = sqlite3BtreePager(pSrcBtree);
    assert( pSrcPager!=0 );
    src_file = sqlite3PagerFile(pSrcPager);
    assert( src_file!=0 );
    if( src_file->pMethods ){
      int srcFlags = 0;
      pSrcFile = (unixFile *)src_file;
#if SQLITE_ENABLE_LOCKING_STYLE || defined(__APPLE__)
      if ((pSrcFile->openFlags & O_RDWR) == O_RDWR) {
        srcFlags = SQLITE_OPEN_READWRITE;
      } else {
        srcFlags = SQLITE_OPEN_READONLY;
      }
#else
      srcFlags = SQLITE_OPEN_READWRITE;
#endif
#if SQLITE_ENABLE_DATA_PROTECTION
      srcFlags |= pSrcFile->protFlags;
#endif
#if SQLITE_ENABLE_LOCKING_STYLE
      if( isProxyLockingMode(pSrcFile) ){
        srcFlags |= SQLITE_OPEN_AUTOPROXY;
      }
#endif
      rc = sqlite3_open_v2(pSrcFile->zPath, &srcdb2, srcFlags, 0);
      if( rc==SQLITE_OK ){
        /* start a deferred transaction and read to establish a read lock */
        rc = sqlite3_exec(srcdb2, "BEGIN DEFERRED; PRAGMA schema_version",
                          0, 0, 0);
        if( rc==SQLITE_CORRUPT || rc==SQLITE_NOTADB ){
          isSrcCorrupt = 1;
          rc = sqlite3demo_superlock_corrupt(src_file, SQLITE_LOCK_SHARED,
                                             &corruptSrcFileLock);
        }
      }
    }
  }
  if( !srcdb2 || pSrcFile==NULL || pSrcFile->h<0){
    rc = SQLITE_INTERNAL;
  }
  if( rc!=SQLITE_OK ){
    goto end_replace_database;
  }
  /* both databases are locked appropriately, copy the src wal journal if 
   ** one exists and then the actual database file
   */
  strlcpy(srcWalPath, pSrcFile->zPath, MAXPATHLEN+5);
  strlcat(srcWalPath, "-wal", MAXPATHLEN+5);
  srcWalFD = open(srcWalPath, O_RDONLY);
  if( !(srcWalFD<0) ){
    char dstWalPath[MAXPATHLEN+5];
    int dstWalFD = -1;
    int protFlags = 0;
    strlcpy(dstWalPath, pFile->zPath, MAXPATHLEN+5);
    strlcat(dstWalPath, "-wal", MAXPATHLEN+5);

    rc = unixOpenChildFile(dstWalPath, O_RDWR|O_CREAT, SQLITE_OPEN_WAL,
                           protFlags, &dstWalFD);
    if( rc==SQLITE_OK ){
      s = copyfile_state_alloc();
      lseek(srcWalFD, 0, SEEK_SET);
      lseek(dstWalFD, 0, SEEK_SET);
      if( fcopyfile(srcWalFD, dstWalFD, s, COPYFILE_DATA) ){
        int err=errno;
        switch(err) {
          case ENOMEM:
            rc = SQLITE_NOMEM;
            break;
          default:
            storeLastErrno(pFile, err);
            rc = SQLITE_IOERR;
        }
      }
      copyfile_state_free(s);
      close(dstWalFD);
    }
    close(srcWalFD);
  }
  if( rc==SQLITE_OK ){
    /* before we copy, ensure that the file change counter will be modified */
    uint32_t srcChange = 0;
    uint32_t dstChange = 0;
    pread(pSrcFile->h, &srcChange, 4, 24);
    pread(pFile->h, &dstChange, 4, 24);
    
    /* copy the actual database */
    s = copyfile_state_alloc();
    lseek(pSrcFile->h, 0, SEEK_SET);
    lseek(pFile->h, 0, SEEK_SET);
    if( fcopyfile(pSrcFile->h, pFile->h, s, COPYFILE_DATA) ){
      int err=errno;
      switch(err) {
        case ENOMEM:
          rc = SQLITE_NOMEM;
          break;
        default:
          storeLastErrno(pFile, err);
          rc = SQLITE_IOERR;
      }
    }
    copyfile_state_free(s);
    
    if (srcChange == dstChange) {
      /* modify the change counter to force page zero to be reloaded */
      dstChange ++;
      pwrite(pFile->h, &dstChange, 4, 24);
    }
  }
  if( isSrcCorrupt ){
    sqlite3demo_superunlock_corrupt(src_file, corruptSrcFileLock);
  }else{
    /* done with the source db so end the transaction */
    sqlite3_exec(srcdb2, "COMMIT", 0, 0, 0);
  }
  /* zero out any old journal clutter */
  if( rc==SQLITE_OK ){
    int skipWAL = (srcWalFD<0)?0:1;
    unixInvalidateSupportFiles(pFile, skipWAL);
  }
  
end_replace_database:
  if( pSrcBtree ){
    sqlite3_close(srcdb2);
    sqlite3BtreeLeave(pSrcBtree);
  }
  sqlite3_mutex_leave(srcdb->mutex);
  if( isDstCorrupt ){
    sqlite3demo_superunlock_corrupt(id, corruptDstFileLock);
  }else{
    sqlite3demo_superunlock(pLock);
  }
  return rc;
}
#define SQLITE_FILE_HEADER_LEN 16
/* Check for a conflicting lock.  If one is found, print an this
 ** on standard output using the format string given and return 1.
 ** If there are no conflicting locks, return 0.
 */
static int unixIsLocked(
  pid_t pid,            /* PID to test for lock owner */
  int h,                /* File descriptor to check */
  int type,             /* F_RDLCK or F_WRLCK */
  unsigned int iOfst,   /* First byte of the lock */
  unsigned int iCnt,    /* Number of bytes in the lock range */
  const char *zType     /* Type of lock */
){
  struct flock lk;
  int err;
  
  memset(&lk, 0, sizeof(lk));
  lk.l_type = type;
  lk.l_whence = SEEK_SET;
  lk.l_start = iOfst;
  lk.l_len = iCnt;
  
  if( pid!=SQLITE_LOCKSTATE_ANYPID ){
#ifndef F_GETLKPID
# warning F_GETLKPID undefined, _sqlite3_lockstate falling back to F_GETLK
    err = fcntl(h, F_GETLK, &lk);
#else
    lk.l_pid = pid;
    err = fcntl(h, F_GETLKPID, &lk);
#endif
  }else{
    err = fcntl(h, F_GETLK, &lk);
  }
  
  if( err==(-1) ){
    fprintf(stderr, "fcntl(%d) failed: errno=%d\n", h, errno);
    return -1;
  }
  
  if( lk.l_type!=F_UNLCK && (pid==SQLITE_LOCKSTATE_ANYPID || lk.l_pid==pid) ){
#ifdef SQLITE_DEBUG
    fprintf(stderr, "%s lock held by %d\n", zType, (int)lk.l_pid);
#endif
    return 1;
  } 
  return 0;
}

static int unixLockstatePid(unixFile *, pid_t, int *);

#endif /* (SQLITE_ENABLE_APPLE_SPI>0) && defined(__APPLE__) */


/*
** If *pArg is initially negative then this is a query.  Set *pArg to
** 1 or 0 depending on whether or not bit mask of pFile->ctrlFlags is set.
**
** If *pArg is 0 or 1, then clear or set the mask bit of pFile->ctrlFlags.
*/
static void unixModeBit(unixFile *pFile, unsigned char mask, int *pArg){
  if( *pArg<0 ){
    *pArg = (pFile->ctrlFlags & mask)!=0;
  }else if( (*pArg)==0 ){
    pFile->ctrlFlags &= ~mask;
  }else{
    pFile->ctrlFlags |= mask;
  }
}

/* Forward declaration */
static int unixGetTempname(int nBuf, char *zBuf);

/*
** Information and control of an open file handle.
*/
static int unixFileControl(sqlite3_file *id, int op, void *pArg){
  unixFile *pFile = (unixFile*)id;
  switch( op ){
    case SQLITE_FCNTL_LOCKSTATE: {
      *(int*)pArg = pFile->eFileLock;
      return SQLITE_OK;
    }
    case SQLITE_FCNTL_LAST_ERRNO: {
      *(int*)pArg = pFile->lastErrno;
      return SQLITE_OK;
    }
    case SQLITE_FCNTL_CHUNK_SIZE: {
      pFile->szChunk = *(int *)pArg;
      return SQLITE_OK;
    }
    case SQLITE_FCNTL_SIZE_HINT: {
      int rc;
      SimulateIOErrorBenign(1);
      rc = fcntlSizeHint(pFile, *(i64 *)pArg);
      SimulateIOErrorBenign(0);
      return rc;
    }
    case SQLITE_FCNTL_PERSIST_WAL: {
      unixModeBit(pFile, UNIXFILE_PERSIST_WAL, (int*)pArg);
      return SQLITE_OK;
    }
    case SQLITE_FCNTL_POWERSAFE_OVERWRITE: {
      unixModeBit(pFile, UNIXFILE_PSOW, (int*)pArg);
      return SQLITE_OK;
    }
    case SQLITE_FCNTL_VFSNAME: {
      *(char**)pArg = sqlite3_mprintf("%s", pFile->pVfs->zName);
      return SQLITE_OK;
    }
    case SQLITE_FCNTL_TEMPFILENAME: {
      char *zTFile = sqlite3_malloc( pFile->pVfs->mxPathname );
      if( zTFile ){
        unixGetTempname(pFile->pVfs->mxPathname, zTFile);
        *(char**)pArg = zTFile;
      }
      return SQLITE_OK;
    }
    case SQLITE_FCNTL_HAS_MOVED: {
      *(int*)pArg = fileHasMoved(pFile);
      return SQLITE_OK;
    }
#if SQLITE_MAX_MMAP_SIZE>0
    case SQLITE_FCNTL_MMAP_SIZE: {
      i64 newLimit = *(i64*)pArg;
      int rc = SQLITE_OK;
      if( newLimit>sqlite3GlobalConfig.mxMmap ){
        newLimit = sqlite3GlobalConfig.mxMmap;
      }
      *(i64*)pArg = pFile->mmapSizeMax;
      if( newLimit>=0 && newLimit!=pFile->mmapSizeMax && pFile->nFetchOut==0 ){
        pFile->mmapSizeMax = newLimit;
        if( pFile->mmapSize>0 ){
          unixUnmapfile(pFile);
          rc = unixMapfile(pFile, -1);
        }
      }
      return rc;
    }
#endif
#ifdef SQLITE_DEBUG
    /* The pager calls this method to signal that it has done
    ** a rollback and that the database is therefore unchanged and
    ** it hence it is OK for the transaction change counter to be
    ** unchanged.
    */
    case SQLITE_FCNTL_DB_UNCHANGED: {
      ((unixFile*)id)->dbUpdate = 0;
      return SQLITE_OK;
    }
#endif
#if SQLITE_ENABLE_LOCKING_STYLE && defined(__APPLE__)
    case SQLITE_FCNTL_SET_LOCKPROXYFILE:
    case SQLITE_FCNTL_GET_LOCKPROXYFILE: {
      return proxyFileControl(id,op,pArg);
    }
#endif /* SQLITE_ENABLE_LOCKING_STYLE && defined(__APPLE__) */
#if (SQLITE_ENABLE_APPLE_SPI>0) && defined(__APPLE__)
    case SQLITE_FCNTL_TRUNCATE_DATABASE: {
      return unixTruncateDatabase(pFile, (pArg ? (*(int *)pArg) : 0));
    }
    case SQLITE_FCNTL_REPLACE_DATABASE: {
      return unixReplaceDatabase(pFile, (sqlite3 *)pArg);
    }
    case SQLITE_FCNTL_LOCKSTATE_PID: {
      LockstatePID *pLockstate;
      int rc;
      
      if( pArg==NULL ){
        return SQLITE_MISUSE;
      }
      pLockstate = (LockstatePID *)pArg;
      rc = unixLockstatePid(pFile, pLockstate->pid, &(pLockstate->state));
      return rc;
    }
      
#endif /* (SQLITE_ENABLE_APPLE_SPI>0) && defined(__APPLE__) */
  }
  return SQLITE_NOTFOUND;
}

/*
** Return the sector size in bytes of the underlying block device for
** the specified file. This is almost always 512 bytes, but may be
** larger for some devices.
**
** SQLite code assumes this function cannot fail. It also assumes that
** if two files are created in the same file-system directory (i.e.
** a database and its journal file) that the sector size will be the
** same for both.
*/
#ifndef __QNXNTO__ 
static int unixSectorSize(sqlite3_file *NotUsed){
  UNUSED_PARAMETER(NotUsed);
  return SQLITE_DEFAULT_SECTOR_SIZE;
}
#endif

/*
** The following version of unixSectorSize() is optimized for QNX.
*/
#ifdef __QNXNTO__
#include <sys/dcmd_blk.h>
#include <sys/statvfs.h>
static int unixSectorSize(sqlite3_file *id){
  unixFile *pFile = (unixFile*)id;
  if( pFile->sectorSize == 0 ){
    struct statvfs fsInfo;
       
    /* Set defaults for non-supported filesystems */
    pFile->sectorSize = SQLITE_DEFAULT_SECTOR_SIZE;
    pFile->deviceCharacteristics = 0;
    if( fstatvfs(pFile->h, &fsInfo) == -1 ) {
      return pFile->sectorSize;
    }

    if( !strcmp(fsInfo.f_basetype, "tmp") ) {
      pFile->sectorSize = fsInfo.f_bsize;
      pFile->deviceCharacteristics =
        SQLITE_IOCAP_ATOMIC4K |       /* All ram filesystem writes are atomic */
        SQLITE_IOCAP_SAFE_APPEND |    /* growing the file does not occur until
                                      ** the write succeeds */
        SQLITE_IOCAP_SEQUENTIAL |     /* The ram filesystem has no write behind
                                      ** so it is ordered */
        0;
    }else if( strstr(fsInfo.f_basetype, "etfs") ){
      pFile->sectorSize = fsInfo.f_bsize;
      pFile->deviceCharacteristics =
        /* etfs cluster size writes are atomic */
        (pFile->sectorSize / 512 * SQLITE_IOCAP_ATOMIC512) |
        SQLITE_IOCAP_SAFE_APPEND |    /* growing the file does not occur until
                                      ** the write succeeds */
        SQLITE_IOCAP_SEQUENTIAL |     /* The ram filesystem has no write behind
                                      ** so it is ordered */
        0;
    }else if( !strcmp(fsInfo.f_basetype, "qnx6") ){
      pFile->sectorSize = fsInfo.f_bsize;
      pFile->deviceCharacteristics =
        SQLITE_IOCAP_ATOMIC |         /* All filesystem writes are atomic */
        SQLITE_IOCAP_SAFE_APPEND |    /* growing the file does not occur until
                                      ** the write succeeds */
        SQLITE_IOCAP_SEQUENTIAL |     /* The ram filesystem has no write behind
                                      ** so it is ordered */
        0;
    }else if( !strcmp(fsInfo.f_basetype, "qnx4") ){
      pFile->sectorSize = fsInfo.f_bsize;
      pFile->deviceCharacteristics =
        /* full bitset of atomics from max sector size and smaller */
        ((pFile->sectorSize / 512 * SQLITE_IOCAP_ATOMIC512) << 1) - 2 |
        SQLITE_IOCAP_SEQUENTIAL |     /* The ram filesystem has no write behind
                                      ** so it is ordered */
        0;
    }else if( strstr(fsInfo.f_basetype, "dos") ){
      pFile->sectorSize = fsInfo.f_bsize;
      pFile->deviceCharacteristics =
        /* full bitset of atomics from max sector size and smaller */
        ((pFile->sectorSize / 512 * SQLITE_IOCAP_ATOMIC512) << 1) - 2 |
        SQLITE_IOCAP_SEQUENTIAL |     /* The ram filesystem has no write behind
                                      ** so it is ordered */
        0;
    }else{
      pFile->deviceCharacteristics =
        SQLITE_IOCAP_ATOMIC512 |      /* blocks are atomic */
        SQLITE_IOCAP_SAFE_APPEND |    /* growing the file does not occur until
                                      ** the write succeeds */
        0;
    }
  }
  /* Last chance verification.  If the sector size isn't a multiple of 512
  ** then it isn't valid.*/
  if( pFile->sectorSize % 512 != 0 ){
    pFile->deviceCharacteristics = 0;
    pFile->sectorSize = SQLITE_DEFAULT_SECTOR_SIZE;
  }
  return pFile->sectorSize;
}
#endif /* __QNXNTO__ */

/*
** Return the device characteristics for the file.
**
** This VFS is set up to return SQLITE_IOCAP_POWERSAFE_OVERWRITE by default.
** However, that choice is controversial since technically the underlying
** file system does not always provide powersafe overwrites.  (In other
** words, after a power-loss event, parts of the file that were never
** written might end up being altered.)  However, non-PSOW behavior is very,
** very rare.  And asserting PSOW makes a large reduction in the amount
** of required I/O for journaling, since a lot of padding is eliminated.
**  Hence, while POWERSAFE_OVERWRITE is on by default, there is a file-control
** available to turn it off and URI query parameter available to turn it off.
*/
static int unixDeviceCharacteristics(sqlite3_file *id){
  unixFile *p = (unixFile*)id;
  int rc = 0;
#ifdef __QNXNTO__
  if( p->sectorSize==0 ) unixSectorSize(id);
  rc = p->deviceCharacteristics;
#endif
  if( p->ctrlFlags & UNIXFILE_PSOW ){
    rc |= SQLITE_IOCAP_POWERSAFE_OVERWRITE;
  }
  return rc;
}

#if !defined(SQLITE_OMIT_WAL) || SQLITE_MAX_MMAP_SIZE>0

/*
** Return the system page size.
**
** This function should not be called directly by other code in this file. 
** Instead, it should be called via macro osGetpagesize().
*/
static int unixGetpagesize(void){
#if defined(_BSD_SOURCE)
  return getpagesize();
#else
  return (int)sysconf(_SC_PAGESIZE);
#endif
}

#endif /* !defined(SQLITE_OMIT_WAL) || SQLITE_MAX_MMAP_SIZE>0 */

#ifndef SQLITE_OMIT_WAL

/*
** Object used to represent an shared memory buffer.  
**
** When multiple threads all reference the same wal-index, each thread
** has its own unixShm object, but they all point to a single instance
** of this unixShmNode object.  In other words, each wal-index is opened
** only once per process.
**
** Each unixShmNode object is connected to a single unixInodeInfo object.
** We could coalesce this object into unixInodeInfo, but that would mean
** every open file that does not use shared memory (in other words, most
** open files) would have to carry around this extra information.  So
** the unixInodeInfo object contains a pointer to this unixShmNode object
** and the unixShmNode object is created only when needed.
**
** unixMutexHeld() must be true when creating or destroying
** this object or while reading or writing the following fields:
**
**      nRef
**
** The following fields are read-only after the object is created:
** 
**      fid
**      zFilename
**
** Either unixShmNode.mutex must be held or unixShmNode.nRef==0 and
** unixMutexHeld() is true when reading or writing any other field
** in this structure.
*/
struct unixShmNode {
  unixInodeInfo *pInode;     /* unixInodeInfo that owns this SHM node */
  sqlite3_mutex *mutex;      /* Mutex to access this object */
  char *zFilename;           /* Name of the mmapped file */
  int h;                     /* Open file descriptor */
  int szRegion;              /* Size of shared-memory regions */
  u16 nRegion;               /* Size of array apRegion */
  u8 isReadonly;             /* True if read-only */
  char **apRegion;           /* Array of mapped shared-memory regions */
  int nRef;                  /* Number of unixShm objects pointing to this */
  unixShm *pFirst;           /* All unixShm objects pointing to this */
#ifdef SQLITE_DEBUG
  u8 exclMask;               /* Mask of exclusive locks held */
  u8 sharedMask;             /* Mask of shared locks held */
  u8 nextShmId;              /* Next available unixShm.id value */
#endif
};

/*
** Structure used internally by this VFS to record the state of an
** open shared memory connection.
**
** The following fields are initialized when this object is created and
** are read-only thereafter:
**
**    unixShm.pFile
**    unixShm.id
**
** All other fields are read/write.  The unixShm.pFile->mutex must be held
** while accessing any read/write fields.
*/
struct unixShm {
  unixShmNode *pShmNode;     /* The underlying unixShmNode object */
  unixShm *pNext;            /* Next unixShm with the same unixShmNode */
  u8 hasMutex;               /* True if holding the unixShmNode mutex */
  u8 id;                     /* Id of this connection within its unixShmNode */
  u16 sharedMask;            /* Mask of shared locks held */
  u16 exclMask;              /* Mask of exclusive locks held */
};

/*
** Constants used for locking
*/
#define UNIX_SHM_BASE   ((22+SQLITE_SHM_NLOCK)*4)         /* first lock byte */
#define UNIX_SHM_DMS    (UNIX_SHM_BASE+SQLITE_SHM_NLOCK)  /* deadman switch */

/*
** Apply posix advisory locks for all bytes from ofst through ofst+n-1.
**
** Locks block if the mask is exactly UNIX_SHM_C and are non-blocking
** otherwise.
*/
static int unixShmSystemLock(
  unixShmNode *pShmNode, /* Apply locks to this open shared-memory segment */
  int lockType,          /* F_UNLCK, F_RDLCK, or F_WRLCK */
  int ofst,              /* First byte of the locking range */
  int n                  /* Number of bytes to lock */
){
  struct flock f;       /* The posix advisory locking structure */
  int rc = SQLITE_OK;   /* Result code form fcntl() */

  /* Access to the unixShmNode object is serialized by the caller */
  assert( sqlite3_mutex_held(pShmNode->mutex) || pShmNode->nRef==0 );

  /* Shared locks never span more than one byte */
  assert( n==1 || lockType!=F_RDLCK );

  /* Locks are within range */
  assert( n>=1 && n<SQLITE_SHM_NLOCK );

  if( pShmNode->h>=0 ){
    /* Initialize the locking parameters */
    memset(&f, 0, sizeof(f));
    f.l_type = lockType;
    f.l_whence = SEEK_SET;
    f.l_start = ofst;
    f.l_len = n;

    rc = osFcntl(pShmNode->h, F_SETLK, &f);
    rc = (rc!=(-1)) ? SQLITE_OK : SQLITE_BUSY;
  }

  /* Update the global lock state and do debug tracing */
#ifdef SQLITE_DEBUG
  { u16 mask;
  OSTRACE(("SHM-LOCK "));
  mask = ofst>31 ? 0xffff : (1<<(ofst+n)) - (1<<ofst);
  if( rc==SQLITE_OK ){
    if( lockType==F_UNLCK ){
      OSTRACE(("unlock %d ok", ofst));
      pShmNode->exclMask &= ~mask;
      pShmNode->sharedMask &= ~mask;
    }else if( lockType==F_RDLCK ){
      OSTRACE(("read-lock %d ok", ofst));
      pShmNode->exclMask &= ~mask;
      pShmNode->sharedMask |= mask;
    }else{
      assert( lockType==F_WRLCK );
      OSTRACE(("write-lock %d ok", ofst));
      pShmNode->exclMask |= mask;
      pShmNode->sharedMask &= ~mask;
    }
  }else{
    if( lockType==F_UNLCK ){
      OSTRACE(("unlock %d failed", ofst));
    }else if( lockType==F_RDLCK ){
      OSTRACE(("read-lock failed"));
    }else{
      assert( lockType==F_WRLCK );
      OSTRACE(("write-lock %d failed", ofst));
    }
  }
  OSTRACE((" - afterwards %03x,%03x\n",
           pShmNode->sharedMask, pShmNode->exclMask));
  }
#endif

  return rc;        
}

/*
** Return the minimum number of 32KB shm regions that should be mapped at
** a time, assuming that each mapping must be an integer multiple of the
** current system page-size.
**
** Usually, this is 1. The exception seems to be systems that are configured
** to use 64KB pages - in this case each mapping must cover at least two
** shm regions.
*/
static int unixShmRegionPerMap(void){
  int shmsz = 32*1024;            /* SHM region size */
  int pgsz = osGetpagesize();   /* System page size */
  assert( ((pgsz-1)&pgsz)==0 );   /* Page size must be a power of 2 */
  if( pgsz<shmsz ) return 1;
  return pgsz/shmsz;
}

/*
** Purge the unixShmNodeList list of all entries with unixShmNode.nRef==0.
**
** This is not a VFS shared-memory method; it is a utility function called
** by VFS shared-memory methods.
*/
static void unixShmPurge(unixFile *pFd){
  unixShmNode *p = pFd->pInode->pShmNode;
  assert( unixMutexHeld() );
  if( p && p->nRef==0 ){
    int nShmPerMap = unixShmRegionPerMap();
    int i;
    assert( p->pInode==pFd->pInode );
    sqlite3_mutex_free(p->mutex);
    for(i=0; i<p->nRegion; i+=nShmPerMap){
      if( p->h>=0 ){
        osMunmap(p->apRegion[i], p->szRegion);
      }else{
        sqlite3_free(p->apRegion[i]);
      }
    }
    sqlite3_free(p->apRegion);
    if( p->h>=0 ){
      robust_close(pFd, p->h, __LINE__);
      p->h = -1;
    }
    p->pInode->pShmNode = 0;
    sqlite3_free(p);
  }
}

#if defined(__APPLE__) && SQLITE_ENABLE_LOCKING_STYLE
static const char *proxySharedMemoryBasePath(unixFile *);
#endif

/*
** Open a shared-memory area associated with open database file pDbFd.  
** This particular implementation uses mmapped files.
**
** The file used to implement shared-memory is in the same directory
** as the open database file and has the same name as the open database
** file with the "-shm" suffix added.  For example, if the database file
** is "/home/user1/config.db" then the file that is created and mmapped
** for shared memory will be called "/home/user1/config.db-shm".  
**
** Another approach to is to use files in /dev/shm or /dev/tmp or an
** some other tmpfs mount. But if a file in a different directory
** from the database file is used, then differing access permissions
** or a chroot() might cause two different processes on the same
** database to end up using different files for shared memory - 
** meaning that their memory would not really be shared - resulting
** in database corruption.  Nevertheless, this tmpfs file usage
** can be enabled at compile-time using -DSQLITE_SHM_DIRECTORY="/dev/shm"
** or the equivalent.  The use of the SQLITE_SHM_DIRECTORY compile-time
** option results in an incompatible build of SQLite;  builds of SQLite
** that with differing SQLITE_SHM_DIRECTORY settings attempt to use the
** same database file at the same time, database corruption will likely
** result. The SQLITE_SHM_DIRECTORY compile-time option is considered
** "unsupported" and may go away in a future SQLite release.
**
** When opening a new shared-memory file, if no other instances of that
** file are currently open, in this process or in other processes, then
** the file must be truncated to zero length or have its header cleared.
**
** If the original database file (pDbFd) is using the "unix-excl" VFS
** that means that an exclusive lock is held on the database file and
** that no other processes are able to read or write the database.  In
** that case, we do not really need shared memory.  No shared memory
** file is created.  The shared memory will be simulated with heap memory.
*/
static int unixOpenSharedMemory(unixFile *pDbFd){
  struct unixShm *p = 0;          /* The connection to be opened */
  struct unixShmNode *pShmNode;   /* The underlying mmapped file */
  int rc;                         /* Result code */
  unixInodeInfo *pInode;          /* The inode of fd */
  char *zShmFilename;             /* Name of the file used for SHM */
  int nShmFilename;               /* Size of the SHM filename in bytes */

  /* Allocate space for the new unixShm object. */
  p = sqlite3_malloc( sizeof(*p) );
  if( p==0 ) return SQLITE_NOMEM;
  memset(p, 0, sizeof(*p));
  assert( pDbFd->pShm==0 );

  /* Check to see if a unixShmNode object already exists. Reuse an existing
  ** one if present. Create a new one if necessary.
  */
  unixEnterMutex();
  pInode = pDbFd->pInode;
  pShmNode = pInode->pShmNode;
  if( pShmNode==0 ){
    struct stat sStat;                 /* fstat() info for database file */
#ifndef SQLITE_SHM_DIRECTORY
    const char *zBasePath = pDbFd->zPath;
#endif

    /* Call fstat() to figure out the permissions on the database file. If
    ** a new *-shm file is created, an attempt will be made to create it
    ** with the same permissions.
    */
    if( osFstat(pDbFd->h, &sStat) && pInode->bProcessLock==0 ){
      storeLastErrno(pDbFd, errno);
      rc = SQLITE_IOERR_FSTAT;
      goto shm_open_err;
    }

#if defined(__APPLE__) && SQLITE_ENABLE_LOCKING_STYLE \
      && !defined(SQLITE_SHM_DIRECTORY)
    /* If pDbFd is configured with proxy locking mode, use the local 
    ** lock file path to determine the -shm file path
    */
    if( isProxyLockingMode(pDbFd) ){
      zBasePath = proxySharedMemoryBasePath(pDbFd);
      if( !zBasePath ){
        rc = SQLITE_CANTOPEN_BKPT;
        goto shm_open_err;
      }
    }
#endif
    
#ifdef SQLITE_SHM_DIRECTORY
    nShmFilename = sizeof(SQLITE_SHM_DIRECTORY) + 31;
#else
    nShmFilename = 6 + (int)strlen(zBasePath);
#endif
    pShmNode = sqlite3_malloc( sizeof(*pShmNode) + nShmFilename );
    if( pShmNode==0 ){
      rc = SQLITE_NOMEM;
      goto shm_open_err;
    }
    memset(pShmNode, 0, sizeof(*pShmNode)+nShmFilename);
    zShmFilename = pShmNode->zFilename = (char*)&pShmNode[1];
#ifdef SQLITE_SHM_DIRECTORY
    sqlite3_snprintf(nShmFilename, zShmFilename, 
                     SQLITE_SHM_DIRECTORY "/sqlite-shm-%x-%x",
                     (u32)sStat.st_ino, (u32)sStat.st_dev);
#else
    sqlite3_snprintf(nShmFilename, zShmFilename, "%s-shm", zBasePath);
    sqlite3FileSuffix3(pDbFd->zPath, zShmFilename);
#endif
    pShmNode->h = -1;
    pDbFd->pInode->pShmNode = pShmNode;
    pShmNode->pInode = pDbFd->pInode;
    pShmNode->mutex = sqlite3_mutex_alloc(SQLITE_MUTEX_FAST);
    if( pShmNode->mutex==0 ){
      rc = SQLITE_NOMEM;
      goto shm_open_err;
    }

    if( pInode->bProcessLock==0 ){
      int openFlags = O_RDWR | O_CREAT;
      if( sqlite3_uri_boolean(pDbFd->zPath, "readonly_shm", 0)
#if defined(SQLITE_ENABLE_PERSIST_WAL)&&(SQLITE_ENABLE_LOCKING_STYLE \
    || defined(__APPLE__))
         || (pDbFd->openFlags & O_RDWR) != O_RDWR
#endif
         ){
        openFlags = O_RDONLY;
        pShmNode->isReadonly = 1;
      }
      pShmNode->h = robust_open(zShmFilename, openFlags, (sStat.st_mode&0777));
      if( pShmNode->h<0 ){
        rc = unixLogError(SQLITE_CANTOPEN_BKPT, "open", zShmFilename);
        goto shm_open_err;
      }

      /* Check to see if another process is holding the dead-man switch.
      ** If not, truncate the file to zero length. 
      */
      rc = SQLITE_OK;
      if( unixShmSystemLock(pShmNode, F_WRLCK, UNIX_SHM_DMS, 1)==SQLITE_OK ){
        if( robust_ftruncate(pShmNode->h, 0) ){
          rc = unixLogError(SQLITE_IOERR_SHMOPEN, "ftruncate", zShmFilename);
        }else{
          /* If running as root set the uid/gid of the shm file to match
          ** the database */
          uid_t euid = geteuid();
          if( (!pShmNode->isReadonly) && euid==0 && (euid!=sStat.st_uid || getegid()!=sStat.st_gid) ){
            if( osFchown(pShmNode->h, sStat.st_uid, sStat.st_gid) ){
              rc = SQLITE_IOERR_SHMOPEN;
            }
          }
        }
      }
      if( rc==SQLITE_OK ){
        rc = unixShmSystemLock(pShmNode, F_RDLCK, UNIX_SHM_DMS, 1);
      }
      if( rc ) goto shm_open_err;
    }
  }

  /* Make the new connection a child of the unixShmNode */
  p->pShmNode = pShmNode;
#ifdef SQLITE_DEBUG
  p->id = pShmNode->nextShmId++;
#endif
  pShmNode->nRef++;
  pDbFd->pShm = p;
  unixLeaveMutex();

  /* The reference count on pShmNode has already been incremented under
  ** the cover of the unixEnterMutex() mutex and the pointer from the
  ** new (struct unixShm) object to the pShmNode has been set. All that is
  ** left to do is to link the new object into the linked list starting
  ** at pShmNode->pFirst. This must be done while holding the pShmNode->mutex 
  ** mutex.
  */
  sqlite3_mutex_enter(pShmNode->mutex);
  p->pNext = pShmNode->pFirst;
  pShmNode->pFirst = p;
  sqlite3_mutex_leave(pShmNode->mutex);
  return SQLITE_OK;

  /* Jump here on any error */
shm_open_err:
  unixShmPurge(pDbFd);       /* This call frees pShmNode if required */
  sqlite3_free(p);
  unixLeaveMutex();
  return rc;
}

/*
** This function is called to obtain a pointer to region iRegion of the 
** shared-memory associated with the database file fd. Shared-memory regions 
** are numbered starting from zero. Each shared-memory region is szRegion 
** bytes in size.
**
** If an error occurs, an error code is returned and *pp is set to NULL.
**
** Otherwise, if the bExtend parameter is 0 and the requested shared-memory
** region has not been allocated (by any client, including one running in a
** separate process), then *pp is set to NULL and SQLITE_OK returned. If 
** bExtend is non-zero and the requested shared-memory region has not yet 
** been allocated, it is allocated by this function.
**
** If the shared-memory region has already been allocated or is allocated by
** this call as described above, then it is mapped into this processes 
** address space (if it is not already), *pp is set to point to the mapped 
** memory and SQLITE_OK returned.
*/
static int unixShmMap(
  sqlite3_file *fd,               /* Handle open on database file */
  int iRegion,                    /* Region to retrieve */
  int szRegion,                   /* Size of regions */
  int bExtend,                    /* True to extend file if necessary */
  void volatile **pp              /* OUT: Mapped memory */
){
  unixFile *pDbFd = (unixFile*)fd;
  unixShm *p;
  unixShmNode *pShmNode;
  int rc = SQLITE_OK;
  int nShmPerMap = unixShmRegionPerMap();
  int nReqRegion;

  /* If the shared-memory file has not yet been opened, open it now. */
  if( pDbFd->pShm==0 ){
    rc = unixOpenSharedMemory(pDbFd);
    if( rc!=SQLITE_OK ) return rc;
  }

  p = pDbFd->pShm;
  pShmNode = p->pShmNode;
  sqlite3_mutex_enter(pShmNode->mutex);
  assert( szRegion==pShmNode->szRegion || pShmNode->nRegion==0 );
  assert( pShmNode->pInode==pDbFd->pInode );
  assert( pShmNode->h>=0 || pDbFd->pInode->bProcessLock==1 );
  assert( pShmNode->h<0 || pDbFd->pInode->bProcessLock==0 );

  /* Minimum number of regions required to be mapped. */
  nReqRegion = ((iRegion+nShmPerMap) / nShmPerMap) * nShmPerMap;

  if( pShmNode->nRegion<nReqRegion ){
    char **apNew;                      /* New apRegion[] array */
    int nByte = nReqRegion*szRegion;   /* Minimum required file size */
    struct stat sStat;                 /* Used by fstat() */

    pShmNode->szRegion = szRegion;

    if( pShmNode->h>=0 ){
      /* The requested region is not mapped into this processes address space.
      ** Check to see if it has been allocated (i.e. if the wal-index file is
      ** large enough to contain the requested region).
      */
      if( osFstat(pShmNode->h, &sStat) ){
        rc = SQLITE_IOERR_SHMSIZE;
        goto shmpage_out;
      }
  
      if( sStat.st_size<nByte ){
        /* The requested memory region does not exist. If bExtend is set to
        ** false, exit early. *pp will be set to NULL and SQLITE_OK returned.
        */
        if( !bExtend ){
          goto shmpage_out;
        }

        /* Alternatively, if bExtend is true, extend the file. Do this by
        ** writing a single byte to the end of each (OS) page being
        ** allocated or extended. Technically, we need only write to the
        ** last page in order to extend the file. But writing to all new
        ** pages forces the OS to allocate them immediately, which reduces
        ** the chances of SIGBUS while accessing the mapped region later on.
        */
        else{
          static const int pgsz = 4096;
          int iPg;

          /* Write to the last byte of each newly allocated or extended page */
          assert( (nByte % pgsz)==0 );
          for(iPg=(sStat.st_size/pgsz); iPg<(nByte/pgsz); iPg++){
            if( seekAndWriteFd(pShmNode->h, iPg*pgsz + pgsz-1, "", 1, 0)!=1 ){
              const char *zFile = pShmNode->zFilename;
              rc = unixLogError(SQLITE_IOERR_SHMSIZE, "write", zFile);
              goto shmpage_out;
            }
          }
        }
      }
    }

    /* Map the requested memory region into this processes address space. */
    apNew = (char **)sqlite3_realloc(
        pShmNode->apRegion, nReqRegion*sizeof(char *)
    );
    if( !apNew ){
      rc = SQLITE_IOERR_NOMEM;
      goto shmpage_out;
    }
    pShmNode->apRegion = apNew;
    while( pShmNode->nRegion<nReqRegion ){
      int nMap = szRegion*nShmPerMap;
      int i;
      void *pMem;
      if( pShmNode->h>=0 ){
        pMem = osMmap(0, nMap,
            pShmNode->isReadonly ? PROT_READ : PROT_READ|PROT_WRITE, 
            MAP_SHARED, pShmNode->h, szRegion*(i64)pShmNode->nRegion
        );
        if( pMem==MAP_FAILED ){
          rc = unixLogError(SQLITE_IOERR_SHMMAP, "mmap", pShmNode->zFilename);
          goto shmpage_out;
        }
      }else{
        pMem = sqlite3_malloc(szRegion);
        if( pMem==0 ){
          rc = SQLITE_NOMEM;
          goto shmpage_out;
        }
        memset(pMem, 0, szRegion);
      }

      for(i=0; i<nShmPerMap; i++){
        pShmNode->apRegion[pShmNode->nRegion+i] = &((char*)pMem)[szRegion*i];
      }
      pShmNode->nRegion += nShmPerMap;
    }
  }

shmpage_out:
  if( pShmNode->nRegion>iRegion ){
    *pp = pShmNode->apRegion[iRegion];
  }else{
    *pp = 0;
  }
  if( pShmNode->isReadonly && rc==SQLITE_OK ) rc = SQLITE_READONLY;
  sqlite3_mutex_leave(pShmNode->mutex);
  return rc;
}

/*
** Change the lock state for a shared-memory segment.
**
** Note that the relationship between SHAREd and EXCLUSIVE locks is a little
** different here than in posix.  In xShmLock(), one can go from unlocked
** to shared and back or from unlocked to exclusive and back.  But one may
** not go from shared to exclusive or from exclusive to shared.
*/
static int unixShmLock(
  sqlite3_file *fd,          /* Database file holding the shared memory */
  int ofst,                  /* First lock to acquire or release */
  int n,                     /* Number of locks to acquire or release */
  int flags                  /* What to do with the lock */
){
  unixFile *pDbFd = (unixFile*)fd;      /* Connection holding shared memory */
  unixShm *p = pDbFd->pShm;             /* The shared memory being locked */
  unixShm *pX;                          /* For looping over all siblings */
  unixShmNode *pShmNode = p->pShmNode;  /* The underlying file iNode */
  int rc = SQLITE_OK;                   /* Result code */
  u16 mask;                             /* Mask of locks to take or release */

  assert( pShmNode==pDbFd->pInode->pShmNode );
  assert( pShmNode->pInode==pDbFd->pInode );
  assert( ofst>=0 && ofst+n<=SQLITE_SHM_NLOCK );
  assert( n>=1 );
  assert( flags==(SQLITE_SHM_LOCK | SQLITE_SHM_SHARED)
       || flags==(SQLITE_SHM_LOCK | SQLITE_SHM_EXCLUSIVE)
       || flags==(SQLITE_SHM_UNLOCK | SQLITE_SHM_SHARED)
       || flags==(SQLITE_SHM_UNLOCK | SQLITE_SHM_EXCLUSIVE) );
  assert( n==1 || (flags & SQLITE_SHM_EXCLUSIVE)!=0 );
  assert( pShmNode->h>=0 || pDbFd->pInode->bProcessLock==1 );
  assert( pShmNode->h<0 || pDbFd->pInode->bProcessLock==0 );

  mask = (1<<(ofst+n)) - (1<<ofst);
  assert( n>1 || mask==(1<<ofst) );
  sqlite3_mutex_enter(pShmNode->mutex);
  if( flags & SQLITE_SHM_UNLOCK ){
    u16 allMask = 0; /* Mask of locks held by siblings */

    /* See if any siblings hold this same lock */
    for(pX=pShmNode->pFirst; pX; pX=pX->pNext){
      if( pX==p ) continue;
      assert( (pX->exclMask & (p->exclMask|p->sharedMask))==0 );
      allMask |= pX->sharedMask;
    }

    /* Unlock the system-level locks */
    if( (mask & allMask)==0 ){
      rc = unixShmSystemLock(pShmNode, F_UNLCK, ofst+UNIX_SHM_BASE, n);
    }else{
      rc = SQLITE_OK;
    }

    /* Undo the local locks */
    if( rc==SQLITE_OK ){
      p->exclMask &= ~mask;
      p->sharedMask &= ~mask;
    } 
  }else if( flags & SQLITE_SHM_SHARED ){
    u16 allShared = 0;  /* Union of locks held by connections other than "p" */

    /* Find out which shared locks are already held by sibling connections.
    ** If any sibling already holds an exclusive lock, go ahead and return
    ** SQLITE_BUSY.
    */
    for(pX=pShmNode->pFirst; pX; pX=pX->pNext){
      if( (pX->exclMask & mask)!=0 ){
        rc = SQLITE_BUSY;
        break;
      }
      allShared |= pX->sharedMask;
    }

    /* Get shared locks at the system level, if necessary */
    if( rc==SQLITE_OK ){
      if( (allShared & mask)==0 ){
        rc = unixShmSystemLock(pShmNode, F_RDLCK, ofst+UNIX_SHM_BASE, n);
      }else{
        rc = SQLITE_OK;
      }
    }

    /* Get the local shared locks */
    if( rc==SQLITE_OK ){
      p->sharedMask |= mask;
    }
  }else{
    /* Make sure no sibling connections hold locks that will block this
    ** lock.  If any do, return SQLITE_BUSY right away.
    */
    for(pX=pShmNode->pFirst; pX; pX=pX->pNext){
      if( (pX->exclMask & mask)!=0 || (pX->sharedMask & mask)!=0 ){
        rc = SQLITE_BUSY;
        break;
      }
    }
  
    /* Get the exclusive locks at the system level.  Then if successful
    ** also mark the local connection as being locked.
    */
    if( rc==SQLITE_OK ){
      rc = unixShmSystemLock(pShmNode, F_WRLCK, ofst+UNIX_SHM_BASE, n);
      if( rc==SQLITE_OK ){
        assert( (p->sharedMask & mask)==0 );
        p->exclMask |= mask;
      }
    }
  }
  sqlite3_mutex_leave(pShmNode->mutex);
  OSTRACE(("SHM-LOCK shmid-%d, pid-%d got %03x,%03x\n",
           p->id, getpid(), p->sharedMask, p->exclMask));
  return rc;
}

/*
** Implement a memory barrier or memory fence on shared memory.  
**
** All loads and stores begun before the barrier must complete before
** any load or store begun after the barrier.
*/
static void unixShmBarrier(
  sqlite3_file *fd                /* Database file holding the shared memory */
){
  UNUSED_PARAMETER(fd);
  unixEnterMutex();
  unixLeaveMutex();
}

/*
** Close a connection to shared-memory.  Delete the underlying 
** storage if deleteFlag is true.
**
** If there is no shared memory associated with the connection then this
** routine is a harmless no-op.
*/
static int unixShmUnmap(
  sqlite3_file *fd,               /* The underlying database file */
  int deleteFlag                  /* Delete shared-memory if true */
){
  unixShm *p;                     /* The connection to be closed */
  unixShmNode *pShmNode;          /* The underlying shared-memory file */
  unixShm **pp;                   /* For looping over sibling connections */
  unixFile *pDbFd;                /* The underlying database file */

  pDbFd = (unixFile*)fd;
  p = pDbFd->pShm;
  if( p==0 ) return SQLITE_OK;
  pShmNode = p->pShmNode;

  assert( pShmNode==pDbFd->pInode->pShmNode );
  assert( pShmNode->pInode==pDbFd->pInode );

  /* Remove connection p from the set of connections associated
  ** with pShmNode */
  sqlite3_mutex_enter(pShmNode->mutex);
  for(pp=&pShmNode->pFirst; (*pp)!=p; pp = &(*pp)->pNext){}
  *pp = p->pNext;

  /* Free the connection p */
  sqlite3_free(p);
  pDbFd->pShm = 0;
  sqlite3_mutex_leave(pShmNode->mutex);

  /* If pShmNode->nRef has reached 0, then close the underlying
  ** shared-memory file, too */
  unixEnterMutex();
  assert( pShmNode->nRef>0 );
  pShmNode->nRef--;
  if( pShmNode->nRef==0 ){
<<<<<<< HEAD
    if( deleteFlag && pShmNode->h>=0 ) {
      if (deleteFlag == 1) { 
        osUnlink(pShmNode->zFilename);
      } else if (deleteFlag == 2) {
        /* ftruncate(pShmNode->h, 32 * 1024); */
      }
    }
    
=======
    if( deleteFlag && pShmNode->h>=0 ){
      osUnlink(pShmNode->zFilename);
    }
>>>>>>> 4bf66fd6
    unixShmPurge(pDbFd);
  }
  unixLeaveMutex();

  return SQLITE_OK;
}


#else
# define unixShmMap     0
# define unixShmLock    0
# define unixShmBarrier 0
# define unixShmUnmap   0
#endif /* #ifndef SQLITE_OMIT_WAL */

#if (SQLITE_ENABLE_APPLE_SPI>0) && defined(__APPLE__)
static const char *unixTempFileDir(void);

static int unixInvalidateSupportFiles(unixFile *pFile, int skipWAL) {
  char jPath[MAXPATHLEN+9];
  int zLen = strlcpy(jPath, pFile->zPath, MAXPATHLEN+9);
  if( zLen<MAXPATHLEN ){
    size_t jLen;
    const char extensions[3][9] = { "-wal", "-journal", "-shm" };
    int j = (skipWAL ? 1 : 0);
    for( ; j<3; j++ ){
      
      /* Check to see if the shm file is already opened for this pFile */
      if( j==2 ){
        unixEnterMutex(); /* Because pFile->pInode is shared across threads */
        unixShmNode *pShmNode = pFile->pInode->pShmNode;
        if( pShmNode && !pShmNode->isReadonly ){
          struct stat sStat;
          sqlite3_mutex_enter(pShmNode->mutex);
          
          if( pShmNode->h>=0 && !osFstat(pShmNode->h, &sStat) ){
            unsigned long size = (sStat.st_size<4) ? sStat.st_size : 4;
            if( size>0 ){
              bzero(pShmNode->apRegion[0], size);
              sqlite3_mutex_leave(pShmNode->mutex);
              unixLeaveMutex();
              continue;
            }
          }
          sqlite3_mutex_leave(pShmNode->mutex);
        }
        unixLeaveMutex();
      }
      jLen = strlcpy(&jPath[zLen], extensions[j], 9);
      if( jLen < 9 ){
        int jflags = (j<2) ? O_TRUNC : O_RDWR;
        int jfd = open(jPath, jflags);
        if( jfd==(-1) ){
          if( errno!=ENOENT ){
            perror(jPath);
          }
        } else {
          if( j==2 ){
            struct stat sStat;
            if( !osFstat(jfd, &sStat) ){
              unsigned long size = (sStat.st_size<4) ? sStat.st_size : 4;
              if( size>0 ){
                uint32_t zero = 0;
                pwrite(jfd, &zero, (size_t)size, 0);
              }
            }
          }
          fsync(jfd);
          close(jfd);
        }
      }
    }
  }
  return SQLITE_OK;
}

static int unixUnsafeTruncateDatabase(unixFile *pFile){
  /* this is nasty & bad.  destruction with prejudice.  we'll lose all the
  ** file locks in this process, however. sqlite3_file_control works properly.
  ** But if it fails, this works approximately
  */
  char journalPath[MAXPATHLEN];
  char walPath[MAXPATHLEN];
  int rc = SQLITE_OK;
  
#ifdef DEBUG
  fprintf(stderr, "Force truncating database %s\n", pFile->zPath);
#endif
  strlcpy(journalPath, pFile->zPath, MAXPATHLEN);
  strlcat(journalPath, "-journal", MAXPATHLEN);
  strlcpy(walPath, pFile->zPath, MAXPATHLEN);
  strlcat(walPath, "-wal", MAXPATHLEN);
  int fd1 = pFile->h;
  int result = 0;
  result = ftruncate(fd1, 0ll);
  if (result) {
    result = errno;
  }
  if (result) {
    rc = SQLITE_IOERR;
    storeLastErrno(pFile, result);
  }
  
  int fd2 = open(journalPath, O_RDWR);
  int result2 = 0;
  if (fd2 < 0) {
    if (errno != ENOENT) {
      result2 = errno;
    } else {
      result2 = 0;
    }
  } else {
    result2 = ftruncate(fd2, 0ll);
    if (result2) {
      result2 = errno;
    }
  }
  if (result2 && !result) {
    rc = SQLITE_IOERR;
    storeLastErrno(pFile, result2);
  }
  
  int fd3 = open(walPath, O_RDWR);
  int result3 = 0;
  if (fd3 < 0) {
    if (errno != ENOENT) {
      result3 = errno;
    } else {
      result3 = 0;
    }
  } else {
    result3 = ftruncate(fd3, 0ll);
    if (result3) {
      result3 = errno;
    }
  }
  if (result3 && !(result || result2)) {
    rc = SQLITE_IOERR;
    storeLastErrno(pFile, result2);
  }
  
  if (fd3 >= 0) {
    fsync(fd3);
    close(fd3);
  }
  if (fd2 >= 0) {
    fsync(fd2);
    close(fd2);
  }
  fsync(fd1);
	
  return rc;
}

static int unixTruncateDatabase(unixFile *pFile, int bFlags) {
  sqlite3_file *id = (sqlite3_file *)pFile;
  int rc = SQLITE_OK;
  void *pLock = NULL;
  int flags = 0;
  int corruptFileLock = 0;
  int isCorrupt = 0;
  int force = (bFlags & SQLITE_TRUNCATE_FORCE);
  int safeFailed = 0;

#if SQLITE_ENABLE_DATA_PROTECTION
  flags |= pFile->protFlags;
#endif
#if SQLITE_ENABLE_LOCKING_STYLE
  if( isProxyLockingMode(pFile) ){
    flags |= SQLITE_OPEN_AUTOPROXY;
  }
#endif
  
  rc = sqlite3demo_superlock(pFile->zPath, 0, flags, 0, 0, &pLock);
  if( rc ){
    if( rc==SQLITE_CORRUPT || rc==SQLITE_NOTADB ){
      isCorrupt = 1;
      rc = sqlite3demo_superlock_corrupt(id, SQLITE_LOCK_EXCLUSIVE,
                                         &corruptFileLock);
    }
    if( rc && !force ){
      return rc;
    }
    rc = SQLITE_OK; /* Ignore the locking failure if force is true */
  }
  if( (bFlags&SQLITE_TRUNCATE_INITIALIZE_HEADER_MASK)!=0 ){
    /* initialize a new database in TMPDIR and copy the contents over */
    const char *tDir = unixTempFileDir();
    int tDirLen = strlen(tDir);
    int tLen = sizeof(char) * (tDirLen + 12);
    char *tDbPath = (char *)malloc(tLen);
    int tFd = -1;
    
    strlcpy(tDbPath, tDir, tLen);
    if( tDbPath[(tDirLen-1)] != '/' ){
      strlcat(tDbPath, "/tmpdbXXXXX", tLen);
    } else {
      strlcat(tDbPath, "tmpdbXXXXX", tLen);
    }
    tFd = mkstemp(tDbPath);
    if( tFd==-1 ){
      storeLastErrno(pFile, errno);
      rc = SQLITE_IOERR;
      safeFailed = 1;
    }else{
      sqlite3 *tDb = NULL;
      copyfile_state_t s;
      int trc = sqlite3_open_v2(tDbPath, &tDb,
                   (SQLITE_OPEN_CREATE | SQLITE_OPEN_READWRITE
                      | SQLITE_OPEN_AUTOPROXY), NULL);
      char *errmsg = NULL;
      const char *sql = "";
      if( !trc && (bFlags&SQLITE_TRUNCATE_PAGESIZE_MASK) ){
        const char pagesize_sql[4][22] = {
          "pragma page_size=1024",
          "pragma page_size=2048",
          "pragma page_size=4096",
          "pragma page_size=8192" 
        };
        int iPagesize = (((bFlags&SQLITE_TRUNCATE_PAGESIZE_MASK) >> 4) - 1);
        assert( iPagesize>=0 && iPagesize<=4 );
        sql = pagesize_sql[iPagesize];
        trc = sqlite3_exec(tDb, sql, 0, 0, &errmsg);
      }
      if( !trc ){
        const char autovacuum_sql[3][21] = {
          "pragma auto_vacuum=0",
          "pragma auto_vacuum=1",
          "pragma auto_vacuum=2"
        };
        int iAutovacuum = 2; /* default to incremental */
        if( (bFlags&SQLITE_TRUNCATE_AUTOVACUUM_MASK) ){
          iAutovacuum = (((bFlags&SQLITE_TRUNCATE_AUTOVACUUM_MASK) >> 2) - 1);
        }
        assert( iAutovacuum>=0 && iAutovacuum<=2 );
        sql = autovacuum_sql[iAutovacuum];
        trc = sqlite3_exec(tDb, sql, 0, 0, &errmsg);
      }
      if( !trc && (bFlags&SQLITE_TRUNCATE_JOURNALMODE_WAL) ){
        sql = "pragma journal_mode=wal";
        trc = sqlite3_exec(tDb, sql, 0, 0, &errmsg);
      }
      if( trc ){
        if( !tDb ){
          fprintf(stderr, "failed to open temp database '%s' to reset "
                          "truncated database %s with flags %x: %d\n",
                           tDbPath, pFile->zPath, bFlags, trc);
        }else{
          fprintf(stderr, "failed to set '%s' on truncated database %s, %d: "
                          "%s\n", sql, pFile->zPath, trc, errmsg);
        }
      }
      if( tDb ){
        int off = 0;
        /* merge the wal into the db */
        sqlite3_file_control(tDb, NULL, SQLITE_FCNTL_PERSIST_WAL, &off);
        sqlite3_close(tDb);
      }
      s = copyfile_state_alloc();
      lseek(tFd, 0, SEEK_SET);
      lseek(pFile->h, 0, SEEK_SET);
      if( fcopyfile(tFd, pFile->h, s, COPYFILE_DATA) ){
        int err=errno;
        switch(err) {
          case ENOMEM:
            trc = SQLITE_NOMEM;
            break;
          default:
            storeLastErrno(pFile, err);
            trc = SQLITE_IOERR;
        }
      }
      copyfile_state_free(s);
      fsync(pFile->h);
      close(tFd);
      unlink(tDbPath);
      if( trc!=SQLITE_OK ){
        safeFailed = 1;
        rc = trc;
      }
    }
    free(tDbPath);
  } else {
    rc = pFile->pMethod->xTruncate(id, 
           ((pFile->fsFlags & SQLITE_FSFLAGS_IS_MSDOS) != 0) ? 1L : 0L);
    if( rc ){
      safeFailed = 1;
    }
  }
  if( rc==SQLITE_OK || force ){
    rc = unixInvalidateSupportFiles(pFile, 0);
    if( rc ){
      safeFailed = 1;
    }
  }
  pFile->pMethod->xSync(id, SQLITE_SYNC_FULL);


  if( isCorrupt ){
    sqlite3demo_superunlock_corrupt(id, corruptFileLock);
  }else if( pLock ){
    sqlite3demo_superunlock(pLock);
  }else{
    assert(force);
  }
  
  if( force && safeFailed){
    rc = unixUnsafeTruncateDatabase(pFile);
  }
  
  return rc;
}

/*
 ** Lock locations for shared-memory locks used by WAL mode.
 */
#ifndef SHM_BASE
# define SHM_BASE          120
# define SHM_WRITE         SHM_BASE
# define SHM_CHECKPOINT    (SHM_BASE+1)
# define SHM_RECOVER       (SHM_BASE+2)
# define SHM_READ_FIRST    (SHM_BASE+3)
# define SHM_READ_SIZE     5
#endif /* SHM_BASE */

/*
** This test only works for lock testing on unix/posix VFS.
** Adapted from tool/getlock.c f4c39b651370156cae979501a7b156bdba50e7ce
*/
static int unixLockstatePid(unixFile *pFile, pid_t pid, int *pLockstate){
  int hDb;        /* File descriptor for the open database file */
  int hShm = -1;  /* File descriptor for WAL shared-memory file */
  ssize_t got;    /* Bytes read from header */
  int isWal = 0;             /* True if in WAL mode */
  int nLock = 0;             /* Number of locks held */
  int noHdr = 0;             /* Zero byte DB has no header */
  unsigned char aHdr[100];   /* Database header */
  
  assert(pLockstate);
  
  /* make sure we are dealing with a database file */
  hDb = pFile->h;
  if( hDb<0 ){
    *pLockstate = SQLITE_LOCKSTATE_ERROR;
    return SQLITE_ERROR;
  }
  assert( (strlen(SQLITE_FILE_HEADER)+1)==SQLITE_FILE_HEADER_LEN );
  got = pread(hDb, aHdr, 100, 0);
  if( got<0 ){
    *pLockstate = SQLITE_LOCKSTATE_ERROR;
    return SQLITE_ERROR;
  }
  if( got==0 ){
    noHdr = 1;
  }else if( got!=100
         || memcmp(aHdr, SQLITE_FILE_HEADER, SQLITE_FILE_HEADER_LEN)!=0
  ){
    *pLockstate = SQLITE_LOCKSTATE_NOTADB;
    return SQLITE_NOTADB;
  }
  
  /* First check for an exclusive lock */
  nLock += unixIsLocked(pid, hDb, F_RDLCK, SHARED_FIRST, SHARED_SIZE,
                        "EXCLUSIVE");
  if (!noHdr) {
    isWal = aHdr[18]==2;
  }
  if( nLock==0 && isWal==0 ){
    /* Rollback mode */
    nLock += unixIsLocked(pid, hDb, F_WRLCK, PENDING_BYTE, SHARED_SIZE+2,
                          "PENDING|RESERVED|SHARED");
  }
  if( nLock==0 && isWal!=0 ){
    /* lookup the file descriptor for the shared memory file if we have it open
    ** in this process */
    unixEnterMutex(); /* Because pFile->pInode is shared across threads */
    unixShmNode *pShmNode = pFile->pInode->pShmNode;
    if( pShmNode ){
      sqlite3_mutex_enter(pShmNode->mutex);
      
      hShm = pShmNode->h;
      if( hShm >= 0){
        if( unixIsLocked(pid, hShm, F_RDLCK, SHM_RECOVER, 1, "WAL-RECOVERY") ||
           unixIsLocked(pid, hShm, F_RDLCK, SHM_WRITE, 1, "WAL-WRITE") ){
          nLock = 1;
        }
      }
      
      sqlite3_mutex_leave(pShmNode->mutex);
    } 
    
    if( hShm<0 ){
      /* the shared memory file isn't open in this process space, open our
      ** own FD */
      char zShm[MAXPATHLEN];
      
      /* WAL mode */
      strlcpy(zShm, pFile->zPath, MAXPATHLEN);
      strlcat(zShm, "-shm", MAXPATHLEN);
      hShm = open(zShm, O_RDONLY, 0);
      if( hShm<0 ){
        *pLockstate = SQLITE_LOCKSTATE_OFF;
        unixLeaveMutex();
        return SQLITE_OK;
      }
      if( unixIsLocked(pid, hShm, F_RDLCK, SHM_RECOVER, 1, "WAL-RECOVERY") ||
         unixIsLocked(pid, hShm, F_RDLCK, SHM_WRITE, 1, "WAL-WRITE") ){
        nLock = 1;
      }
      close(hShm);
    }
    unixLeaveMutex();
  }
  if( nLock>0 ){
    *pLockstate = SQLITE_LOCKSTATE_ON;
  } else {
    *pLockstate = SQLITE_LOCKSTATE_OFF;
  }
  return SQLITE_OK;
}

#endif /* (SQLITE_ENABLE_APPLE_SPI>0) && defined(__APPLE__) */

#if SQLITE_MAX_MMAP_SIZE>0
/*
** If it is currently memory mapped, unmap file pFd.
*/
static void unixUnmapfile(unixFile *pFd){
  assert( pFd->nFetchOut==0 );
  if( pFd->pMapRegion ){
    osMunmap(pFd->pMapRegion, pFd->mmapSizeActual);
    pFd->pMapRegion = 0;
    pFd->mmapSize = 0;
    pFd->mmapSizeActual = 0;
  }
}

/*
** Attempt to set the size of the memory mapping maintained by file 
** descriptor pFd to nNew bytes. Any existing mapping is discarded.
**
** If successful, this function sets the following variables:
**
**       unixFile.pMapRegion
**       unixFile.mmapSize
**       unixFile.mmapSizeActual
**
** If unsuccessful, an error message is logged via sqlite3_log() and
** the three variables above are zeroed. In this case SQLite should
** continue accessing the database using the xRead() and xWrite()
** methods.
*/
static void unixRemapfile(
  unixFile *pFd,                  /* File descriptor object */
  i64 nNew                        /* Required mapping size */
){
  const char *zErr = "mmap";
  int h = pFd->h;                      /* File descriptor open on db file */
  u8 *pOrig = (u8 *)pFd->pMapRegion;   /* Pointer to current file mapping */
  i64 nOrig = pFd->mmapSizeActual;     /* Size of pOrig region in bytes */
  u8 *pNew = 0;                        /* Location of new mapping */
  int flags = PROT_READ;               /* Flags to pass to mmap() */

  assert( pFd->nFetchOut==0 );
  assert( nNew>pFd->mmapSize );
  assert( nNew<=pFd->mmapSizeMax );
  assert( nNew>0 );
  assert( pFd->mmapSizeActual>=pFd->mmapSize );
  assert( MAP_FAILED!=0 );

  if( (pFd->ctrlFlags & UNIXFILE_RDONLY)==0 ) flags |= PROT_WRITE;

  if( pOrig ){
#if HAVE_MREMAP
    i64 nReuse = pFd->mmapSize;
#else
    const int szSyspage = osGetpagesize();
    i64 nReuse = (pFd->mmapSize & ~(szSyspage-1));
#endif
    u8 *pReq = &pOrig[nReuse];

    /* Unmap any pages of the existing mapping that cannot be reused. */
    if( nReuse!=nOrig ){
      osMunmap(pReq, nOrig-nReuse);
    }

#if HAVE_MREMAP
    pNew = osMremap(pOrig, nReuse, nNew, MREMAP_MAYMOVE);
    zErr = "mremap";
#else
    pNew = osMmap(pReq, nNew-nReuse, flags, MAP_SHARED, h, nReuse);
    if( pNew!=MAP_FAILED ){
      if( pNew!=pReq ){
        osMunmap(pNew, nNew - nReuse);
        pNew = 0;
      }else{
        pNew = pOrig;
      }
    }
#endif

    /* The attempt to extend the existing mapping failed. Free it. */
    if( pNew==MAP_FAILED || pNew==0 ){
      osMunmap(pOrig, nReuse);
    }
  }

  /* If pNew is still NULL, try to create an entirely new mapping. */
  if( pNew==0 ){
    pNew = osMmap(0, nNew, flags, MAP_SHARED, h, 0);
  }

  if( pNew==MAP_FAILED ){
    pNew = 0;
    nNew = 0;
    unixLogError(SQLITE_OK, zErr, pFd->zPath);

    /* If the mmap() above failed, assume that all subsequent mmap() calls
    ** will probably fail too. Fall back to using xRead/xWrite exclusively
    ** in this case.  */
    pFd->mmapSizeMax = 0;
  }
  pFd->pMapRegion = (void *)pNew;
  pFd->mmapSize = pFd->mmapSizeActual = nNew;
}

/*
** Memory map or remap the file opened by file-descriptor pFd (if the file
** is already mapped, the existing mapping is replaced by the new). Or, if 
** there already exists a mapping for this file, and there are still 
** outstanding xFetch() references to it, this function is a no-op.
**
** If parameter nByte is non-negative, then it is the requested size of 
** the mapping to create. Otherwise, if nByte is less than zero, then the 
** requested size is the size of the file on disk. The actual size of the
** created mapping is either the requested size or the value configured 
** using SQLITE_FCNTL_MMAP_LIMIT, whichever is smaller.
**
** SQLITE_OK is returned if no error occurs (even if the mapping is not
** recreated as a result of outstanding references) or an SQLite error
** code otherwise.
*/
static int unixMapfile(unixFile *pFd, i64 nByte){
  i64 nMap = nByte;
  int rc;

  assert( nMap>=0 || pFd->nFetchOut==0 );
  if( pFd->nFetchOut>0 ) return SQLITE_OK;

  if( nMap<0 ){
    struct stat statbuf;          /* Low-level file information */
    rc = osFstat(pFd->h, &statbuf);
    if( rc!=SQLITE_OK ){
      return SQLITE_IOERR_FSTAT;
    }
    nMap = statbuf.st_size;
  }
  if( nMap>pFd->mmapSizeMax ){
    nMap = pFd->mmapSizeMax;
  }

  if( nMap!=pFd->mmapSize ){
    if( nMap>0 ){
      unixRemapfile(pFd, nMap);
    }else{
      unixUnmapfile(pFd);
    }
  }

  return SQLITE_OK;
}
#endif /* SQLITE_MAX_MMAP_SIZE>0 */

/*
** If possible, return a pointer to a mapping of file fd starting at offset
** iOff. The mapping must be valid for at least nAmt bytes.
**
** If such a pointer can be obtained, store it in *pp and return SQLITE_OK.
** Or, if one cannot but no error occurs, set *pp to 0 and return SQLITE_OK.
** Finally, if an error does occur, return an SQLite error code. The final
** value of *pp is undefined in this case.
**
** If this function does return a pointer, the caller must eventually 
** release the reference by calling unixUnfetch().
*/
static int unixFetch(sqlite3_file *fd, i64 iOff, int nAmt, void **pp){
#if SQLITE_MAX_MMAP_SIZE>0
  unixFile *pFd = (unixFile *)fd;   /* The underlying database file */
#endif
  *pp = 0;

#if SQLITE_MAX_MMAP_SIZE>0
  if( pFd->mmapSizeMax>0 ){
    if( pFd->pMapRegion==0 ){
      int rc = unixMapfile(pFd, -1);
      if( rc!=SQLITE_OK ) return rc;
    }
    if( pFd->mmapSize >= iOff+nAmt ){
      *pp = &((u8 *)pFd->pMapRegion)[iOff];
      pFd->nFetchOut++;
    }
  }
#endif
  return SQLITE_OK;
}

/*
** If the third argument is non-NULL, then this function releases a 
** reference obtained by an earlier call to unixFetch(). The second
** argument passed to this function must be the same as the corresponding
** argument that was passed to the unixFetch() invocation. 
**
** Or, if the third argument is NULL, then this function is being called 
** to inform the VFS layer that, according to POSIX, any existing mapping 
** may now be invalid and should be unmapped.
*/
static int unixUnfetch(sqlite3_file *fd, i64 iOff, void *p){
#if SQLITE_MAX_MMAP_SIZE>0
  unixFile *pFd = (unixFile *)fd;   /* The underlying database file */
  UNUSED_PARAMETER(iOff);

  /* If p==0 (unmap the entire file) then there must be no outstanding 
  ** xFetch references. Or, if p!=0 (meaning it is an xFetch reference),
  ** then there must be at least one outstanding.  */
  assert( (p==0)==(pFd->nFetchOut==0) );

  /* If p!=0, it must match the iOff value. */
  assert( p==0 || p==&((u8 *)pFd->pMapRegion)[iOff] );

  if( p ){
    pFd->nFetchOut--;
  }else{
    unixUnmapfile(pFd);
  }

  assert( pFd->nFetchOut>=0 );
#else
  UNUSED_PARAMETER(fd);
  UNUSED_PARAMETER(p);
  UNUSED_PARAMETER(iOff);
#endif
  return SQLITE_OK;
}

/*
** Here ends the implementation of all sqlite3_file methods.
**
********************** End sqlite3_file Methods *******************************
******************************************************************************/

/*
** This division contains definitions of sqlite3_io_methods objects that
** implement various file locking strategies.  It also contains definitions
** of "finder" functions.  A finder-function is used to locate the appropriate
** sqlite3_io_methods object for a particular database file.  The pAppData
** field of the sqlite3_vfs VFS objects are initialized to be pointers to
** the correct finder-function for that VFS.
**
** Most finder functions return a pointer to a fixed sqlite3_io_methods
** object.  The only interesting finder-function is autolockIoFinder, which
** looks at the filesystem type and tries to guess the best locking
** strategy from that.
**
** For finder-function F, two objects are created:
**
**    (1) The real finder-function named "FImpt()".
**
**    (2) A constant pointer to this function named just "F".
**
**
** A pointer to the F pointer is used as the pAppData value for VFS
** objects.  We have to do this instead of letting pAppData point
** directly at the finder-function since C90 rules prevent a void*
** from be cast into a function pointer.
**
**
** Each instance of this macro generates two objects:
**
**   *  A constant sqlite3_io_methods object call METHOD that has locking
**      methods CLOSE, LOCK, UNLOCK, CKRESLOCK.
**
**   *  An I/O method finder function called FINDER that returns a pointer
**      to the METHOD object in the previous bullet.
*/
#define IOMETHODS(FINDER, METHOD, VERSION, CLOSE, LOCK, UNLOCK, CKLOCK, SHMMAP) \
static const sqlite3_io_methods METHOD = {                                   \
   VERSION,                    /* iVersion */                                \
   CLOSE,                      /* xClose */                                  \
   unixRead,                   /* xRead */                                   \
   unixWrite,                  /* xWrite */                                  \
   unixTruncate,               /* xTruncate */                               \
   unixSync,                   /* xSync */                                   \
   unixFileSize,               /* xFileSize */                               \
   LOCK,                       /* xLock */                                   \
   UNLOCK,                     /* xUnlock */                                 \
   CKLOCK,                     /* xCheckReservedLock */                      \
   unixFileControl,            /* xFileControl */                            \
   unixSectorSize,             /* xSectorSize */                             \
   unixDeviceCharacteristics,  /* xDeviceCapabilities */                     \
   SHMMAP,                     /* xShmMap */                                 \
   unixShmLock,                /* xShmLock */                                \
   unixShmBarrier,             /* xShmBarrier */                             \
   unixShmUnmap,               /* xShmUnmap */                               \
   unixFetch,                  /* xFetch */                                  \
   unixUnfetch,                /* xUnfetch */                                \
};                                                                           \
static const sqlite3_io_methods *FINDER##Impl(const char *z, unixFile *p){   \
  UNUSED_PARAMETER(z); UNUSED_PARAMETER(p);                                  \
  return &METHOD;                                                            \
}                                                                            \
static const sqlite3_io_methods *(*const FINDER)(const char*,unixFile *p)    \
    = FINDER##Impl;

/*
** Here are all of the sqlite3_io_methods objects for each of the
** locking strategies.  Functions that return pointers to these methods
** are also created.
*/
IOMETHODS(
  posixIoFinder,            /* Finder function name */
  posixIoMethods,           /* sqlite3_io_methods object name */
  3,                        /* shared memory and mmap are enabled */
  unixClose,                /* xClose method */
  unixLock,                 /* xLock method */
  unixUnlock,               /* xUnlock method */
  unixCheckReservedLock,    /* xCheckReservedLock method */
  unixShmMap                /* xShmMap method */
)
IOMETHODS(
  nolockIoFinder,           /* Finder function name */
  nolockIoMethods,          /* sqlite3_io_methods object name */
  2,                        /* shared memory is enabled */
  nolockClose,              /* xClose method */
  nolockLock,               /* xLock method */
  nolockUnlock,             /* xUnlock method */
  nolockCheckReservedLock,  /* xCheckReservedLock method */
  0                         /* xShmMap method */
)
IOMETHODS(
  dotlockIoFinder,          /* Finder function name */
  dotlockIoMethods,         /* sqlite3_io_methods object name */
  1,                        /* shared memory is disabled */
  dotlockClose,             /* xClose method */
  dotlockLock,              /* xLock method */
  dotlockUnlock,            /* xUnlock method */
  dotlockCheckReservedLock, /* xCheckReservedLock method */
  0                         /* xShmMap method */
)

#if SQLITE_ENABLE_LOCKING_STYLE && !OS_VXWORKS
IOMETHODS(
  flockIoFinder,            /* Finder function name */
  flockIoMethods,           /* sqlite3_io_methods object name */
  1,                        /* shared memory is disabled */
  flockClose,               /* xClose method */
  flockLock,                /* xLock method */
  flockUnlock,              /* xUnlock method */
  flockCheckReservedLock,   /* xCheckReservedLock method */
  0                         /* xShmMap method */
)
#endif

#if OS_VXWORKS
IOMETHODS(
  semIoFinder,              /* Finder function name */
  semIoMethods,             /* sqlite3_io_methods object name */
  1,                        /* shared memory is disabled */
  semClose,                 /* xClose method */
  semLock,                  /* xLock method */
  semUnlock,                /* xUnlock method */
  semCheckReservedLock,     /* xCheckReservedLock method */
  0                         /* xShmMap method */
)
#endif

#if defined(__APPLE__) && SQLITE_ENABLE_LOCKING_STYLE
IOMETHODS(
  afpIoFinder,              /* Finder function name */
  afpIoMethods,             /* sqlite3_io_methods object name */
  1,                        /* shared memory is disabled */
  afpClose,                 /* xClose method */
  afpLock,                  /* xLock method */
  afpUnlock,                /* xUnlock method */
  afpCheckReservedLock,     /* xCheckReservedLock method */
  0                         /* xShmMap method */
)
#endif

/*
** The proxy locking method is a "super-method" in the sense that it
** opens secondary file descriptors for the conch and lock files and
** it uses proxy, dot-file, AFP, and flock() locking methods on those
** secondary files.  For this reason, the division that implements
** proxy locking is located much further down in the file.  But we need
** to go ahead and define the sqlite3_io_methods and finder function
** for proxy locking here.  So we forward declare the I/O methods.
*/
#if defined(__APPLE__) && SQLITE_ENABLE_LOCKING_STYLE
static int proxyClose(sqlite3_file*);
static int proxyLock(sqlite3_file*, int);
static int proxyUnlock(sqlite3_file*, int);
static int proxyCheckReservedLock(sqlite3_file*, int*);
IOMETHODS(
  proxyIoFinder,            /* Finder function name */
  proxyIoMethods,           /* sqlite3_io_methods object name */
  2,                        /* shared memory is enabled */
  proxyClose,               /* xClose method */
  proxyLock,                /* xLock method */
  proxyUnlock,              /* xUnlock method */
  proxyCheckReservedLock,   /* xCheckReservedLock method */
  0                         /* xShmMap method */
)
#endif

/* nfs lockd on OSX 10.3+ doesn't clear write locks when a read lock is set */
#if defined(__APPLE__) && SQLITE_ENABLE_LOCKING_STYLE
IOMETHODS(
  nfsIoFinder,               /* Finder function name */
  nfsIoMethods,              /* sqlite3_io_methods object name */
  1,                         /* shared memory is disabled */
  unixClose,                 /* xClose method */
  unixLock,                  /* xLock method */
  nfsUnlock,                 /* xUnlock method */
  unixCheckReservedLock,     /* xCheckReservedLock method */
  0                          /* xShmMap method */
)
#endif

#if defined(__APPLE__) && SQLITE_ENABLE_LOCKING_STYLE
/* 
** This "finder" function attempts to determine the best locking strategy 
** for the database file "filePath".  It then returns the sqlite3_io_methods
** object that implements that strategy.
**
** This is for MacOSX only.
*/
static const sqlite3_io_methods *autolockIoFinderImpl(
  const char *filePath,    /* name of the database file */
  unixFile *pNew           /* open file object for the database file */
){
  static const struct Mapping {
    const char *zFilesystem;              /* Filesystem type name */
    const sqlite3_io_methods *pMethods;   /* Appropriate locking method */
  } aMap[] = {
    { "hfs",    &posixIoMethods },
    { "ufs",    &posixIoMethods },
    { "afpfs",  &afpIoMethods },
    { "smbfs",  &afpIoMethods },
    { "webdav", &nolockIoMethods },
    { 0, 0 }
  };
  int i;
  struct statfs fsInfo;
  struct flock lockInfo;

  if( !filePath ){
    /* If filePath==NULL that means we are dealing with a transient file
    ** that does not need to be locked. */
    return &nolockIoMethods;
  }
  if( statfs(filePath, &fsInfo) != -1 ){
    if( fsInfo.f_flags & MNT_RDONLY ){
      return &nolockIoMethods;
    }
    for(i=0; aMap[i].zFilesystem; i++){
      if( strcmp(fsInfo.f_fstypename, aMap[i].zFilesystem)==0 ){
        return aMap[i].pMethods;
      }
    }
  }

  /* Default case. Handles, amongst others, "nfs".
  ** Test byte-range lock using fcntl(). If the call succeeds, 
  ** assume that the file-system supports POSIX style locks. 
  */
  lockInfo.l_len = 1;
  lockInfo.l_start = 0;
  lockInfo.l_whence = SEEK_SET;
  lockInfo.l_type = F_RDLCK;
  if( osFcntl(pNew->h, F_GETLK, &lockInfo)!=-1 ) {
    if( strcmp(fsInfo.f_fstypename, "nfs")==0 ){
      return &nfsIoMethods;
    } else {
      return &posixIoMethods;
    }
  }else{
    return &dotlockIoMethods;
  }
}
static const sqlite3_io_methods 
  *(*const autolockIoFinder)(const char*,unixFile*) = autolockIoFinderImpl;

#endif /* defined(__APPLE__) && SQLITE_ENABLE_LOCKING_STYLE */

#if OS_VXWORKS && SQLITE_ENABLE_LOCKING_STYLE
/* 
** This "finder" function attempts to determine the best locking strategy 
** for the database file "filePath".  It then returns the sqlite3_io_methods
** object that implements that strategy.
**
** This is for VXWorks only.
*/
static const sqlite3_io_methods *autolockIoFinderImpl(
  const char *filePath,    /* name of the database file */
  unixFile *pNew           /* the open file object */
){
  struct flock lockInfo;

  if( !filePath ){
    /* If filePath==NULL that means we are dealing with a transient file
    ** that does not need to be locked. */
    return &nolockIoMethods;
  }

  /* Test if fcntl() is supported and use POSIX style locks.
  ** Otherwise fall back to the named semaphore method.
  */
  lockInfo.l_len = 1;
  lockInfo.l_start = 0;
  lockInfo.l_whence = SEEK_SET;
  lockInfo.l_type = F_RDLCK;
  if( osFcntl(pNew->h, F_GETLK, &lockInfo)!=-1 ) {
    return &posixIoMethods;
  }else{
    return &semIoMethods;
  }
}
static const sqlite3_io_methods 
  *(*const autolockIoFinder)(const char*,unixFile*) = autolockIoFinderImpl;

#endif /* OS_VXWORKS && SQLITE_ENABLE_LOCKING_STYLE */

/*
** An abstract type for a pointer to an IO method finder function:
*/
typedef const sqlite3_io_methods *(*finder_type)(const char*,unixFile*);


/****************************************************************************
**************************** sqlite3_vfs methods ****************************
**
** This division contains the implementation of methods on the
** sqlite3_vfs object.
*/

/*
** Initialize the contents of the unixFile structure pointed to by pId.
*/
static int fillInUnixFile(
  sqlite3_vfs *pVfs,      /* Pointer to vfs object */
  int h,                  /* Open file descriptor of file being opened */
  sqlite3_file *pId,      /* Write to the unixFile structure here */
  const char *zFilename,  /* Name of the file being opened */
  int ctrlFlags           /* Zero or more UNIXFILE_* values */
){
  const sqlite3_io_methods *pLockingStyle;
  unixFile *pNew = (unixFile *)pId;
  int rc = SQLITE_OK;

  assert( pNew->pInode==NULL );

  /* Usually the path zFilename should not be a relative pathname. The
  ** exception is when opening the proxy "conch" file in builds that
  ** include the special Apple locking styles.
  */
#if defined(__APPLE__) && SQLITE_ENABLE_LOCKING_STYLE
  assert( zFilename==0 || zFilename[0]=='/' 
    || pVfs->pAppData==(void*)&autolockIoFinder );
#else
  assert( zFilename==0 || zFilename[0]=='/' );
#endif

  /* No locking occurs in temporary files */
  assert( zFilename!=0 || (ctrlFlags & UNIXFILE_NOLOCK)!=0 );

  OSTRACE(("OPEN    %-3d %s\n", h, zFilename));
  pNew->h = h;
  pNew->pVfs = pVfs;
  pNew->zPath = zFilename;
  pNew->ctrlFlags = (u8)ctrlFlags;
#if SQLITE_MAX_MMAP_SIZE>0
  pNew->mmapSizeMax = sqlite3GlobalConfig.szMmap;
#endif
  if( sqlite3_uri_boolean(((ctrlFlags & UNIXFILE_URI) ? zFilename : 0),
                           "psow", SQLITE_POWERSAFE_OVERWRITE) ){
    pNew->ctrlFlags |= UNIXFILE_PSOW;
  }
  if( strcmp(pVfs->zName,"unix-excl")==0 ){
    pNew->ctrlFlags |= UNIXFILE_EXCL;
  }

#if OS_VXWORKS
  pNew->pId = vxworksFindFileId(zFilename);
  if( pNew->pId==0 ){
    ctrlFlags |= UNIXFILE_NOLOCK;
    rc = SQLITE_NOMEM;
  }
#endif

  if( ctrlFlags & UNIXFILE_NOLOCK ){
    pLockingStyle = &nolockIoMethods;
  }else{
    pLockingStyle = (**(finder_type*)pVfs->pAppData)(zFilename, pNew);
#if SQLITE_ENABLE_LOCKING_STYLE
    /* Cache zFilename in the locking context (AFP and dotlock override) for
    ** proxyLock activation is possible (remote proxy is based on db name)
    ** zFilename remains valid until file is closed, to support */
    pNew->lockingContext = (void*)zFilename;
#endif
  }

  if( pLockingStyle == &posixIoMethods
#if defined(__APPLE__) && SQLITE_ENABLE_LOCKING_STYLE
    || pLockingStyle == &nfsIoMethods
#endif
     /* support WAL mode on read only mounted filesystem */
    || pLockingStyle == &nolockIoMethods 
  ){
    unixEnterMutex();
    rc = findInodeInfo(pNew, &pNew->pInode);
    if( rc!=SQLITE_OK ){
      /* If an error occurred in findInodeInfo(), close the file descriptor
      ** immediately, before releasing the mutex. findInodeInfo() may fail
      ** in two scenarios:
      **
      **   (a) A call to fstat() failed.
      **   (b) A malloc failed.
      **
      ** Scenario (b) may only occur if the process is holding no other
      ** file descriptors open on the same file. If there were other file
      ** descriptors on this file, then no malloc would be required by
      ** findInodeInfo(). If this is the case, it is quite safe to close
      ** handle h - as it is guaranteed that no posix locks will be released
      ** by doing so.
      **
      ** If scenario (a) caused the error then things are not so safe. The
      ** implicit assumption here is that if fstat() fails, things are in
      ** such bad shape that dropping a lock or two doesn't matter much.
      */
      robust_close(pNew, h, __LINE__);
      h = -1;
    }
    unixLeaveMutex();
  }

#if SQLITE_ENABLE_LOCKING_STYLE && defined(__APPLE__)
  else if( pLockingStyle == &afpIoMethods ){
    /* AFP locking uses the file path so it needs to be included in
    ** the afpLockingContext.
    */
    afpLockingContext *pCtx;
    pNew->lockingContext = pCtx = sqlite3_malloc( sizeof(*pCtx) );
    if( pCtx==0 ){
      rc = SQLITE_NOMEM;
    }else{
      /* NB: zFilename exists and remains valid until the file is closed
      ** according to requirement F11141.  So we do not need to make a
      ** copy of the filename. */
      pCtx->dbPath = zFilename;
      pCtx->reserved = 0;
      srandomdev();
      unixEnterMutex();
      rc = findInodeInfo(pNew, &pNew->pInode);
      if( rc!=SQLITE_OK ){
        sqlite3_free(pNew->lockingContext);
        robust_close(pNew, h, __LINE__);
        h = -1;
      }
      unixLeaveMutex();        
    }
  }
#endif

  else if( pLockingStyle == &dotlockIoMethods ){
    /* Dotfile locking uses the file path so it needs to be included in
    ** the dotlockLockingContext 
    */
    char *zLockFile;
    int nFilename;
    assert( zFilename!=0 );
    nFilename = (int)strlen(zFilename) + 6;
    zLockFile = (char *)sqlite3_malloc(nFilename);
    if( zLockFile==0 ){
      rc = SQLITE_NOMEM;
    }else{
      sqlite3_snprintf(nFilename, zLockFile, "%s" DOTLOCK_SUFFIX, zFilename);
    }
    pNew->lockingContext = zLockFile;
  }

#if OS_VXWORKS
  else if( pLockingStyle == &semIoMethods ){
    /* Named semaphore locking uses the file path so it needs to be
    ** included in the semLockingContext
    */
    unixEnterMutex();
    rc = findInodeInfo(pNew, &pNew->pInode);
    if( (rc==SQLITE_OK) && (pNew->pInode->pSem==NULL) ){
      char *zSemName = pNew->pInode->aSemName;
      int n;
      sqlite3_snprintf(MAX_PATHNAME, zSemName, "/%s.sem",
                       pNew->pId->zCanonicalName);
      for( n=1; zSemName[n]; n++ )
        if( zSemName[n]=='/' ) zSemName[n] = '_';
      pNew->pInode->pSem = sem_open(zSemName, O_CREAT, 0666, 1);
      if( pNew->pInode->pSem == SEM_FAILED ){
        rc = SQLITE_NOMEM;
        pNew->pInode->aSemName[0] = '\0';
      }
    }
    unixLeaveMutex();
  }
#endif
  
  storeLastErrno(pNew, 0);
#if OS_VXWORKS
  if( rc!=SQLITE_OK ){
    if( h>=0 ) robust_close(pNew, h, __LINE__);
    h = -1;
    osUnlink(zFilename);
    pNew->ctrlFlags |= UNIXFILE_DELETE;
  }
#endif
  if( rc!=SQLITE_OK ){
    if( h>=0 ) robust_close(pNew, h, __LINE__);
  }else{
    pNew->pMethod = pLockingStyle;
    OpenCounter(+1);
    verifyDbFile(pNew);
  }
  return rc;
}

/*
** Return the name of a directory in which to put temporary files.
** If no suitable temporary file directory can be found, return NULL.
*/
static const char *unixTempFileDir(void){
  static const char *azDirs[] = {
     0,
     0,
     0,
     "/var/tmp",
     "/usr/tmp",
     "/tmp",
     0        /* List terminator */
  };
  unsigned int i;
  struct stat buf;
  const char *zDir = 0;

  azDirs[0] = sqlite3_temp_directory;
  if( !azDirs[1] ) azDirs[1] = getenv("SQLITE_TMPDIR");
  if( !azDirs[2] ) azDirs[2] = getenv("TMPDIR");
  for(i=0; i<sizeof(azDirs)/sizeof(azDirs[0]); zDir=azDirs[i++]){
    if( zDir==0 ) continue;
    if( osStat(zDir, &buf) ) continue;
    if( !S_ISDIR(buf.st_mode) ) continue;
    if( osAccess(zDir, 07) ) continue;
    break;
  }
  return zDir;
}

/*
** Create a temporary file name in zBuf.  zBuf must be allocated
** by the calling process and must be big enough to hold at least
** pVfs->mxPathname bytes.
*/
static int unixGetTempname(int nBuf, char *zBuf){
  static const unsigned char zChars[] =
    "abcdefghijklmnopqrstuvwxyz"
    "ABCDEFGHIJKLMNOPQRSTUVWXYZ"
    "0123456789";
  unsigned int i, j;
  const char *zDir;

  /* It's odd to simulate an io-error here, but really this is just
  ** using the io-error infrastructure to test that SQLite handles this
  ** function failing. 
  */
  SimulateIOError( return SQLITE_IOERR );

  zDir = unixTempFileDir();
  if( zDir==0 ) zDir = ".";

  /* Check that the output buffer is large enough for the temporary file 
  ** name. If it is not, return SQLITE_ERROR.
  */
  if( (strlen(zDir) + strlen(SQLITE_TEMP_FILE_PREFIX) + 18) >= (size_t)nBuf ){
    return SQLITE_ERROR;
  }

  do{
    sqlite3_snprintf(nBuf-18, zBuf, "%s/"SQLITE_TEMP_FILE_PREFIX, zDir);
    j = (int)strlen(zBuf);
    sqlite3_randomness(15, &zBuf[j]);
    for(i=0; i<15; i++, j++){
      zBuf[j] = (char)zChars[ ((unsigned char)zBuf[j])%(sizeof(zChars)-1) ];
    }
    zBuf[j] = 0;
    zBuf[j+1] = 0;
  }while( osAccess(zBuf,0)==0 );
  return SQLITE_OK;
}

#if SQLITE_ENABLE_LOCKING_STYLE && defined(__APPLE__)
/*
** Routine to transform a unixFile into a proxy-locking unixFile.
** Implementation in the proxy-lock division, but used by unixOpen()
** if SQLITE_PREFER_PROXY_LOCKING is defined.
*/
static int proxyTransformUnixFile(unixFile*, const char*);
#endif

/*
** Search for an unused file descriptor that was opened on the database 
** file (not a journal or master-journal file) identified by pathname
** zPath with SQLITE_OPEN_XXX flags matching those passed as the second
** argument to this function.
**
** Such a file descriptor may exist if a database connection was closed
** but the associated file descriptor could not be closed because some
** other file descriptor open on the same file is holding a file-lock.
** Refer to comments in the unixClose() function and the lengthy comment
** describing "Posix Advisory Locking" at the start of this file for 
** further details. Also, ticket #4018.
**
** If a suitable file descriptor is found, then it is returned. If no
** such file descriptor is located, -1 is returned.
*/
static UnixUnusedFd *findReusableFd(const char *zPath, int flags){
  UnixUnusedFd *pUnused = 0;

  /* Do not search for an unused file descriptor on vxworks. Not because
  ** vxworks would not benefit from the change (it might, we're not sure),
  ** but because no way to test it is currently available. It is better 
  ** not to risk breaking vxworks support for the sake of such an obscure 
  ** feature.  */
#if !OS_VXWORKS
  struct stat sStat;                   /* Results of stat() call */

  /* A stat() call may fail for various reasons. If this happens, it is
  ** almost certain that an open() call on the same path will also fail.
  ** For this reason, if an error occurs in the stat() call here, it is
  ** ignored and -1 is returned. The caller will try to open a new file
  ** descriptor on the same path, fail, and return an error to SQLite.
  **
  ** Even if a subsequent open() call does succeed, the consequences of
  ** not searching for a reusable file descriptor are not dire.  */
  if( 0==osStat(zPath, &sStat) ){
    unixInodeInfo *pInode;

    unixEnterMutex();
    pInode = inodeList;
    while( pInode && (pInode->fileId.dev!=sStat.st_dev
                     || pInode->fileId.ino!=sStat.st_ino) ){
       pInode = pInode->pNext;
    }
    if( pInode ){
      UnixUnusedFd **pp;
      for(pp=&pInode->pUnused; *pp && (*pp)->flags!=flags; pp=&((*pp)->pNext));
      pUnused = *pp;
      if( pUnused ){
        *pp = pUnused->pNext;
      }
    }
    unixLeaveMutex();
  }
#endif    /* if !OS_VXWORKS */
  return pUnused;
}

/*
** This function is called by unixOpen() to determine the unix permissions
** to create new files with. If no error occurs, then SQLITE_OK is returned
** and a value suitable for passing as the third argument to open(2) is
** written to *pMode. If an IO error occurs, an SQLite error code is 
** returned and the value of *pMode is not modified.
**
** In most cases, this routine sets *pMode to 0, which will become
** an indication to robust_open() to create the file using
** SQLITE_DEFAULT_FILE_PERMISSIONS adjusted by the umask.
** But if the file being opened is a WAL or regular journal file, then 
** this function queries the file-system for the permissions on the 
** corresponding database file and sets *pMode to this value. Whenever 
** possible, WAL and journal files are created using the same permissions 
** as the associated database file.
**
** If the SQLITE_ENABLE_8_3_NAMES option is enabled, then the
** original filename is unavailable.  But 8_3_NAMES is only used for
** FAT filesystems and permissions do not matter there, so just use
** the default permissions.
*/
static int findCreateFileMode(
  const char *zPath,              /* Path of file (possibly) being created */
  int flags,                      /* Flags passed as 4th argument to xOpen() */
  mode_t *pMode,                  /* OUT: Permissions to open file with */
  uid_t *pUid,                    /* OUT: uid to set on the file */
  gid_t *pGid                     /* OUT: gid to set on the file */
){
  int rc = SQLITE_OK;             /* Return Code */
  *pMode = 0;
  *pUid = 0;
  *pGid = 0;
  if( flags & (SQLITE_OPEN_WAL|SQLITE_OPEN_MAIN_JOURNAL) ){
    char zDb[MAX_PATHNAME+1];     /* Database file path */
    int nDb;                      /* Number of valid bytes in zDb */
    struct stat sStat;            /* Output of stat() on database file */

    /* zPath is a path to a WAL or journal file. The following block derives
    ** the path to the associated database file from zPath. This block handles
    ** the following naming conventions:
    **
    **   "<path to db>-journal"
    **   "<path to db>-wal"
    **   "<path to db>-journalNN"
    **   "<path to db>-walNN"
    **
    ** where NN is a decimal number. The NN naming schemes are 
    ** used by the test_multiplex.c module.
    */
    nDb = sqlite3Strlen30(zPath) - 1; 
#ifdef SQLITE_ENABLE_8_3_NAMES
    while( nDb>0 && sqlite3Isalnum(zPath[nDb]) ) nDb--;
    if( nDb==0 || zPath[nDb]!='-' ) return SQLITE_OK;
#else
    while( zPath[nDb]!='-' ){
      assert( nDb>0 );
      assert( zPath[nDb]!='\n' );
      nDb--;
    }
#endif
    memcpy(zDb, zPath, nDb);
    zDb[nDb] = '\0';

    if( 0==osStat(zDb, &sStat) ){
      *pMode = sStat.st_mode & 0777;
      *pUid = sStat.st_uid;
      *pGid = sStat.st_gid;
    }else{
      rc = SQLITE_IOERR_FSTAT;
    }
  }else if( flags & SQLITE_OPEN_DELETEONCLOSE ){
    *pMode = 0600;
  }
  return rc;
}

/*
** Open the file zPath.
** 
** Previously, the SQLite OS layer used three functions in place of this
** one:
**
**     sqlite3OsOpenReadWrite();
**     sqlite3OsOpenReadOnly();
**     sqlite3OsOpenExclusive();
**
** These calls correspond to the following combinations of flags:
**
**     ReadWrite() ->     (READWRITE | CREATE)
**     ReadOnly()  ->     (READONLY) 
**     OpenExclusive() -> (READWRITE | CREATE | EXCLUSIVE)
**
** The old OpenExclusive() accepted a boolean argument - "delFlag". If
** true, the file was configured to be automatically deleted when the
** file handle closed. To achieve the same effect using this new 
** interface, add the DELETEONCLOSE flag to those specified above for 
** OpenExclusive().
*/
static int unixOpen(
  sqlite3_vfs *pVfs,           /* The VFS for which this is the xOpen method */
  const char *zPath,           /* Pathname of file to be opened */
  sqlite3_file *pFile,         /* The file descriptor to be filled in */
  int flags,                   /* Input flags to control the opening */
  int *pOutFlags               /* Output flags returned to SQLite core */
){
  unixFile *p = (unixFile *)pFile;
  int fd = -1;                   /* File descriptor returned by open() */
  int openFlags = 0;             /* Flags to pass to open() */
#if SQLITE_ENABLE_DATA_PROTECTION
  int eType = flags&0xFF0FFF00;  /* Type of file to open */
#else
  int eType = flags&0xFFFFFF00;  /* Type of file to open */
#endif
  int noLock;                    /* True to omit locking primitives */
  int rc = SQLITE_OK;            /* Function Return Code */
  int ctrlFlags = 0;             /* UNIXFILE_* flags */

  int isExclusive  = (flags & SQLITE_OPEN_EXCLUSIVE);
  int isDelete     = (flags & SQLITE_OPEN_DELETEONCLOSE);
  int isCreate     = (flags & SQLITE_OPEN_CREATE);
  int isReadonly   = (flags & SQLITE_OPEN_READONLY);
  int isReadWrite  = (flags & SQLITE_OPEN_READWRITE);
#if SQLITE_ENABLE_LOCKING_STYLE
  int isAutoProxy  = (flags & SQLITE_OPEN_AUTOPROXY);
#endif
#if defined(__APPLE__) || SQLITE_ENABLE_LOCKING_STYLE
  struct statfs fsInfo;
#endif

  /* If creating a master or main-file journal, this function will open
  ** a file-descriptor on the directory too. The first time unixSync()
  ** is called the directory file descriptor will be fsync()ed and close()d.
  */
  int syncDir = (isCreate && (
        eType==SQLITE_OPEN_MASTER_JOURNAL 
     || eType==SQLITE_OPEN_MAIN_JOURNAL 
     || eType==SQLITE_OPEN_WAL
  ));

  /* If argument zPath is a NULL pointer, this function is required to open
  ** a temporary file. Use this buffer to store the file name in.
  */
  char zTmpname[MAX_PATHNAME+2];
  const char *zName = zPath;

  /* Check the following statements are true: 
  **
  **   (a) Exactly one of the READWRITE and READONLY flags must be set, and 
  **   (b) if CREATE is set, then READWRITE must also be set, and
  **   (c) if EXCLUSIVE is set, then CREATE must also be set.
  **   (d) if DELETEONCLOSE is set, then CREATE must also be set.
  */
  assert((isReadonly==0 || isReadWrite==0) && (isReadWrite || isReadonly));
  assert(isCreate==0 || isReadWrite);
  assert(isExclusive==0 || isCreate);
  assert(isDelete==0 || isCreate);

  /* The main DB, main journal, WAL file and master journal are never 
  ** automatically deleted. Nor are they ever temporary files.  */
  assert( (!isDelete && zName) || eType!=SQLITE_OPEN_MAIN_DB );
  assert( (!isDelete && zName) || eType!=SQLITE_OPEN_MAIN_JOURNAL );
  assert( (!isDelete && zName) || eType!=SQLITE_OPEN_MASTER_JOURNAL );
  assert( (!isDelete && zName) || eType!=SQLITE_OPEN_WAL );

  /* Assert that the upper layer has set one of the "file-type" flags. */
  assert( eType==SQLITE_OPEN_MAIN_DB      || eType==SQLITE_OPEN_TEMP_DB 
       || eType==SQLITE_OPEN_MAIN_JOURNAL || eType==SQLITE_OPEN_TEMP_JOURNAL 
       || eType==SQLITE_OPEN_SUBJOURNAL   || eType==SQLITE_OPEN_MASTER_JOURNAL 
       || eType==SQLITE_OPEN_TRANSIENT_DB || eType==SQLITE_OPEN_WAL
  );

  /* Detect a pid change and reset the PRNG.  There is a race condition
  ** here such that two or more threads all trying to open databases at
  ** the same instant might all reset the PRNG.  But multiple resets
  ** are harmless.
  */
  if( randomnessPid!=getpid() ){
    randomnessPid = getpid();
    sqlite3_randomness(0,0);
  }

  memset(p, 0, sizeof(unixFile));

  if( eType==SQLITE_OPEN_MAIN_DB ){
    UnixUnusedFd *pUnused;
    pUnused = findReusableFd(zName, flags);
    if( pUnused ){
      fd = pUnused->fd;
    }else{
      pUnused = sqlite3_malloc(sizeof(*pUnused));
      if( !pUnused ){
        return SQLITE_NOMEM;
      }
    }
    p->pUnused = pUnused;

    /* Database filenames are double-zero terminated if they are not
    ** URIs with parameters.  Hence, they can always be passed into
    ** sqlite3_uri_parameter(). */
    assert( (flags & SQLITE_OPEN_URI) || zName[strlen(zName)+1]==0 );

  }else if( !zName ){
    /* If zName is NULL, the upper layer is requesting a temp file. */
    assert(isDelete && !syncDir);
    rc = unixGetTempname(MAX_PATHNAME+2, zTmpname);
    if( rc!=SQLITE_OK ){
      return rc;
    }
    zName = zTmpname;

    /* Generated temporary filenames are always double-zero terminated
    ** for use by sqlite3_uri_parameter(). */
    assert( zName[strlen(zName)+1]==0 );
  }

  /* Determine the value of the flags parameter passed to POSIX function
  ** open(). These must be calculated even if open() is not called, as
  ** they may be stored as part of the file handle and used by the 
  ** 'conch file' locking functions later on.  */
  if( isReadonly )  openFlags |= O_RDONLY;
  if( isReadWrite ) openFlags |= O_RDWR;
  if( isCreate )    openFlags |= O_CREAT;
  if( isExclusive ) openFlags |= (O_EXCL|O_NOFOLLOW);
  openFlags |= (O_LARGEFILE|O_BINARY);

#if SQLITE_ENABLE_DATA_PROTECTION
  p->protFlags = (flags & SQLITE_OPEN_FILEPROTECTION_MASK);
#endif
    
  if( fd<0 ){
    mode_t openMode;              /* Permissions to create file with */
    uid_t uid;                    /* Userid for the file */
    gid_t gid;                    /* Groupid for the file */
    rc = findCreateFileMode(zName, flags, &openMode, &uid, &gid);
    if( rc!=SQLITE_OK ){
      assert( !p->pUnused );
      assert( eType==SQLITE_OPEN_WAL || eType==SQLITE_OPEN_MAIN_JOURNAL );
      return rc;
    }
    fd = robust_open(zName, openFlags, openMode);
    OSTRACE(("OPENX   %-3d %s 0%o\n", fd, zName, openFlags));
    if( fd<0 && errno!=EISDIR && isReadWrite && !isExclusive ){
      /* Failed to open the file for read/write access. Try read-only. */
      flags &= ~(SQLITE_OPEN_READWRITE|SQLITE_OPEN_CREATE);
      openFlags &= ~(O_RDWR|O_CREAT);
      flags |= SQLITE_OPEN_READONLY;
      openFlags |= O_RDONLY;
      isReadonly = 1;
      fd = robust_open(zName, openFlags, openMode);
    }
    if( fd<0 ){
      rc = unixLogError(SQLITE_CANTOPEN_BKPT, "open", zName);
      goto open_finished;
    }

    /* if we're opening the wal or journal and running as root, set the
    ** journal uid/gid */
    if( !isReadonly && (flags & (SQLITE_OPEN_WAL|SQLITE_OPEN_MAIN_JOURNAL)) ){
      uid_t euid = geteuid();
      if( euid==0 && (euid!=uid || getegid()!=gid) ){
        if( osFchown(fd, uid, gid) ){
          rc = SQLITE_CANTOPEN_BKPT;
          goto open_finished;
        }
      }
    }
  }
  assert( fd>=0 );
  if( pOutFlags ){
    *pOutFlags = flags;
  }

  if( p->pUnused ){
    p->pUnused->fd = fd;
    p->pUnused->flags = flags;
  }

  if( isDelete ){
#if OS_VXWORKS
    zPath = zName;
#elif defined(SQLITE_UNLINK_AFTER_CLOSE)
    zPath = sqlite3_mprintf("%s", zName);
    if( zPath==0 ){
      robust_close(p, fd, __LINE__);
      return SQLITE_NOMEM;
    }
#else
    osUnlink(zName);
#endif
  }
#if SQLITE_ENABLE_LOCKING_STYLE || defined(__APPLE__)
  else{
    p->openFlags = openFlags;
  }
#endif

  noLock = eType!=SQLITE_OPEN_MAIN_DB;

  
#if defined(__APPLE__) || SQLITE_ENABLE_LOCKING_STYLE
  if( fstatfs(fd, &fsInfo) == -1 ){
    storeLastErrno(p, errno);
    robust_close(p, fd, __LINE__);
    return SQLITE_IOERR_ACCESS;
  }
  if (0 == strncmp("msdos", fsInfo.f_fstypename, 5)) {
    ((unixFile*)pFile)->fsFlags |= SQLITE_FSFLAGS_IS_MSDOS;
  }
  if (0 == strncmp("exfat", fsInfo.f_fstypename, 5)) {
    ((unixFile*)pFile)->fsFlags |= SQLITE_FSFLAGS_IS_MSDOS;
  }
#endif

  /* Set up appropriate ctrlFlags */
  if( isDelete )                ctrlFlags |= UNIXFILE_DELETE;
  if( isReadonly )              ctrlFlags |= UNIXFILE_RDONLY;
  if( noLock )                  ctrlFlags |= UNIXFILE_NOLOCK;
  if( syncDir )                 ctrlFlags |= UNIXFILE_DIRSYNC;
  if( flags & SQLITE_OPEN_URI ) ctrlFlags |= UNIXFILE_URI;
#if defined(SQLITE_ENABLE_PERSIST_WAL)
  if( eType==SQLITE_OPEN_MAIN_DB ) {
    ctrlFlags |= UNIXFILE_PERSIST_WAL;
  }
#endif

#if SQLITE_ENABLE_LOCKING_STYLE
#if SQLITE_PREFER_PROXY_LOCKING
  isAutoProxy = 1;
#endif
  if( isAutoProxy && (zPath!=NULL) && (!noLock) && pVfs->xOpen ){
    char *envforce = getenv("SQLITE_FORCE_PROXY_LOCKING");
    int useProxy = 0;

    /* SQLITE_FORCE_PROXY_LOCKING==1 means force always use proxy, 0 means 
    ** never use proxy, NULL means use proxy for non-local files only.  */
    if( envforce!=NULL ){
      useProxy = atoi(envforce)>0;
    }else{
<<<<<<< HEAD
=======
      if( statfs(zPath, &fsInfo) == -1 ){
        /* In theory, the close(fd) call is sub-optimal. If the file opened
        ** with fd is a database file, and there are other connections open
        ** on that file that are currently holding advisory locks on it,
        ** then the call to close() will cancel those locks. In practice,
        ** we're assuming that statfs() doesn't fail very often. At least
        ** not while other file descriptors opened by the same process on
        ** the same file are working.  */
        storeLastErrno(p, errno);
        robust_close(p, fd, __LINE__);
        rc = SQLITE_IOERR_ACCESS;
        goto open_finished;
      }
>>>>>>> 4bf66fd6
      useProxy = !(fsInfo.f_flags&MNT_LOCAL);
    }
    if( useProxy ){
      rc = fillInUnixFile(pVfs, fd, pFile, zPath, ctrlFlags);
      if( rc==SQLITE_OK ){
        /* cache the pMethod in case the transform fails */
        const struct sqlite3_io_methods *pMethod = pFile->pMethods;
        rc = proxyTransformUnixFile((unixFile*)pFile, ":auto:");
        if( rc!=SQLITE_OK ){
          /* Use unixClose to clean up the resources added in fillInUnixFile 
          ** and clear all the structure's references.  Specifically, 
          ** pFile->pMethods will be NULL so sqlite3OsClose will be a no-op 
          */
          if( pMethod!=NULL ){
            pMethod->xClose(pFile);
          }else{
            unixClose(pFile);
          }
          return rc;
        }
      }
      goto open_finished;
    }
  }
#endif
  
  rc = fillInUnixFile(pVfs, fd, pFile, zPath, ctrlFlags);

open_finished:
  if( rc!=SQLITE_OK ){
    sqlite3_free(p->pUnused);
  }
  return rc;
}


/*
** Delete the file at zPath. If the dirSync argument is true, fsync()
** the directory after deleting the file.
*/
static int unixDelete(
  sqlite3_vfs *NotUsed,     /* VFS containing this as the xDelete method */
  const char *zPath,        /* Name of file to be deleted */
  int dirSync               /* If true, fsync() directory after deleting file */
){
  int rc = SQLITE_OK;
  UNUSED_PARAMETER(NotUsed);
  SimulateIOError(return SQLITE_IOERR_DELETE);
  if( osUnlink(zPath)==(-1) ){
    if( errno==ENOENT
#if OS_VXWORKS
        || osAccess(zPath,0)!=0
#endif
    ){
      rc = SQLITE_IOERR_DELETE_NOENT;
    }else{
      rc = unixLogError(SQLITE_IOERR_DELETE, "unlink", zPath);
    }
    return rc;
  }
#ifndef SQLITE_DISABLE_DIRSYNC
  if( (dirSync & 1)!=0 ){
    int fd;
    rc = osOpenDirectory(zPath, &fd);
    if( rc==SQLITE_OK ){
#if OS_VXWORKS
      if( fsync(fd)==-1 )
#else
      if( fsync(fd) )
#endif
      {
        rc = unixLogError(SQLITE_IOERR_DIR_FSYNC, "fsync", zPath);
      }
#if OSCLOSE_CHECK_CLOSE_IOERR
      if( close(fd)&&!rc ){
        rc = SQLITE_IOERR_DIR_CLOSE;
      }
#else
      robust_close(0, fd, __LINE__);
#endif
    }else if( rc==SQLITE_CANTOPEN ){
      rc = SQLITE_OK;
    }
  }
#endif
  return rc;
}

/*
** Test the existence of or access permissions of file zPath. The
** test performed depends on the value of flags:
**
**     SQLITE_ACCESS_EXISTS: Return 1 if the file exists
**     SQLITE_ACCESS_READWRITE: Return 1 if the file is read and writable.
**     SQLITE_ACCESS_READONLY: Return 1 if the file is readable.
**
** Otherwise return 0.
*/
static int unixAccess(
  sqlite3_vfs *NotUsed,   /* The VFS containing this xAccess method */
  const char *zPath,      /* Path of the file to examine */
  int flags,              /* What do we want to learn about the zPath file? */
  int *pResOut            /* Write result boolean here */
){
  int amode = 0;
  UNUSED_PARAMETER(NotUsed);
  SimulateIOError( return SQLITE_IOERR_ACCESS; );
  switch( flags ){
    case SQLITE_ACCESS_EXISTS:
      amode = F_OK;
      break;
    case SQLITE_ACCESS_READWRITE:
      amode = W_OK|R_OK;
      break;
    case SQLITE_ACCESS_READ:
      amode = R_OK;
      break;

    default:
      assert(!"Invalid flags argument");
  }
  *pResOut = (osAccess(zPath, amode)==0);
  if( flags==SQLITE_ACCESS_EXISTS && *pResOut ){
    struct stat buf;
    if( 0==osStat(zPath, &buf) && buf.st_size==0 ){
      *pResOut = 0;
    }
  }
  return SQLITE_OK;
}


/*
** Turn a relative pathname into a full pathname. The relative path
** is stored as a nul-terminated string in the buffer pointed to by
** zPath. 
**
** zOut points to a buffer of at least sqlite3_vfs.mxPathname bytes 
** (in this case, MAX_PATHNAME bytes). The full-path is written to
** this buffer before returning.
*/
static int unixFullPathname(
  sqlite3_vfs *pVfs,            /* Pointer to vfs object */
  const char *zPath,            /* Possibly relative input path */
  int nOut,                     /* Size of output buffer in bytes */
  char *zOut                    /* Output buffer */
){

  /* It's odd to simulate an io-error here, but really this is just
  ** using the io-error infrastructure to test that SQLite handles this
  ** function failing. This function could fail if, for example, the
  ** current working directory has been unlinked.
  */
  SimulateIOError( return SQLITE_ERROR );

  assert( pVfs->mxPathname==MAX_PATHNAME );
  UNUSED_PARAMETER(pVfs);

  zOut[nOut-1] = '\0';
  if( zPath[0]=='/' ){
    sqlite3_snprintf(nOut, zOut, "%s", zPath);
  }else{
    int nCwd;
    if( osGetcwd(zOut, nOut-1)==0 ){
      return unixLogError(SQLITE_CANTOPEN_BKPT, "getcwd", zPath);
    }
    nCwd = (int)strlen(zOut);
    sqlite3_snprintf(nOut-nCwd, &zOut[nCwd], "/%s", zPath);
  }
  return SQLITE_OK;
}


#ifndef SQLITE_OMIT_LOAD_EXTENSION
/*
** Interfaces for opening a shared library, finding entry points
** within the shared library, and closing the shared library.
*/
#include <dlfcn.h>
static void *unixDlOpen(sqlite3_vfs *NotUsed, const char *zFilename){
  UNUSED_PARAMETER(NotUsed);
  return dlopen(zFilename, RTLD_NOW | RTLD_GLOBAL);
}

/*
** SQLite calls this function immediately after a call to unixDlSym() or
** unixDlOpen() fails (returns a null pointer). If a more detailed error
** message is available, it is written to zBufOut. If no error message
** is available, zBufOut is left unmodified and SQLite uses a default
** error message.
*/
static void unixDlError(sqlite3_vfs *NotUsed, int nBuf, char *zBufOut){
  const char *zErr;
  UNUSED_PARAMETER(NotUsed);
  unixEnterMutex();
  zErr = dlerror();
  if( zErr ){
    sqlite3_snprintf(nBuf, zBufOut, "%s", zErr);
  }
  unixLeaveMutex();
}
static void (*unixDlSym(sqlite3_vfs *NotUsed, void *p, const char*zSym))(void){
  /* 
  ** GCC with -pedantic-errors says that C90 does not allow a void* to be
  ** cast into a pointer to a function.  And yet the library dlsym() routine
  ** returns a void* which is really a pointer to a function.  So how do we
  ** use dlsym() with -pedantic-errors?
  **
  ** Variable x below is defined to be a pointer to a function taking
  ** parameters void* and const char* and returning a pointer to a function.
  ** We initialize x by assigning it a pointer to the dlsym() function.
  ** (That assignment requires a cast.)  Then we call the function that
  ** x points to.  
  **
  ** This work-around is unlikely to work correctly on any system where
  ** you really cannot cast a function pointer into void*.  But then, on the
  ** other hand, dlsym() will not work on such a system either, so we have
  ** not really lost anything.
  */
  void (*(*x)(void*,const char*))(void);
  UNUSED_PARAMETER(NotUsed);
  x = (void(*(*)(void*,const char*))(void))dlsym;
  return (*x)(p, zSym);
}
static void unixDlClose(sqlite3_vfs *NotUsed, void *pHandle){
  UNUSED_PARAMETER(NotUsed);
  dlclose(pHandle);
}
#else /* if SQLITE_OMIT_LOAD_EXTENSION is defined: */
  #define unixDlOpen  0
  #define unixDlError 0
  #define unixDlSym   0
  #define unixDlClose 0
#endif

/*
** Write nBuf bytes of random data to the supplied buffer zBuf.
*/
static int unixRandomness(sqlite3_vfs *NotUsed, int nBuf, char *zBuf){
  UNUSED_PARAMETER(NotUsed);
  assert((size_t)nBuf>=(sizeof(time_t)+sizeof(int)));

  /* We have to initialize zBuf to prevent valgrind from reporting
  ** errors.  The reports issued by valgrind are incorrect - we would
  ** prefer that the randomness be increased by making use of the
  ** uninitialized space in zBuf - but valgrind errors tend to worry
  ** some users.  Rather than argue, it seems easier just to initialize
  ** the whole array and silence valgrind, even if that means less randomness
  ** in the random seed.
  **
  ** When testing, initializing zBuf[] to zero is all we do.  That means
  ** that we always use the same random number sequence.  This makes the
  ** tests repeatable.
  */
  memset(zBuf, 0, nBuf);
  randomnessPid = getpid();  
#if !defined(SQLITE_TEST)
  {
    int fd, got;
    fd = robust_open("/dev/urandom", O_RDONLY, 0);
    if( fd<0 ){
      time_t t;
      time(&t);
      memcpy(zBuf, &t, sizeof(t));
      memcpy(&zBuf[sizeof(t)], &randomnessPid, sizeof(randomnessPid));
      assert( sizeof(t)+sizeof(randomnessPid)<=(size_t)nBuf );
      nBuf = sizeof(t) + sizeof(randomnessPid);
    }else{
      do{ got = osRead(fd, zBuf, nBuf); }while( got<0 && errno==EINTR );
      robust_close(0, fd, __LINE__);
    }
  }
#endif
  return nBuf;
}


/*
** Sleep for a little while.  Return the amount of time slept.
** The argument is the number of microseconds we want to sleep.
** The return value is the number of microseconds of sleep actually
** requested from the underlying operating system, a number which
** might be greater than or equal to the argument, but not less
** than the argument.
*/
static int unixSleep(sqlite3_vfs *NotUsed, int microseconds){
#if OS_VXWORKS
  struct timespec sp;

  sp.tv_sec = microseconds / 1000000;
  sp.tv_nsec = (microseconds % 1000000) * 1000;
  nanosleep(&sp, NULL);
  UNUSED_PARAMETER(NotUsed);
  return microseconds;
#elif defined(HAVE_USLEEP) && HAVE_USLEEP
  usleep(microseconds);
  UNUSED_PARAMETER(NotUsed);
  return microseconds;
#else
  int seconds = (microseconds+999999)/1000000;
  sleep(seconds);
  UNUSED_PARAMETER(NotUsed);
  return seconds*1000000;
#endif
}

/*
** The following variable, if set to a non-zero value, is interpreted as
** the number of seconds since 1970 and is used to set the result of
** sqlite3OsCurrentTime() during testing.
*/
#ifdef SQLITE_TEST
int sqlite3_current_time = 0;  /* Fake system time in seconds since 1970. */
#endif

/*
** Find the current time (in Universal Coordinated Time).  Write into *piNow
** the current time and date as a Julian Day number times 86_400_000.  In
** other words, write into *piNow the number of milliseconds since the Julian
** epoch of noon in Greenwich on November 24, 4714 B.C according to the
** proleptic Gregorian calendar.
**
** On success, return SQLITE_OK.  Return SQLITE_ERROR if the time and date 
** cannot be found.
*/
static int unixCurrentTimeInt64(sqlite3_vfs *NotUsed, sqlite3_int64 *piNow){
  static const sqlite3_int64 unixEpoch = 24405875*(sqlite3_int64)8640000;
  int rc = SQLITE_OK;
#if defined(NO_GETTOD)
  time_t t;
  time(&t);
  *piNow = ((sqlite3_int64)t)*1000 + unixEpoch;
#elif OS_VXWORKS
  struct timespec sNow;
  clock_gettime(CLOCK_REALTIME, &sNow);
  *piNow = unixEpoch + 1000*(sqlite3_int64)sNow.tv_sec + sNow.tv_nsec/1000000;
#else
  struct timeval sNow;
  if( gettimeofday(&sNow, 0)==0 ){
    *piNow = unixEpoch + 1000*(sqlite3_int64)sNow.tv_sec + sNow.tv_usec/1000;
  }else{
    rc = SQLITE_ERROR;
  }
#endif

#ifdef SQLITE_TEST
  if( sqlite3_current_time ){
    *piNow = 1000*(sqlite3_int64)sqlite3_current_time + unixEpoch;
  }
#endif
  UNUSED_PARAMETER(NotUsed);
  return rc;
}

/*
** Find the current time (in Universal Coordinated Time).  Write the
** current time and date as a Julian Day number into *prNow and
** return 0.  Return 1 if the time and date cannot be found.
*/
static int unixCurrentTime(sqlite3_vfs *NotUsed, double *prNow){
  sqlite3_int64 i = 0;
  int rc;
  UNUSED_PARAMETER(NotUsed);
  rc = unixCurrentTimeInt64(0, &i);
  *prNow = i/86400000.0;
  return rc;
}

/*
** We added the xGetLastError() method with the intention of providing
** better low-level error messages when operating-system problems come up
** during SQLite operation.  But so far, none of that has been implemented
** in the core.  So this routine is never called.  For now, it is merely
** a place-holder.
*/
static int unixGetLastError(sqlite3_vfs *NotUsed, int NotUsed2, char *NotUsed3){
  UNUSED_PARAMETER(NotUsed);
  UNUSED_PARAMETER(NotUsed2);
  UNUSED_PARAMETER(NotUsed3);
  return 0;
}


/*
************************ End of sqlite3_vfs methods ***************************
******************************************************************************/

/******************************************************************************
************************** Begin Proxy Locking ********************************
**
** Proxy locking is a "uber-locking-method" in this sense:  It uses the
** other locking methods on secondary lock files.  Proxy locking is a
** meta-layer over top of the primitive locking implemented above.  For
** this reason, the division that implements of proxy locking is deferred
** until late in the file (here) after all of the other I/O methods have
** been defined - so that the primitive locking methods are available
** as services to help with the implementation of proxy locking.
**
****
**
** The default locking schemes in SQLite use byte-range locks on the
** database file to coordinate safe, concurrent access by multiple readers
** and writers [http://sqlite.org/lockingv3.html].  The five file locking
** states (UNLOCKED, PENDING, SHARED, RESERVED, EXCLUSIVE) are implemented
** as POSIX read & write locks over fixed set of locations (via fsctl),
** on AFP and SMB only exclusive byte-range locks are available via fsctl
** with _IOWR('z', 23, struct ByteRangeLockPB2) to track the same 5 states.
** To simulate a F_RDLCK on the shared range, on AFP a randomly selected
** address in the shared range is taken for a SHARED lock, the entire
** shared range is taken for an EXCLUSIVE lock):
**
**      PENDING_BYTE        0x40000000
**      RESERVED_BYTE       0x40000001
**      SHARED_RANGE        0x40000002 -> 0x40000200
**
** This works well on the local file system, but shows a nearly 100x
** slowdown in read performance on AFP because the AFP client disables
** the read cache when byte-range locks are present.  Enabling the read
** cache exposes a cache coherency problem that is present on all OS X
** supported network file systems.  NFS and AFP both observe the
** close-to-open semantics for ensuring cache coherency
** [http://nfs.sourceforge.net/#faq_a8], which does not effectively
** address the requirements for concurrent database access by multiple
** readers and writers
** [http://www.nabble.com/SQLite-on-NFS-cache-coherency-td15655701.html].
**
** To address the performance and cache coherency issues, proxy file locking
** changes the way database access is controlled by limiting access to a
** single host at a time and moving file locks off of the database file
** and onto a proxy file on the local file system.  
**
**
** Using proxy locks
** -----------------
**
** C APIs
**
**  sqlite3_file_control(db, dbname, SQLITE_FCNTL_SET_LOCKPROXYFILE,
**                       <proxy_path> | ":auto:");
**  sqlite3_file_control(db, dbname, SQLITE_FCNTL_GET_LOCKPROXYFILE,
**                       &<proxy_path>);
**
**
** SQL pragmas
**
**  PRAGMA [database.]lock_proxy_file=<proxy_path> | :auto:
**  PRAGMA [database.]lock_proxy_file
**
** Specifying ":auto:" means that if there is a conch file with a matching
** host ID in it, the proxy path in the conch file will be used, otherwise
** a proxy path based on the user's temp dir
** (via confstr(_CS_DARWIN_USER_TEMP_DIR,...)) will be used and the
** actual proxy file name is generated from the name and path of the
** database file.  For example:
**
**       For database path "/Users/me/foo.db" 
**       The lock path will be "<tmpdir>/sqliteplocks/_Users_me_foo.db:auto:")
**
** Once a lock proxy is configured for a database connection, it can not
** be removed, however it may be switched to a different proxy path via
** the above APIs (assuming the conch file is not being held by another
** connection or process). 
**
**
** How proxy locking works
** -----------------------
**
** Proxy file locking relies primarily on two new supporting files: 
**
**   *  conch file to limit access to the database file to a single host
**      at a time
**
**   *  proxy file to act as a proxy for the advisory locks normally
**      taken on the database
**
** The conch file - to use a proxy file, sqlite must first "hold the conch"
** by taking an sqlite-style shared lock on the conch file, reading the
** contents and comparing the host's unique host ID (see below) and lock
** proxy path against the values stored in the conch.  The conch file is
** stored in the same directory as the database file and the file name
** is patterned after the database file name as ".<databasename>-conch".
** If the conch file does not exist, or its contents do not match the
** host ID and/or proxy path, then the lock is escalated to an exclusive
** lock and the conch file contents is updated with the host ID and proxy
** path and the lock is downgraded to a shared lock again.  If the conch
** is held by another process (with a shared lock), the exclusive lock
** will fail and SQLITE_BUSY is returned.
**
** The proxy file - a single-byte file used for all advisory file locks
** normally taken on the database file.   This allows for safe sharing
** of the database file for multiple readers and writers on the same
** host (the conch ensures that they all use the same local lock file).
**
** Requesting the lock proxy does not immediately take the conch, it is
** only taken when the first request to lock database file is made.  
** This matches the semantics of the traditional locking behavior, where
** opening a connection to a database file does not take a lock on it.
** The shared lock and an open file descriptor are maintained until 
** the connection to the database is closed. 
**
** The proxy file and the lock file are never deleted so they only need
** to be created the first time they are used.
**
** Configuration options
** ---------------------
**
**  SQLITE_PREFER_PROXY_LOCKING
**
**       Database files accessed on non-local file systems are
**       automatically configured for proxy locking, lock files are
**       named automatically using the same logic as
**       PRAGMA lock_proxy_file=":auto:"
**    
**  SQLITE_PROXY_DEBUG
**
**       Enables the logging of error messages during host id file
**       retrieval and creation
**
**  LOCKPROXYDIR
**
**       Overrides the default directory used for lock proxy files that
**       are named automatically via the ":auto:" setting
**
**  SQLITE_DEFAULT_PROXYDIR_PERMISSIONS
**
**       Permissions to use when creating a directory for storing the
**       lock proxy files, only used when LOCKPROXYDIR is not set.
**    
**    
** As mentioned above, when compiled with SQLITE_PREFER_PROXY_LOCKING,
** setting the environment variable SQLITE_FORCE_PROXY_LOCKING to 1 will
** force proxy locking to be used for every database file opened, and 0
** will force automatic proxy locking to be disabled for all database
** files (explicitly calling the SQLITE_FCNTL_SET_LOCKPROXYFILE pragma or
** sqlite_file_control API is not affected by SQLITE_FORCE_PROXY_LOCKING).
*/

/*
** Proxy locking is only available on MacOSX 
*/
#if defined(__APPLE__) && SQLITE_ENABLE_LOCKING_STYLE

/*
** The proxyLockingContext has the path and file structures for the remote 
** and local proxy files in it
*/
typedef struct proxyLockingContext proxyLockingContext;
struct proxyLockingContext {
  unixFile *conchFile;         /* Open conch file */
  char *conchFilePath;         /* Name of the conch file */
  unixFile *lockProxy;         /* Open proxy lock file */
  char *lockProxyPath;         /* Name of the proxy lock file */
  char *dbPath;                /* Name of the open file */
  int conchHeld;               /* 1 if the conch is held, -1 if lockless */
  int nFails;                  /* Number of conch taking failures */
  void *oldLockingContext;     /* Original lockingcontext to restore on close */
  sqlite3_io_methods const *pOldMethod;     /* Original I/O methods for close */
};

/* 
** The proxy lock file path for the database at dbPath is written into lPath, 
** which must point to valid, writable memory large enough for a maxLen length
** file path. 
*/
static int proxyGetLockPath(const char *dbPath, char *lPath, size_t maxLen){
  int len;
  int dbLen;
  int i;

#ifdef LOCKPROXYDIR
  len = strlcpy(lPath, LOCKPROXYDIR, maxLen);
#else
# ifdef _CS_DARWIN_USER_TEMP_DIR
  {
    if( !confstr(_CS_DARWIN_USER_TEMP_DIR, lPath, maxLen) ){
      OSTRACE(("GETLOCKPATH  failed %s errno=%d pid=%d\n",
               lPath, errno, getpid()));
      return SQLITE_IOERR_LOCK;
    }
    len = strlcat(lPath, "sqliteplocks", maxLen);    
  }
# else
  len = strlcpy(lPath, "/tmp/", maxLen);
# endif
#endif

  if( lPath[len-1]!='/' ){
    len = strlcat(lPath, "/", maxLen);
  }
  
  /* transform the db path to a unique cache name */
  dbLen = (int)strlen(dbPath);
  for( i=0; i<dbLen && (i+len+7)<(int)maxLen; i++){
    char c = dbPath[i];
    lPath[i+len] = (c=='/')?'_':c;
  }
  lPath[i+len]='\0';
  strlcat(lPath, ":auto:", maxLen);
  OSTRACE(("GETLOCKPATH  proxy lock path=%s pid=%d\n", lPath, getpid()));
  return SQLITE_OK;
}

/* 
 ** Creates the lock file and any missing directories in lockPath
 */
static int proxyCreateLockPath(const char *lockPath){
  int i, len;
  char buf[MAXPATHLEN];
  int start = 0;
  
  assert(lockPath!=NULL);
  /* try to create all the intermediate directories */
  len = (int)strlen(lockPath);
  buf[0] = lockPath[0];
  for( i=1; i<len; i++ ){
    if( lockPath[i] == '/' && (i - start > 0) ){
      /* only mkdir if leaf dir != "." or "/" or ".." */
      if( i-start>2 || (i-start==1 && buf[start] != '.' && buf[start] != '/') 
         || (i-start==2 && buf[start] != '.' && buf[start+1] != '.') ){
        buf[i]='\0';
        if( osMkdir(buf, SQLITE_DEFAULT_PROXYDIR_PERMISSIONS) ){
          int err=errno;
          if( err!=EEXIST ) {
            OSTRACE(("CREATELOCKPATH  FAILED creating %s, "
                     "'%s' proxy lock path=%s pid=%d\n",
                     buf, strerror(err), lockPath, getpid()));
            return err;
          }
        }
      }
      start=i+1;
    }
    buf[i] = lockPath[i];
  }
  OSTRACE(("CREATELOCKPATH  proxy lock path=%s pid=%d\n", lockPath, getpid()));
  return 0;
}

#if SQLITE_ENABLE_LOCKING_STYLE
static int isProxyLockingMode(unixFile *pFile) {
  return (pFile->pMethod == &proxyIoMethods) ? 1 : 0;
}
#endif

#if defined(__APPLE__) && SQLITE_ENABLE_LOCKING_STYLE
/*
** Return the shared memory base path based on the lock proxy file if the 
** lock proxy file is hosted on a shared memory compatible FS
*/
static const char *proxySharedMemoryBasePath(unixFile *pFile) {
  proxyLockingContext *pCtx;
  unixFile *pLockFile;
  
  assert(pFile!=NULL && pFile->lockingContext!=NULL);
  assert(pFile->pMethod == &proxyIoMethods);
  pCtx = ((proxyLockingContext *)(pFile->lockingContext));
  pLockFile = pCtx->lockProxy;
  if( pLockFile->pMethod->iVersion>=2 && pLockFile->pMethod->xShmMap!=0 ){
    return pCtx->lockProxyPath;
  }
  return NULL;
}
#endif

/*
** Create a new VFS file descriptor (stored in memory obtained from
** sqlite3_malloc) and open the file named "path" in the file descriptor.
**
** The caller is responsible not only for closing the file descriptor
** but also for freeing the memory associated with the file descriptor.
*/
static int proxyCreateUnixFile(
    const char *path,        /* path for the new unixFile */
    unixFile **ppFile,       /* unixFile created and returned by ref */
    int islockfile           /* if non zero missing dirs will be created */
) {
  int fd = -1;
  unixFile *pNew;
  int rc = SQLITE_OK;
  int openFlags = O_RDWR | O_CREAT;
  sqlite3_vfs dummyVfs;
  int terrno = 0;
  UnixUnusedFd *pUnused = NULL;

  /* 1. first try to open/create the file
  ** 2. if that fails, and this is a lock file (not-conch), try creating
  ** the parent directories and then try again.
  ** 3. if that fails, try to open the file read-only
  ** otherwise return BUSY (if lock file) or CANTOPEN for the conch file
  */
  pUnused = findReusableFd(path, openFlags);
  if( pUnused ){
    fd = pUnused->fd;
  }else{
    pUnused = sqlite3_malloc(sizeof(*pUnused));
    if( !pUnused ){
      return SQLITE_NOMEM;
    }
  }
  if( fd<0 ){
    fd = robust_open(path, openFlags, 0);
    terrno = errno;
    if( fd<0 && errno==ENOENT && islockfile ){
      if( proxyCreateLockPath(path) == SQLITE_OK ){
        fd = robust_open(path, openFlags, 0);
      }
    }
  }
  if( fd<0 ){
    openFlags = O_RDONLY;
    fd = robust_open(path, openFlags, 0);
    terrno = errno;
  }
  if( fd<0 ){
    sqlite3_free(pUnused);
    if( islockfile ){
      return SQLITE_BUSY;
    }
    switch (terrno) {
      case EACCES:
        return SQLITE_PERM;
      case EIO: 
        return SQLITE_IOERR_LOCK; /* even though it is the conch */
      default:
        return SQLITE_CANTOPEN_BKPT;
    }
  }
  
  pNew = (unixFile *)sqlite3_malloc(sizeof(*pNew));
  if( pNew==NULL ){
    rc = SQLITE_NOMEM;
    goto end_create_proxy;
  }
  memset(pNew, 0, sizeof(unixFile));
  pNew->openFlags = openFlags;
  memset(&dummyVfs, 0, sizeof(dummyVfs));
  dummyVfs.pAppData = (void*)&autolockIoFinder;
  dummyVfs.zName = "dummy";
  pUnused->fd = fd;
  pUnused->flags = openFlags;
  pNew->pUnused = pUnused;
  
  rc = fillInUnixFile(&dummyVfs, fd, (sqlite3_file*)pNew, path, 0);
  if( rc==SQLITE_OK ){
    *ppFile = pNew;
    return SQLITE_OK;
  }
end_create_proxy:    
  robust_close(pNew, fd, __LINE__);
  sqlite3_free(pNew);
  sqlite3_free(pUnused);
  return rc;
}

#ifdef SQLITE_TEST
/* simulate multiple hosts by creating unique hostid file paths */
int sqlite3_hostid_num = 0;
#endif

#define PROXY_HOSTIDLEN    16  /* conch file host id length */

/* Not always defined in the headers as it ought to be */
extern int gethostuuid(uuid_t id, const struct timespec *wait);

/* get the host ID via gethostuuid(), pHostID must point to PROXY_HOSTIDLEN 
** bytes of writable memory.
*/
static int proxyGetHostID(unsigned char *pHostID, int *pError){
  assert(PROXY_HOSTIDLEN == sizeof(uuid_t));
  memset(pHostID, 0, PROXY_HOSTIDLEN);
# if defined(__APPLE__) && ((__MAC_OS_X_VERSION_MIN_REQUIRED > 1050) || \
                            (__IPHONE_OS_VERSION_MIN_REQUIRED > 2000))
  {
    struct timespec timeout = {1, 0}; /* 1 sec timeout */
    if( gethostuuid(pHostID, &timeout) ){
      int err = errno;
      if( pError ){
        *pError = err;
      }
      return SQLITE_IOERR;
    }
  }
#else
  UNUSED_PARAMETER(pError);
#endif
#ifdef SQLITE_TEST
  /* simulate multiple hosts by creating unique hostid file paths */
  if( sqlite3_hostid_num != 0){
    pHostID[0] = (char)(pHostID[0] + (char)(sqlite3_hostid_num & 0xFF));
  }
#endif
  
  return SQLITE_OK;
}

/* The conch file contains the header, host id and lock file path
 */
#define PROXY_CONCHVERSION 2   /* 1-byte header, 16-byte host id, path */
#define PROXY_HEADERLEN    1   /* conch file header length */
#define PROXY_PATHINDEX    (PROXY_HEADERLEN+PROXY_HOSTIDLEN)
#define PROXY_MAXCONCHLEN  (PROXY_HEADERLEN+PROXY_HOSTIDLEN+MAXPATHLEN)

/* 
** Takes an open conch file, copies the contents to a new path and then moves 
** it back.  The newly created file's file descriptor is assigned to the
** conch file structure and finally the original conch file descriptor is 
** closed.  Returns zero if successful.
*/
static int proxyBreakConchLock(unixFile *pFile, uuid_t myHostID){
  proxyLockingContext *pCtx = (proxyLockingContext *)pFile->lockingContext; 
  unixFile *conchFile = pCtx->conchFile;
  char tPath[MAXPATHLEN];
  char buf[PROXY_MAXCONCHLEN];
  char *cPath = pCtx->conchFilePath;
  size_t readLen = 0;
  size_t pathLen = 0;
  char errmsg[64] = "";
  int fd = -1;
  int rc = -1;
  UNUSED_PARAMETER(myHostID);

  /* create a new path by replace the trailing '-conch' with '-break' */
  pathLen = strlcpy(tPath, cPath, MAXPATHLEN);
  if( pathLen>MAXPATHLEN || pathLen<6 || 
     (strlcpy(&tPath[pathLen-5], "break", 6) != 5) ){
    sqlite3_snprintf(sizeof(errmsg),errmsg,"path error (len %d)",(int)pathLen);
    goto end_breaklock;
  }
  /* read the conch content */
  readLen = osPread(conchFile->h, buf, PROXY_MAXCONCHLEN, 0);
  if( readLen<PROXY_PATHINDEX ){
    sqlite3_snprintf(sizeof(errmsg),errmsg,"read error (len %d)",(int)readLen);
    goto end_breaklock;
  }
  /* write it out to the temporary break file */
  fd = robust_open(tPath, (O_RDWR|O_CREAT|O_EXCL), 0);
  if( fd<0 ){
    sqlite3_snprintf(sizeof(errmsg), errmsg, "create failed (%d)", errno);
    goto end_breaklock;
  }
  if( osPwrite(fd, buf, readLen, 0) != (ssize_t)readLen ){
    sqlite3_snprintf(sizeof(errmsg), errmsg, "write failed (%d)", errno);
    goto end_breaklock;
  }
  if( rename(tPath, cPath) ){
    sqlite3_snprintf(sizeof(errmsg), errmsg, "rename failed (%d)", errno);
    goto end_breaklock;
  }
  rc = 0;
  fprintf(stderr, "broke stale lock on %s\n", cPath);
  robust_close(pFile, conchFile->h, __LINE__);
  conchFile->h = fd;
  conchFile->openFlags = O_RDWR | O_CREAT;

end_breaklock:
  if( rc ){
    if( fd>=0 ){
      osUnlink(tPath);
      robust_close(pFile, fd, __LINE__);
    }
    fprintf(stderr, "failed to break stale lock on %s, %s\n", cPath, errmsg);
  }
  return rc;
}

/* Take the requested lock on the conch file and break a stale lock if the 
** host id matches.
*/
static int proxyConchLock(unixFile *pFile, uuid_t myHostID, int lockType){
  proxyLockingContext *pCtx = (proxyLockingContext *)pFile->lockingContext; 
  unixFile *conchFile = pCtx->conchFile;
  int rc = SQLITE_OK;
  struct timespec conchModTime;
  
  memset(&conchModTime, 0, sizeof(conchModTime));
  do {
    rc = conchFile->pMethod->xLock((sqlite3_file*)conchFile, lockType);
    if( rc==SQLITE_BUSY ){
      pCtx->nFails ++;
      /* If the lock failed (busy):
       * 1st try: get the mod time of the conch, wait 0.5s and try again. 
       * 2nd try: fail if the mod time changed or host id is different, wait 
       *           10 sec and try again
       * 3rd try: break the lock unless the mod time has changed.
       */
      struct stat buf;
      if( osFstat(conchFile->h, &buf) ){
        storeLastErrno(pFile, errno);
        return SQLITE_IOERR_LOCK;
      }
      
      if( pCtx->nFails==1 ){
        conchModTime = buf.st_mtimespec;
        usleep(500000); /* wait 0.5 sec and try the lock again*/
        continue;  
      }

      assert( pCtx->nFails>1 );
      if( conchModTime.tv_sec != buf.st_mtimespec.tv_sec || 
         conchModTime.tv_nsec != buf.st_mtimespec.tv_nsec ){
        return SQLITE_BUSY;
      }
      
      if( pCtx->nFails==2 ){  
        char tBuf[PROXY_MAXCONCHLEN];
        int len = osPread(conchFile->h, tBuf, PROXY_MAXCONCHLEN, 0);
        if( len<0 ){
          storeLastErrno(pFile, errno);
          return SQLITE_IOERR_LOCK;
        }
        if( len>PROXY_PATHINDEX && tBuf[0]==(char)PROXY_CONCHVERSION){
          /* don't break the lock if the host id doesn't match, but do log
           * an error to console so users can diagnose stale NFS locks more 
           * easily 
           */
          if( 0!=memcmp(&tBuf[PROXY_HEADERLEN], myHostID, PROXY_HOSTIDLEN) ){
            uuid_t conchUUID;
            uuid_string_t conchUUIDString;
            uuid_string_t myUUIDString;
            assert(PROXY_HOSTIDLEN == sizeof(uuid_t));
            memcpy(conchUUID, &tBuf[PROXY_HEADERLEN], PROXY_HOSTIDLEN);
            uuid_unparse(conchUUID, conchUUIDString);
            uuid_unparse(myHostID, myUUIDString);
            fprintf(stderr,
               "ERROR: sqlite database is locked because it is in use "
               "by another host that holds a host-exclusive lock on %s; "
               "this host (UUID %s) cannot override the host-exclusive lock "
               "until the other host (UUID %s) releases its locks on %s\n", 
               pFile->zPath, myUUIDString, conchUUIDString, conchFile->zPath);
            return SQLITE_BUSY;
          }
        }else{
          /* don't break the lock on short read or a version mismatch */
          return SQLITE_BUSY;
        }
        usleep(10000000); /* wait 10 sec and try the lock again */
        continue; 
      }
      
      assert( pCtx->nFails>=3 );
      if( (pCtx->nFails==3)&&(0==proxyBreakConchLock(pFile, myHostID)) ){
        rc = SQLITE_OK;
        if( lockType==EXCLUSIVE_LOCK ){
          rc = conchFile->pMethod->xLock((sqlite3_file*)conchFile, SHARED_LOCK);          
        }
        if( !rc ){
          rc = conchFile->pMethod->xLock((sqlite3_file*)conchFile, lockType);
        }
      }
    }
  } while( rc==SQLITE_BUSY && pCtx->nFails<3 );
  
  return rc;
}

/* Takes the conch by taking a shared lock and read the contents conch, if 
** lockPath is non-NULL, the host ID and lock file path must match.  A NULL 
** lockPath means that the lockPath in the conch file will be used if the 
** host IDs match, or a new lock path will be generated automatically 
** and written to the conch file.
*/
static int proxyTakeConch(unixFile *pFile){
  proxyLockingContext *pCtx = (proxyLockingContext *)pFile->lockingContext; 
  
  if( pCtx->conchHeld!=0 ){
    return SQLITE_OK;
  }else{
    unixFile *conchFile = pCtx->conchFile;
    uuid_t myHostID;
    int pError = 0;
    char readBuf[PROXY_MAXCONCHLEN];
    char lockPath[MAXPATHLEN];
    char *tempLockPath = NULL;
    int rc = SQLITE_OK;
    int createConch = 0;
    int hostIdMatch = 0;
    int readLen = 0;
    int tryOldLockPath = 0;
    int forceNewLockPath = 0;
    
    OSTRACE(("TAKECONCH  %d for %s pid=%d\n", conchFile->h,
             (pCtx->lockProxyPath ? pCtx->lockProxyPath : ":auto:"), getpid()));

    rc = proxyGetHostID(myHostID, &pError);
    if( (rc&0xff)==SQLITE_IOERR ){
      storeLastErrno(pFile, pError);
      goto end_takeconch;
    }
    rc = proxyConchLock(pFile, myHostID, SHARED_LOCK);
    if( rc!=SQLITE_OK ){
      goto end_takeconch;
    }
    /* read the existing conch file */
    readLen = seekAndRead((unixFile*)conchFile, 0, readBuf, PROXY_MAXCONCHLEN);
    if( readLen<0 ){
      /* I/O error: lastErrno set by seekAndRead */
      storeLastErrno(pFile, conchFile->lastErrno);
      rc = SQLITE_IOERR_READ;
      goto end_takeconch;
    }else if( readLen<=(PROXY_HEADERLEN+PROXY_HOSTIDLEN) || 
             readBuf[0]!=(char)PROXY_CONCHVERSION ){
      /* a short read or version format mismatch means we need to create a new 
      ** conch file. 
      */
      createConch = 1;
    }
    /* if the host id matches and the lock path already exists in the conch
    ** we'll try to use the path there, if we can't open that path, we'll 
    ** retry with a new auto-generated path 
    */
    do { /* in case we need to try again for an :auto: named lock file */

      if( !createConch && !forceNewLockPath ){
        hostIdMatch = !memcmp(&readBuf[PROXY_HEADERLEN], myHostID, 
                                  PROXY_HOSTIDLEN);
        /* if the conch has data compare the contents */
        if( !pCtx->lockProxyPath ){
          /* for auto-named local lock file, just check the host ID and we'll
           ** use the local lock file path that's already in there
           */
          if( hostIdMatch ){
            size_t pathLen = (readLen - PROXY_PATHINDEX);
            
            if( pathLen>=MAXPATHLEN ){
              pathLen=MAXPATHLEN-1;
            }
            memcpy(lockPath, &readBuf[PROXY_PATHINDEX], pathLen);
            lockPath[pathLen] = 0;
            tempLockPath = lockPath;
            tryOldLockPath = 1;
            /* create a copy of the lock path if the conch is taken */
            goto end_takeconch;
          }
        }else if( hostIdMatch
               && !strncmp(pCtx->lockProxyPath, &readBuf[PROXY_PATHINDEX],
                           readLen-PROXY_PATHINDEX)
        ){
          /* conch host and lock path match */
          goto end_takeconch; 
        }
      }
      
      /* if the conch isn't writable and doesn't match, we can't take it */
      if( (conchFile->openFlags&O_RDWR) == 0 ){
        rc = SQLITE_BUSY;
        goto end_takeconch;
      }
      
      /* either the conch didn't match or we need to create a new one */
      if( !pCtx->lockProxyPath ){
        proxyGetLockPath(pCtx->dbPath, lockPath, MAXPATHLEN);
        tempLockPath = lockPath;
        /* create a copy of the lock path _only_ if the conch is taken */
      }
      
      /* update conch with host and path (this will fail if other process
      ** has a shared lock already), if the host id matches, use the big
      ** stick.
      */
      futimes(conchFile->h, NULL);
      if( hostIdMatch && !createConch ){
        if( conchFile->pInode && conchFile->pInode->nShared>1 ){
          /* We are trying for an exclusive lock but another thread in this
           ** same process is still holding a shared lock. */
          rc = SQLITE_BUSY;
        } else {          
          rc = proxyConchLock(pFile, myHostID, EXCLUSIVE_LOCK);
        }
      }else{
        rc = proxyConchLock(pFile, myHostID, EXCLUSIVE_LOCK);
      }
      if( rc==SQLITE_OK ){
        char writeBuffer[PROXY_MAXCONCHLEN];
        int writeSize = 0;
        
        writeBuffer[0] = (char)PROXY_CONCHVERSION;
        memcpy(&writeBuffer[PROXY_HEADERLEN], myHostID, PROXY_HOSTIDLEN);
        if( pCtx->lockProxyPath!=NULL ){
          strlcpy(&writeBuffer[PROXY_PATHINDEX], pCtx->lockProxyPath,
                  MAXPATHLEN);
        }else{
          strlcpy(&writeBuffer[PROXY_PATHINDEX], tempLockPath, MAXPATHLEN);
        }
        writeSize = PROXY_PATHINDEX + strlen(&writeBuffer[PROXY_PATHINDEX]);
        robust_ftruncate(conchFile->h, writeSize);
        rc = unixWrite((sqlite3_file *)conchFile, writeBuffer, writeSize, 0);
        fsync(conchFile->h);
        /* If we created a new conch file (not just updated the contents of a 
         ** valid conch file), try to match the permissions of the database 
         */
        if( rc==SQLITE_OK && createConch ){
          struct stat buf;
          int err = osFstat(pFile->h, &buf);
          if( err==0 ){
            mode_t cmode = buf.st_mode&(S_IRUSR|S_IWUSR | S_IRGRP|S_IWGRP |
                                        S_IROTH|S_IWOTH);
            /* try to match the database file R/W permissions, ignore failure */
#ifndef SQLITE_PROXY_DEBUG
            osFchmod(conchFile->h, cmode);
#else
            do{
              rc = osFchmod(conchFile->h, cmode);
            }while( rc==(-1) && errno==EINTR );
            if( rc!=0 ){
              int code = errno;
              fprintf(stderr, "fchmod %o FAILED with %d %s\n",
                      cmode, code, strerror(code));
            } else {
              fprintf(stderr, "fchmod %o SUCCEDED\n",cmode);
            }
          }else{
            int code = errno;
            fprintf(stderr, "STAT FAILED[%d] with %d %s\n", 
                    err, code, strerror(code));
#endif
          }
        }
      }
      conchFile->pMethod->xUnlock((sqlite3_file*)conchFile, SHARED_LOCK);
      
    end_takeconch:
      OSTRACE(("TRANSPROXY: CLOSE  %d\n", pFile->h));
      if( rc==SQLITE_OK && pFile->openFlags ){
        int fd;
        if( pFile->h>=0 ){
#if defined(STRICT_CLOSE_ERROR) && OSCLOSE_CHECK_CLOSE_IOERR
          if( close(pFile->h) ){
            storeLastErrno(pFile, errno);
            return SQLITE_IOERR_CLOSE;
          }
#else
          robust_close(pFile, pFile->h, __LINE__);
#endif
        }
        pFile->h = -1;
        fd = robust_open(pCtx->dbPath, pFile->openFlags, 0);
        OSTRACE(("TRANSPROXY: OPEN  %d\n", fd));
        if( fd>=0 ){
          pFile->h = fd;
        }else{
          rc=SQLITE_CANTOPEN_BKPT; /* SQLITE_BUSY? proxyTakeConch called
           during locking */
        }
      }
      if( rc==SQLITE_OK && !pCtx->lockProxy ){
        char *path = tempLockPath ? tempLockPath : pCtx->lockProxyPath;
        rc = proxyCreateUnixFile(path, &pCtx->lockProxy, 1);
        if( rc!=SQLITE_OK && rc!=SQLITE_NOMEM && tryOldLockPath ){
          /* we couldn't create the proxy lock file with the old lock file path
           ** so try again via auto-naming 
           */
          forceNewLockPath = 1;
          tryOldLockPath = 0;
          continue; /* go back to the do {} while start point, try again */
        }
      }
      if( rc==SQLITE_OK ){
        /* Need to make a copy of path if we extracted the value
         ** from the conch file or the path was allocated on the stack
         */
        if( tempLockPath ){
          pCtx->lockProxyPath = sqlite3DbStrDup(0, tempLockPath);
          if( !pCtx->lockProxyPath ){
            rc = SQLITE_NOMEM;
          }
        }
      }
      if( rc==SQLITE_OK ){
        pCtx->conchHeld = 1;
        
        if( pCtx->lockProxy->pMethod == &afpIoMethods ){
          afpLockingContext *afpCtx;
          afpCtx = (afpLockingContext *)pCtx->lockProxy->lockingContext;
          afpCtx->dbPath = pCtx->lockProxyPath;
        }
      } else {
        conchFile->pMethod->xUnlock((sqlite3_file*)conchFile, NO_LOCK);
      }
      OSTRACE(("TAKECONCH  %d %s\n", conchFile->h,
               rc==SQLITE_OK?"ok":"failed"));
      return rc;
    } while (1); /* in case we need to retry the :auto: lock file - 
                 ** we should never get here except via the 'continue' call. */
  }
}

/*
** If pFile holds a lock on a conch file, then release that lock.
*/
static int proxyReleaseConch(unixFile *pFile){
  int rc = SQLITE_OK;         /* Subroutine return code */
  proxyLockingContext *pCtx;  /* The locking context for the proxy lock */
  unixFile *conchFile;        /* Name of the conch file */

  pCtx = (proxyLockingContext *)pFile->lockingContext;
  conchFile = pCtx->conchFile;
  OSTRACE(("RELEASECONCH  %d for %s pid=%d\n", conchFile->h,
           (pCtx->lockProxyPath ? pCtx->lockProxyPath : ":auto:"), 
           getpid()));
  if( pCtx->conchHeld>0 ){
    rc = conchFile->pMethod->xUnlock((sqlite3_file*)conchFile, NO_LOCK);
  }
  pCtx->conchHeld = 0;
  OSTRACE(("RELEASECONCH  %d %s\n", conchFile->h,
           (rc==SQLITE_OK ? "ok" : "failed")));
  return rc;
}

/*
** Given the name of a database file, compute the name of its conch file.
** Store the conch filename in memory obtained from sqlite3_malloc().
** Make *pConchPath point to the new name.  Return SQLITE_OK on success
** or SQLITE_NOMEM if unable to obtain memory.
**
** The caller is responsible for ensuring that the allocated memory
** space is eventually freed.
**
** *pConchPath is set to NULL if a memory allocation error occurs.
*/
static int proxyCreateConchPathname(char *dbPath, char **pConchPath){
  int i;                        /* Loop counter */
  int len = (int)strlen(dbPath); /* Length of database filename - dbPath */
  char *conchPath;              /* buffer in which to construct conch name */

  /* Allocate space for the conch filename and initialize the name to
  ** the name of the original database file. */  
  *pConchPath = conchPath = (char *)sqlite3_malloc(len + 8);
  if( conchPath==0 ){
    return SQLITE_NOMEM;
  }
  memcpy(conchPath, dbPath, len+1);
  
  /* now insert a "." before the last / character */
  for( i=(len-1); i>=0; i-- ){
    if( conchPath[i]=='/' ){
      i++;
      break;
    }
  }
  conchPath[i]='.';
  while ( i<len ){
    conchPath[i+1]=dbPath[i];
    i++;
  }

  /* append the "-conch" suffix to the file */
  memcpy(&conchPath[i+1], "-conch", 7);
  assert( (int)strlen(conchPath) == len+7 );

  return SQLITE_OK;
}


/* Takes a fully configured proxy locking-style unix file and switches
** the local lock file path 
*/
static int switchLockProxyPath(unixFile *pFile, const char *path) {
  proxyLockingContext *pCtx = (proxyLockingContext*)pFile->lockingContext;
  char *oldPath = pCtx->lockProxyPath;
  int rc = SQLITE_OK;

  if( pFile->eFileLock!=NO_LOCK ){
    return SQLITE_BUSY;
  }  

  /* nothing to do if the path is NULL, :auto: or matches the existing path */
  if( !path || path[0]=='\0' || !strcmp(path, ":auto:") ||
    (oldPath && !strncmp(oldPath, path, MAXPATHLEN)) ){
    return SQLITE_OK;
  }else{
    unixFile *lockProxy = pCtx->lockProxy;
    pCtx->lockProxy=NULL;
    pCtx->conchHeld = 0;
    if( lockProxy!=NULL ){
      rc=lockProxy->pMethod->xClose((sqlite3_file *)lockProxy);
      if( rc ) return rc;
      sqlite3_free(lockProxy);
    }
    sqlite3_free(oldPath);
    pCtx->lockProxyPath = sqlite3DbStrDup(0, path);
  }
  
  return rc;
}

/*
** pFile is a file that has been opened by a prior xOpen call.  dbPath
** is a string buffer at least MAXPATHLEN+1 characters in size.
**
** This routine find the filename associated with pFile and writes it
** int dbPath.
*/
static int proxyGetDbPathForUnixFile(unixFile *pFile, char *dbPath){
#if defined(__APPLE__)
  if( pFile->pMethod == &afpIoMethods ){
    /* afp style keeps a reference to the db path in the filePath field 
    ** of the struct */
    assert( (int)strlen((char*)pFile->lockingContext)<=MAXPATHLEN );
    strlcpy(dbPath, ((afpLockingContext *)pFile->lockingContext)->dbPath,
            MAXPATHLEN);
  } else
#endif
  if( pFile->pMethod == &dotlockIoMethods ){
    /* dot lock style uses the locking context to store the dot lock
    ** file path */
    int len = strlen((char *)pFile->lockingContext) - strlen(DOTLOCK_SUFFIX);
    memcpy(dbPath, (char *)pFile->lockingContext, len + 1);
  }else{
    /* all other styles use the locking context to store the db file path */
    assert( strlen((char*)pFile->lockingContext)<=MAXPATHLEN );
    strlcpy(dbPath, (char *)pFile->lockingContext, MAXPATHLEN);
  }
  return SQLITE_OK;
}

/*
** Takes an already filled in unix file and alters it so all file locking 
** will be performed on the local proxy lock file.  The following fields
** are preserved in the locking context so that they can be restored and 
** the unix structure properly cleaned up at close time:
**  ->lockingContext
**  ->pMethod
*/
static int proxyTransformUnixFile(unixFile *pFile, const char *path) {
  proxyLockingContext *pCtx;
  char dbPath[MAXPATHLEN+1];       /* Name of the database file */
  char *lockPath=NULL;
  int rc = SQLITE_OK;
  
  if( pFile->eFileLock!=NO_LOCK ){
    return SQLITE_BUSY;
  }
  proxyGetDbPathForUnixFile(pFile, dbPath);
  if( !path || path[0]=='\0' || !strcmp(path, ":auto:") ){
    lockPath=NULL;
  }else{
    lockPath=(char *)path;
  }
  
  OSTRACE(("TRANSPROXY  %d for %s pid=%d\n", pFile->h,
           (lockPath ? lockPath : ":auto:"), getpid()));

  pCtx = sqlite3_malloc( sizeof(*pCtx) );
  if( pCtx==0 ){
    return SQLITE_NOMEM;
  }
  memset(pCtx, 0, sizeof(*pCtx));

  rc = proxyCreateConchPathname(dbPath, &pCtx->conchFilePath);
  if( rc==SQLITE_OK ){
    rc = proxyCreateUnixFile(pCtx->conchFilePath, &pCtx->conchFile, 0);
    if( rc==SQLITE_CANTOPEN && ((pFile->openFlags&O_RDWR) == 0) ){
      /* if (a) the open flags are not O_RDWR, (b) the conch isn't there, and
      ** (c) the file system is read-only, then enable no-locking access.
      ** Ugh, since O_RDONLY==0x0000 we test for !O_RDWR since unixOpen asserts
      ** that openFlags will have only one of O_RDONLY or O_RDWR.
      */
      struct statfs fsInfo;
      struct stat conchInfo;
      int goLockless = 0;

      if( osStat(pCtx->conchFilePath, &conchInfo) == -1 ) {
        int err = errno;
        if( (err==ENOENT) && (statfs(dbPath, &fsInfo) != -1) ){
          goLockless = (fsInfo.f_flags&MNT_RDONLY) == MNT_RDONLY;
        }
      }
      if( goLockless ){
        pCtx->conchHeld = -1; /* read only FS/ lockless */
        rc = SQLITE_OK;
      }
    }
  }  
  if( rc==SQLITE_OK && lockPath ){
    pCtx->lockProxyPath = sqlite3DbStrDup(0, lockPath);
    if( pCtx->lockProxyPath==NULL ){
      rc = SQLITE_NOMEM;
    }
  }

  if( rc==SQLITE_OK ){
    pCtx->dbPath = sqlite3DbStrDup(0, dbPath);
    if( pCtx->dbPath==NULL ){
      rc = SQLITE_NOMEM;
    }
  }
  if( rc==SQLITE_OK ){
    /* all memory is allocated, proxys are created and assigned, 
    ** switch the locking context and pMethod then return.
    */
    pCtx->oldLockingContext = pFile->lockingContext;
    pFile->lockingContext = pCtx;
    pCtx->pOldMethod = pFile->pMethod;
    pFile->pMethod = &proxyIoMethods;
  }else{
    if( pCtx->conchFile ){ 
      pCtx->conchFile->pMethod->xClose((sqlite3_file *)pCtx->conchFile);
      sqlite3_free(pCtx->conchFile);
    }
    sqlite3DbFree(0, pCtx->lockProxyPath);
    sqlite3_free(pCtx->conchFilePath); 
    sqlite3_free(pCtx);
  }
  OSTRACE(("TRANSPROXY  %d %s\n", pFile->h,
           (rc==SQLITE_OK ? "ok" : "failed")));
  return rc;
}


/*
** This routine handles sqlite3_file_control() calls that are specific
** to proxy locking.
*/
static int proxyFileControl(sqlite3_file *id, int op, void *pArg){
  switch( op ){
    case SQLITE_FCNTL_GET_LOCKPROXYFILE: {
      unixFile *pFile = (unixFile*)id;
      if( isProxyLockingMode(pFile) ){
        proxyLockingContext *pCtx = (proxyLockingContext*)pFile->lockingContext;
        proxyTakeConch(pFile);
        if( pCtx->lockProxyPath ){
          *(const char **)pArg = pCtx->lockProxyPath;
        }else{
          *(const char **)pArg = ":auto: (not held)";
        }
      } else {
        *(const char **)pArg = NULL;
      }
      return SQLITE_OK;
    }
    case SQLITE_FCNTL_SET_LOCKPROXYFILE: {
      unixFile *pFile = (unixFile*)id;
      int rc = SQLITE_OK;
      int isProxyStyle = isProxyLockingMode(pFile);
      if( pArg==NULL || (const char *)pArg==0 ){
        if( isProxyStyle ){
          /* turn off proxy locking - not supported.  If support is added for
          ** switching proxy locking mode off then it will need to fail if
          ** the journal mode is WAL mode. 
          */
          rc = SQLITE_ERROR /*SQLITE_PROTOCOL? SQLITE_MISUSE?*/;
        }else{
          /* turn off proxy locking - already off - NOOP */
          rc = SQLITE_OK;
        }
      }else{
        const char *proxyPath = (const char *)pArg;
        if( isProxyStyle ){
          proxyLockingContext *pCtx = 
            (proxyLockingContext*)pFile->lockingContext;
          if( !strcmp(pArg, ":auto:") 
           || (pCtx->lockProxyPath &&
               !strncmp(pCtx->lockProxyPath, proxyPath, MAXPATHLEN))
          ){
            rc = SQLITE_OK;
          }else{
            rc = switchLockProxyPath(pFile, proxyPath);
          }
        }else{
          /* turn on proxy file locking */
          rc = proxyTransformUnixFile(pFile, proxyPath);
        }
      }
      return rc;
    }
    default: {
      assert( 0 );  /* The call assures that only valid opcodes are sent */
    }
  }
  /*NOTREACHED*/
  return SQLITE_ERROR;
}

/*
** Within this division (the proxying locking implementation) the procedures
** above this point are all utilities.  The lock-related methods of the
** proxy-locking sqlite3_io_method object follow.
*/


/*
** This routine checks if there is a RESERVED lock held on the specified
** file by this or any other process. If such a lock is held, set *pResOut
** to a non-zero value otherwise *pResOut is set to zero.  The return value
** is set to SQLITE_OK unless an I/O error occurs during lock checking.
*/
static int proxyCheckReservedLock(sqlite3_file *id, int *pResOut) {
  unixFile *pFile = (unixFile*)id;
  int rc = proxyTakeConch(pFile);
  if( rc==SQLITE_OK ){
    proxyLockingContext *pCtx = (proxyLockingContext *)pFile->lockingContext;
    if( pCtx->conchHeld>0 ){
      unixFile *proxy = pCtx->lockProxy;
      return proxy->pMethod->xCheckReservedLock((sqlite3_file*)proxy, pResOut);
    }else{ /* conchHeld < 0 is lockless */
      pResOut=0;
    }
  }
  return rc;
}

/*
** Lock the file with the lock specified by parameter eFileLock - one
** of the following:
**
**     (1) SHARED_LOCK
**     (2) RESERVED_LOCK
**     (3) PENDING_LOCK
**     (4) EXCLUSIVE_LOCK
**
** Sometimes when requesting one lock state, additional lock states
** are inserted in between.  The locking might fail on one of the later
** transitions leaving the lock state different from what it started but
** still short of its goal.  The following chart shows the allowed
** transitions and the inserted intermediate states:
**
**    UNLOCKED -> SHARED
**    SHARED -> RESERVED
**    SHARED -> (PENDING) -> EXCLUSIVE
**    RESERVED -> (PENDING) -> EXCLUSIVE
**    PENDING -> EXCLUSIVE
**
** This routine will only increase a lock.  Use the sqlite3OsUnlock()
** routine to lower a locking level.
*/
static int proxyLock(sqlite3_file *id, int eFileLock) {
  unixFile *pFile = (unixFile*)id;
  int rc = proxyTakeConch(pFile);
  if( rc==SQLITE_OK ){
    proxyLockingContext *pCtx = (proxyLockingContext *)pFile->lockingContext;
    if( pCtx->conchHeld>0 ){
      unixFile *proxy = pCtx->lockProxy;
      rc = proxy->pMethod->xLock((sqlite3_file*)proxy, eFileLock);
      pFile->eFileLock = proxy->eFileLock;
    }else{
      /* conchHeld < 0 is lockless */
    }
  }
  return rc;
}


/*
** Lower the locking level on file descriptor pFile to eFileLock.  eFileLock
** must be either NO_LOCK or SHARED_LOCK.
**
** If the locking level of the file descriptor is already at or below
** the requested locking level, this routine is a no-op.
*/
static int proxyUnlock(sqlite3_file *id, int eFileLock) {
  unixFile *pFile = (unixFile*)id;
  int rc = proxyTakeConch(pFile);
  if( rc==SQLITE_OK ){
    proxyLockingContext *pCtx = (proxyLockingContext *)pFile->lockingContext;
    if( pCtx->conchHeld>0 ){
      unixFile *proxy = pCtx->lockProxy;
      rc = proxy->pMethod->xUnlock((sqlite3_file*)proxy, eFileLock);
      pFile->eFileLock = proxy->eFileLock;
    }else{
      /* conchHeld < 0 is lockless */
    }
  }
  return rc;
}

/*
** Close a file that uses proxy locks.
*/
static int proxyClose(sqlite3_file *id) {
  if( id ){
    unixFile *pFile = (unixFile*)id;
    proxyLockingContext *pCtx = (proxyLockingContext *)pFile->lockingContext;
    unixFile *lockProxy = pCtx->lockProxy;
    unixFile *conchFile = pCtx->conchFile;
    int rc = SQLITE_OK;
    
    if( lockProxy ){
      rc = lockProxy->pMethod->xUnlock((sqlite3_file*)lockProxy, NO_LOCK);
      if( rc ) return rc;
      rc = lockProxy->pMethod->xClose((sqlite3_file*)lockProxy);
      if( rc ) return rc;
      sqlite3_free(lockProxy);
      pCtx->lockProxy = 0;
    }
    if( conchFile ){
      if( pCtx->conchHeld ){
        rc = proxyReleaseConch(pFile);
        if( rc ) return rc;
      }
      rc = conchFile->pMethod->xClose((sqlite3_file*)conchFile);
      if( rc ) return rc;
      sqlite3_free(conchFile);
    }
    sqlite3DbFree(0, pCtx->lockProxyPath);
    sqlite3_free(pCtx->conchFilePath);
    sqlite3DbFree(0, pCtx->dbPath);
    /* restore the original locking context and pMethod then close it */
    pFile->lockingContext = pCtx->oldLockingContext;
    pFile->pMethod = pCtx->pOldMethod;
    sqlite3_free(pCtx);
    return pFile->pMethod->xClose(id);
  }
  return SQLITE_OK;
}



#endif /* defined(__APPLE__) && SQLITE_ENABLE_LOCKING_STYLE */
/*
** The proxy locking style is intended for use with AFP filesystems.
** And since AFP is only supported on MacOSX, the proxy locking is also
** restricted to MacOSX.
** 
**
******************* End of the proxy lock implementation **********************
******************************************************************************/

/*
** Initialize the operating system interface.
**
** This routine registers all VFS implementations for unix-like operating
** systems.  This routine, and the sqlite3_os_end() routine that follows,
** should be the only routines in this file that are visible from other
** files.
**
** This routine is called once during SQLite initialization and by a
** single thread.  The memory allocation and mutex subsystems have not
** necessarily been initialized when this routine is called, and so they
** should not be used.
*/
int sqlite3_os_init(void){ 
  /* 
  ** The following macro defines an initializer for an sqlite3_vfs object.
  ** The name of the VFS is NAME.  The pAppData is a pointer to a pointer
  ** to the "finder" function.  (pAppData is a pointer to a pointer because
  ** silly C90 rules prohibit a void* from being cast to a function pointer
  ** and so we have to go through the intermediate pointer to avoid problems
  ** when compiling with -pedantic-errors on GCC.)
  **
  ** The FINDER parameter to this macro is the name of the pointer to the
  ** finder-function.  The finder-function returns a pointer to the
  ** sqlite_io_methods object that implements the desired locking
  ** behaviors.  See the division above that contains the IOMETHODS
  ** macro for addition information on finder-functions.
  **
  ** Most finders simply return a pointer to a fixed sqlite3_io_methods
  ** object.  But the "autolockIoFinder" available on MacOSX does a little
  ** more than that; it looks at the filesystem type that hosts the 
  ** database file and tries to choose an locking method appropriate for
  ** that filesystem time.
  */
  #define UNIXVFS(VFSNAME, FINDER) {                        \
    3,                    /* iVersion */                    \
    sizeof(unixFile),     /* szOsFile */                    \
    MAX_PATHNAME,         /* mxPathname */                  \
    0,                    /* pNext */                       \
    VFSNAME,              /* zName */                       \
    (void*)&FINDER,       /* pAppData */                    \
    unixOpen,             /* xOpen */                       \
    unixDelete,           /* xDelete */                     \
    unixAccess,           /* xAccess */                     \
    unixFullPathname,     /* xFullPathname */               \
    unixDlOpen,           /* xDlOpen */                     \
    unixDlError,          /* xDlError */                    \
    unixDlSym,            /* xDlSym */                      \
    unixDlClose,          /* xDlClose */                    \
    unixRandomness,       /* xRandomness */                 \
    unixSleep,            /* xSleep */                      \
    unixCurrentTime,      /* xCurrentTime */                \
    unixGetLastError,     /* xGetLastError */               \
    unixCurrentTimeInt64, /* xCurrentTimeInt64 */           \
    unixSetSystemCall,    /* xSetSystemCall */              \
    unixGetSystemCall,    /* xGetSystemCall */              \
    unixNextSystemCall,   /* xNextSystemCall */             \
  }

  /*
  ** All default VFSes for unix are contained in the following array.
  **
  ** Note that the sqlite3_vfs.pNext field of the VFS object is modified
  ** by the SQLite core when the VFS is registered.  So the following
  ** array cannot be const.
  */
  static sqlite3_vfs aVfs[] = {
#if SQLITE_ENABLE_LOCKING_STYLE && (OS_VXWORKS || defined(__APPLE__))
    UNIXVFS("unix",          autolockIoFinder ),
#else
    UNIXVFS("unix",          posixIoFinder ),
#endif
    UNIXVFS("unix-none",     nolockIoFinder ),
    UNIXVFS("unix-dotfile",  dotlockIoFinder ),
    UNIXVFS("unix-excl",     posixIoFinder ),
#if OS_VXWORKS
    UNIXVFS("unix-namedsem", semIoFinder ),
#endif
#if SQLITE_ENABLE_LOCKING_STYLE
    UNIXVFS("unix-posix",    posixIoFinder ),
#if !OS_VXWORKS
    UNIXVFS("unix-flock",    flockIoFinder ),
#endif
#endif
#if SQLITE_ENABLE_LOCKING_STYLE && defined(__APPLE__)
    UNIXVFS("unix-afp",      afpIoFinder ),
    UNIXVFS("unix-nfs",      nfsIoFinder ),
    UNIXVFS("unix-proxy",    proxyIoFinder ),
#endif
  };
  unsigned int i;          /* Loop counter */

  /* Double-check that the aSyscall[] array has been constructed
  ** correctly.  See ticket [bb3a86e890c8e96ab] */
  assert( ArraySize(aSyscall)==25 );

  /* Register all VFSes defined in the aVfs[] array */
  for(i=0; i<(sizeof(aVfs)/sizeof(sqlite3_vfs)); i++){
    sqlite3_vfs_register(&aVfs[i], i==0);
  }
  return SQLITE_OK; 
}

/*
** Shutdown the operating system interface.
**
** Some operating systems might need to do some cleanup in this routine,
** to release dynamically allocated objects.  But not on unix.
** This routine is a no-op for unix.
*/
int sqlite3_os_end(void){ 
  return SQLITE_OK; 
}
 
#endif /* SQLITE_OS_UNIX */<|MERGE_RESOLUTION|>--- conflicted
+++ resolved
@@ -1713,10 +1713,7 @@
 #else
       rc = SQLITE_IOERR_CHECKRESERVEDLOCK;
       storeLastErrno(pFile, errno);
-<<<<<<< HEAD
-#endif
-=======
->>>>>>> 4bf66fd6
+#endif
     } else if( lock.l_type!=F_UNLCK ){
       reserved = 1;
     }
@@ -1921,11 +1918,7 @@
     if( unixFileLock(pFile, &lock, 0) ){
       tErrno = errno;
       rc = sqliteErrorFromPosixError(tErrno, SQLITE_IOERR_LOCK);
-<<<<<<< HEAD
       if( IS_LOCK_ERROR(rc) ){
-=======
-      if( rc!=SQLITE_BUSY ){
->>>>>>> 4bf66fd6
         storeLastErrno(pFile, tErrno);
       }
       goto end_lock;
@@ -1964,11 +1957,7 @@
     }
 
     if( rc ){
-<<<<<<< HEAD
       if( IS_LOCK_ERROR(rc) ){
-=======
-      if( rc!=SQLITE_BUSY ){
->>>>>>> 4bf66fd6
         storeLastErrno(pFile, tErrno);
       }
       goto end_lock;
@@ -2186,15 +2175,11 @@
           ** SQLITE_BUSY would confuse the upper layer (in practice it causes 
           ** an assert to fail). */ 
           rc = SQLITE_IOERR_RDLOCK;
-<<<<<<< HEAD
           storeLastErrno(pFile, tErrno);
 #endif
           if( IS_LOCK_ERROR(rc) ){
             storeLastErrno(pFile, tErrno);
           }
-=======
-          storeLastErrno(pFile, errno);
->>>>>>> 4bf66fd6
           goto end_unlock;
         }
       }
@@ -2215,10 +2200,7 @@
 #else
       rc = SQLITE_IOERR_UNLOCK;
       storeLastErrno(pFile, errno);
-<<<<<<< HEAD
-#endif
-=======
->>>>>>> 4bf66fd6
+#endif
       goto end_unlock;
     }
   }
@@ -2244,10 +2226,7 @@
 #else
         rc = SQLITE_IOERR_UNLOCK;
         storeLastErrno(pFile, errno);
-<<<<<<< HEAD
-#endif
-=======
->>>>>>> 4bf66fd6
+#endif
         pInode->eFileLock = NO_LOCK;
         pFile->eFileLock = NO_LOCK;
       }
@@ -3566,11 +3545,7 @@
     if( got<0 ){
       if( errno==EINTR ){ got = 1; continue; }
       prior = 0;
-<<<<<<< HEAD
-      storeLastErrno((unixFile*)id, errno);
-=======
       storeLastErrno((unixFile*)id,  errno);
->>>>>>> 4bf66fd6
       break;
     }else if( got>0 ){
       cnt -= got;
@@ -4129,10 +4104,7 @@
     struct stat buf;              /* Used to hold return values of fstat() */
    
     if( osFstat(pFile->h, &buf) ){
-<<<<<<< HEAD
       storeLastErrno(pFile, errno);
-=======
->>>>>>> 4bf66fd6
       return SQLITE_IOERR_FSTAT;
     }
 
@@ -5474,7 +5446,6 @@
   assert( pShmNode->nRef>0 );
   pShmNode->nRef--;
   if( pShmNode->nRef==0 ){
-<<<<<<< HEAD
     if( deleteFlag && pShmNode->h>=0 ) {
       if (deleteFlag == 1) { 
         osUnlink(pShmNode->zFilename);
@@ -5482,12 +5453,6 @@
         /* ftruncate(pShmNode->h, 32 * 1024); */
       }
     }
-    
-=======
-    if( deleteFlag && pShmNode->h>=0 ){
-      osUnlink(pShmNode->zFilename);
-    }
->>>>>>> 4bf66fd6
     unixShmPurge(pDbFd);
   }
   unixLeaveMutex();
@@ -7099,22 +7064,6 @@
     if( envforce!=NULL ){
       useProxy = atoi(envforce)>0;
     }else{
-<<<<<<< HEAD
-=======
-      if( statfs(zPath, &fsInfo) == -1 ){
-        /* In theory, the close(fd) call is sub-optimal. If the file opened
-        ** with fd is a database file, and there are other connections open
-        ** on that file that are currently holding advisory locks on it,
-        ** then the call to close() will cancel those locks. In practice,
-        ** we're assuming that statfs() doesn't fail very often. At least
-        ** not while other file descriptors opened by the same process on
-        ** the same file are working.  */
-        storeLastErrno(p, errno);
-        robust_close(p, fd, __LINE__);
-        rc = SQLITE_IOERR_ACCESS;
-        goto open_finished;
-      }
->>>>>>> 4bf66fd6
       useProxy = !(fsInfo.f_flags&MNT_LOCAL);
     }
     if( useProxy ){
