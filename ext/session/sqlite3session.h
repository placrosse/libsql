--- conflicted
+++ resolved
@@ -324,7 +324,6 @@
 );
 
 /*
-<<<<<<< HEAD
 ** CAPI3REF: Generate A Full Changeset From A Session Object
 **
 ** This function is similar to sqlite3session_changeset(), except that for
@@ -338,11 +337,8 @@
 );
 
 /*
-** CAPI3REF: Load The Difference Between Tables Into A Session 
-=======
 ** CAPI3REF: Load The Difference Between Tables Into A Session
 ** METHOD: sqlite3_session
->>>>>>> 5e9825ec
 **
 ** If it is not already attached to the session object passed as the first
 ** argument, this function attaches table zTbl in the same manner as the
