--- conflicted
+++ resolved
@@ -46,12 +46,8 @@
 #
 TCCX =  $(TCC) $(OPTS) -I. -I$(TOP)/src -I$(TOP) 
 TCCX += -I$(TOP)/ext/rtree -I$(TOP)/ext/icu -I$(TOP)/ext/fts3
-<<<<<<< HEAD
-TCCX += -I$(TOP)/ext/async
+TCCX += -I$(TOP)/ext/async -I$(TOP)/ext/userauth
 TCCX += -I$(TOP)/ext/fts5
-=======
-TCCX += -I$(TOP)/ext/async -I$(TOP)/ext/userauth
->>>>>>> a0de826c
 
 # Object files for the SQLite library.
 #
@@ -231,8 +227,9 @@
   $(TOP)/ext/rtree/sqlite3rtree.h \
   $(TOP)/ext/rtree/rtree.h \
   $(TOP)/ext/rtree/rtree.c
-<<<<<<< HEAD
-
+SRC += \
+  $(TOP)/ext/userauth/userauth.c \
+  $(TOP)/ext/userauth/sqlite3userauth.h
 SRC += \
    $(TOP)/ext/fts5/fts5.h \
    $(TOP)/ext/fts5/fts5Int.h \
@@ -247,11 +244,6 @@
    $(TOP)/ext/fts5/fts5_storage.c \
    $(TOP)/ext/fts5/fts5_tokenize.c 
 
-=======
-SRC += \
-  $(TOP)/ext/userauth/userauth.c \
-  $(TOP)/ext/userauth/sqlite3userauth.h
->>>>>>> a0de826c
 
 # Generated source code files
 #
@@ -418,12 +410,10 @@
 EXTHDR += \
   $(TOP)/ext/icu/sqliteicu.h
 EXTHDR += \
-<<<<<<< HEAD
   $(TOP)/ext/fts5/fts5Int.h  \
   $(TOP)/ext/fts5/fts5.h 
-=======
+EXTHDR += \
   $(TOP)/ext/userauth/sqlite3userauth.h
->>>>>>> a0de826c
 
 # This is the default Makefile target.  The objects listed here
 # are what get build when you type just "make" with no arguments.
@@ -608,10 +598,6 @@
 rtree.o:	$(TOP)/ext/rtree/rtree.c $(HDR) $(EXTHDR)
 	$(TCCX) -DSQLITE_CORE -c $(TOP)/ext/rtree/rtree.c
 
-userauth.o:	$(TOP)/ext/userauth/userauth.c $(HDR) $(EXTHDR)
-	$(TCCX) -DSQLITE_CORE -c $(TOP)/ext/userauth/userauth.c
-
-
 # FTS5 things
 #
 fts5_aux.o:	$(TOP)/ext/fts5/fts5_aux.c $(HDR) $(EXTHDR)
@@ -647,6 +633,10 @@
 	./lemon $(OPTS) fts5parse.y
 	mv fts5parse.c fts5parse.c.orig
 	cat fts5parse.c.orig | sed 's/yy/fts5yy/g' | sed 's/YY/fts5YY/g' > fts5parse.c
+
+
+userauth.o:	$(TOP)/ext/userauth/userauth.c $(HDR) $(EXTHDR)
+	$(TCCX) -DSQLITE_CORE -c $(TOP)/ext/userauth/userauth.c
 
 
 # Rules for building test programs and for running tests
