--- conflicted
+++ resolved
@@ -1163,9 +1163,5 @@
     SELECT json_replace($start,$path,9);
   } [list [tx $repl]]
 }
-<<<<<<< HEAD
-
-=======
->>>>>>> 5afd67b3
 
 finish_test