--- conflicted
+++ resolved
@@ -22,10 +22,6 @@
 set testprefix wal2
 
 ifcapable !wal {finish_test ; return }
-if { ![wal_is_ok] || [path_is_dos "."]} {
-  finish_test 
-  return 
-}
 
 set sqlite_sync_count 0
 proc cond_incr_sync_count {adj} {
@@ -356,26 +352,18 @@
 # Test that a database connection using a VFS that does not support the
 # xShmXXX interfaces cannot open a WAL database.
 #
-do_test wal2-4.1.1 {
+do_test wal2-4.1 {
   sqlite3 db test.db
   execsql {
     PRAGMA auto_vacuum = 0;
     PRAGMA journal_mode = WAL;
     CREATE TABLE data(x);
     INSERT INTO data VALUES('need xShmOpen to see this');
-  }
-} {wal}
-do_test wal2-4.1.2 {
-  execsql {
     PRAGMA wal_checkpoint;
   }
-<<<<<<< HEAD
-} [list 0 [wal_frames db 3 2] [wal_frames db 3 2]]
-=======
   # Three pages in the WAL file at this point: One copy of page 1 and two
   # of the root page for table "data".
 } {wal 0 3 3}
->>>>>>> 52bcde0e
 do_test wal2-4.2 {
   db close
   testvfs tvfs -noshm 1
@@ -733,26 +721,18 @@
 db close
 tvfs delete
 
-do_test wal2-6.5.1.1 {
+do_test wal2-6.5.1 {
   sqlite3 db test.db
   execsql {
     PRAGMA auto_vacuum = 0;
     PRAGMA journal_mode = wal;
     PRAGMA locking_mode = exclusive;
     CREATE TABLE t2(a, b);
-  }
-} {wal exclusive}
-do_test wal2-6.5.1.2 {
-  execsql {
     PRAGMA wal_checkpoint;
     INSERT INTO t2 VALUES('I', 'II');
     PRAGMA journal_mode;
   }
-<<<<<<< HEAD
-} [list 0 [wal_frames db 2 1] [wal_frames db 2 1] wal]
-=======
 } {wal exclusive 0 2 2 wal}
->>>>>>> 52bcde0e
 do_test wal2-6.5.2 {
   execsql {
     PRAGMA locking_mode = normal;
@@ -763,11 +743,7 @@
 } {normal exclusive I II III IV}
 do_test wal2-6.5.3 {
   execsql { PRAGMA wal_checkpoint }
-<<<<<<< HEAD
-} [list 0 [wal_frames db 2 2] [wal_frames db 2 2]]
-=======
 } {0 2 2}
->>>>>>> 52bcde0e
 db close
 
 proc lock_control {method filename handle spec} {
@@ -1201,46 +1177,23 @@
 #-------------------------------------------------------------------------
 # Test that "PRAGMA checkpoint_fullsync" appears to be working.
 #
-<<<<<<< HEAD
-foreach {tn sql} {
-  1 { } 
-  2 { PRAGMA checkpoint_fullfsync = 1 }
-  3 { PRAGMA checkpoint_fullfsync = 0 }
-=======
 foreach {tn sql reslist} {
   1 { }                                 {10 0 4 0 6 0}
   2 { PRAGMA checkpoint_fullfsync = 1 } {10 4 4 2 6 2}
   3 { PRAGMA checkpoint_fullfsync = 0 } {10 0 4 0 6 0}
->>>>>>> 52bcde0e
 } {
   faultsim_delete_and_reopen
 
   execsql {PRAGMA auto_vacuum = 0}
   execsql $sql
-<<<<<<< HEAD
-  do_execsql_test wal2-14.$tn.1 { 
-    PRAGMA journal_mode = WAL;
-    PRAGMA wal_autocheckpoint = 10;
-  } {wal 10}
-
-  unset -nocomplain res
-  set res(0,1) {5 0 2 0 2 0}      ;# checkpoint_fullfsync=0 sync=NORMAL
-  set res(0,2) {8 0 3 0 5 0}      ;# checkpoint_fullfsync=0 sync=FULL
-  set res(1,1) {5 4 2 2 2 2}      ;# checkpoint_fullfsync=1 sync=NORMAL
-  set res(1,2) {8 4 3 2 5 2}      ;# checkpoint_fullfsync=1 sync=FULL
-
-  set key1 [db one {PRAGMA checkpoint_fullfsync}]
-  set key2 [db one {PRAGMA main.synchronous}]
-  set reslist $res($key1,$key2)
-=======
   do_execsql_test wal2-14.$tn.0 { PRAGMA page_size = 4096 }   {}
   do_execsql_test wal2-14.$tn.1 { PRAGMA journal_mode = WAL } {wal}
->>>>>>> 52bcde0e
 
   set sqlite_sync_count 0
   set sqlite_fullsync_count 0
 
   do_execsql_test wal2-14.$tn.2 {
+    PRAGMA wal_autocheckpoint = 10;
     CREATE TABLE t1(a, b);                -- 2 wal syncs
     INSERT INTO t1 VALUES(1, 2);          -- 2 wal sync
     PRAGMA wal_checkpoint;                -- 1 wal sync, 1 db sync
@@ -1249,13 +1202,7 @@
       INSERT INTO t1 VALUES(5, 6);
     COMMIT;                               -- 2 wal sync
     PRAGMA wal_checkpoint;                -- 1 wal sync, 1 db sync
-<<<<<<< HEAD
-  } [list 0 [wal_frames db 3 2] [wal_frames db 3 2] \
-          0 [wal_frames db 1 1] [wal_frames db 1 1] \
-  ]
-=======
   } {10 0 3 3 0 1 1}
->>>>>>> 52bcde0e
 
   do_test wal2-14.$tn.3 {
     cond_incr_sync_count 1
@@ -1289,24 +1236,6 @@
 # PRAGMA fullfsync
 # PRAGMA synchronous
 #
-<<<<<<< HEAD
-foreach {tn settings} {
-  1  {0 0 off}    
-  2  {0 0 normal}
-  3  {0 0 full} 
-
-  4  {0 1 off} 
-  5  {0 1 normal} 
-  6  {0 1 full}  
-
-  7  {1 0 off}  
-  8  {1 0 normal}
-  9  {1 0 full} 
-
-  10 {1 1 off} 
-  11 {1 1 normal}
-  12 {1 1 full} 
-=======
 foreach {tn settings restart_sync commit_sync ckpt_sync} {
   1  {0 0 off}     {0 0}  {0 0}  {0 0}
   2  {0 0 normal}  {1 0}  {0 0}  {2 0}
@@ -1323,7 +1252,6 @@
   10 {1 1 off}     {0 0}  {0 0}  {0 0}
   11 {1 1 normal}  {0 1}  {0 0}  {0 2}
   12 {1 1 full}    {0 2}  {0 1}  {0 2}
->>>>>>> 52bcde0e
 } {
   forcedelete test.db
 
@@ -1343,33 +1271,7 @@
     PRAGMA checkpoint_fullfsync = [lindex $settings 0];
     PRAGMA fullfsync = [lindex $settings 1];
     PRAGMA synchronous = [lindex $settings 2];
-<<<<<<< HEAD
-    SELECT count(*) FROM sqlite_master;
-  " {wal 1}
-
-  unset -nocomplain res
-  set res(0,0,0) {{0 0}  {0 0}}
-  set res(0,0,1) {{0 0}  {2 0}}
-  set res(0,0,2) {{1 0}  {2 0}}
-  set res(0,1,0) {{0 0}  {0 0}}
-  set res(0,1,1) {{0 0}  {0 2}}
-  set res(0,1,2) {{0 1}  {0 2}}
-  set res(1,0,0) {{0 0}  {0 0}}
-  set res(1,0,1) {{0 0}  {0 2}}
-  set res(1,0,2) {{1 0}  {0 2}}
-  set res(1,1,0) {{0 0}  {0 0}}
-  set res(1,1,1) {{0 0}  {0 2}}
-  set res(1,1,2) {{0 1}  {0 2}}
-
-  set key1 [db one {PRAGMA checkpoint_fullfsync}]
-  set key2 [db one {PRAGMA fullfsync}]
-  set key3 [db one {PRAGMA synchronous}]
-
-  set commit_sync [lindex $res($key1,$key2,$key3) 0]
-  set ckpt_sync   [lindex $res($key1,$key2,$key3) 1]
-=======
   " {0 wal}
->>>>>>> 52bcde0e
 
 if { $tn==2} breakpoint
   do_test 15.$tn.2 {
