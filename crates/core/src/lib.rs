--- conflicted
+++ resolved
@@ -66,9 +66,7 @@
 pub use rows::Rows;
 pub use rows::RowsFuture;
 pub use statement::{Column, Statement};
-<<<<<<< HEAD
 pub use transaction::{Transaction, TransactionBehavior};
-=======
 
 /// Return the version of the underlying SQLite library as a number.
 pub fn version_number() -> i32 {
@@ -78,5 +76,4 @@
 /// Return the version of the underlying SQLite library as a string.
 pub fn version() -> &'static str {
     unsafe { std::ffi::CStr::from_ptr(ffi::sqlite3_libversion()).to_str().unwrap() }
-}
->>>>>>> 5ce6be74
+}